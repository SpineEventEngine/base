--- conflicted
+++ resolved
@@ -1,21 +1,12 @@
 <?xml version="1.0" encoding="UTF-8"?>
 <project version="4">
-<<<<<<< HEAD
-  <component name="ExternalStorageConfigurationManager" enabled="true" />
-  <component name="FrameworkDetectionExcludesConfiguration">
-    <file type="web" url="file://$PROJECT_DIR$" />
-  </component>
-=======
->>>>>>> f48c5cdc
   <component name="JavaScriptSettings">
     <option name="languageLevel" value="ES6" />
   </component>
   <component name="NullableNotNullManager">
-    <option name="myDefaultNullable" value="org.jetbrains.annotations.Nullable" />
-    <option name="myDefaultNotNull" value="org.jetbrains.annotations.NotNull" />
     <option name="myNullables">
       <value>
-        <list size="14">
+        <list size="9">
           <item index="0" class="java.lang.String" itemvalue="org.jetbrains.annotations.Nullable" />
           <item index="1" class="java.lang.String" itemvalue="javax.annotation.Nullable" />
           <item index="2" class="java.lang.String" itemvalue="javax.annotation.CheckForNull" />
@@ -25,17 +16,12 @@
           <item index="6" class="java.lang.String" itemvalue="org.checkerframework.checker.nullness.qual.Nullable" />
           <item index="7" class="java.lang.String" itemvalue="org.checkerframework.checker.nullness.compatqual.NullableDecl" />
           <item index="8" class="java.lang.String" itemvalue="org.checkerframework.checker.nullness.compatqual.NullableType" />
-          <item index="9" class="java.lang.String" itemvalue="androidx.annotation.RecentlyNullable" />
-          <item index="10" class="java.lang.String" itemvalue="com.android.annotations.Nullable" />
-          <item index="11" class="java.lang.String" itemvalue="org.eclipse.jdt.annotation.Nullable" />
-          <item index="12" class="java.lang.String" itemvalue="io.reactivex.annotations.Nullable" />
-          <item index="13" class="java.lang.String" itemvalue="io.reactivex.rxjava3.annotations.Nullable" />
         </list>
       </value>
     </option>
     <option name="myNotNulls">
       <value>
-        <list size="14">
+        <list size="9">
           <item index="0" class="java.lang.String" itemvalue="org.jetbrains.annotations.NotNull" />
           <item index="1" class="java.lang.String" itemvalue="javax.annotation.Nonnull" />
           <item index="2" class="java.lang.String" itemvalue="javax.validation.constraints.NotNull" />
@@ -45,14 +31,9 @@
           <item index="6" class="java.lang.String" itemvalue="org.checkerframework.checker.nullness.qual.NonNull" />
           <item index="7" class="java.lang.String" itemvalue="org.checkerframework.checker.nullness.compatqual.NonNullDecl" />
           <item index="8" class="java.lang.String" itemvalue="org.checkerframework.checker.nullness.compatqual.NonNullType" />
-          <item index="9" class="java.lang.String" itemvalue="androidx.annotation.RecentlyNonNull" />
-          <item index="10" class="java.lang.String" itemvalue="com.android.annotations.NonNull" />
-          <item index="11" class="java.lang.String" itemvalue="org.eclipse.jdt.annotation.NonNull" />
-          <item index="12" class="java.lang.String" itemvalue="io.reactivex.annotations.NonNull" />
-          <item index="13" class="java.lang.String" itemvalue="io.reactivex.rxjava3.annotations.NonNull" />
         </list>
       </value>
     </option>
   </component>
-  <component name="ProjectRootManager" version="2" languageLevel="JDK_1_8" default="true" project-jdk-name="1.8" project-jdk-type="JavaSDK" />
+  <component name="ProjectRootManager" version="2" languageLevel="JDK_1_8" default="false" project-jdk-name="1.8" project-jdk-type="JavaSDK" />
 </project>