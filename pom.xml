<?xml version="1.0" encoding="UTF-8"?>
<project xsi:schemaLocation="http://maven.apache.org/POM/4.0.0 http://maven.apache.org/xsd/maven-4.0.0.xsd" xmlns="http://maven.apache.org/POM/4.0.0"    xmlns:xsi="http://www.w3.org/2001/XMLSchema-instance">
<modelVersion>4.0.0</modelVersion>
<!-- 
 
This file was generated using the Gradle `generatePom` task. 
This file is not suitable for `maven` build tasks. It only describes the first-level dependencies of 
all modules and does not describe the project structure per-subproject.
 
 -->
<groupId>io.spine</groupId>
<artifactId>base-libraries</artifactId>
<<<<<<< HEAD
<version>2.0.0-SNAPSHOT.320</version>
=======
<version>2.0.0-SNAPSHOT.318</version>
>>>>>>> 6216d4f7

<inceptionYear>2015</inceptionYear>

<licenses>
  <license>
    <name>Apache License, Version 2.0</name>
    <url>https://www.apache.org/licenses/LICENSE-2.0.txt</url>
    <distribution>repo</distribution>
  </license>
</licenses>

<dependencies>
  <dependency>
    <groupId>com.fasterxml.jackson</groupId>
    <artifactId>jackson-bom</artifactId>
    <version>2.18.3</version>
    <scope>compile</scope>
  </dependency>
  <dependency>
    <groupId>com.fasterxml.jackson.core</groupId>
    <artifactId>jackson-databind</artifactId>
    <version>null</version>
    <scope>compile</scope>
  </dependency>
  <dependency>
    <groupId>com.fasterxml.jackson.dataformat</groupId>
    <artifactId>jackson-dataformat-yaml</artifactId>
    <version>null</version>
    <scope>compile</scope>
  </dependency>
  <dependency>
    <groupId>com.fasterxml.jackson.datatype</groupId>
    <artifactId>jackson-datatype-guava</artifactId>
    <version>null</version>
    <scope>compile</scope>
  </dependency>
  <dependency>
    <groupId>com.fasterxml.jackson.datatype</groupId>
    <artifactId>jackson-datatype-jdk8</artifactId>
    <version>null</version>
    <scope>compile</scope>
  </dependency>
  <dependency>
    <groupId>com.fasterxml.jackson.datatype</groupId>
    <artifactId>jackson-datatype-jsr310</artifactId>
    <version>null</version>
    <scope>compile</scope>
  </dependency>
  <dependency>
    <groupId>com.google.guava</groupId>
    <artifactId>guava</artifactId>
    <version>33.4.8-jre</version>
    <scope>compile</scope>
  </dependency>
  <dependency>
    <groupId>com.google.protobuf</groupId>
    <artifactId>protobuf-java</artifactId>
    <version>4.31.0</version>
    <scope>compile</scope>
  </dependency>
  <dependency>
    <groupId>com.google.protobuf</groupId>
    <artifactId>protobuf-java-util</artifactId>
    <version>4.31.0</version>
    <scope>compile</scope>
  </dependency>
  <dependency>
    <groupId>com.google.protobuf</groupId>
    <artifactId>protobuf-kotlin</artifactId>
    <version>4.31.0</version>
    <scope>compile</scope>
  </dependency>
  <dependency>
    <groupId>io.spine</groupId>
    <artifactId>spine-logging</artifactId>
    <version>2.0.0-SNAPSHOT.242</version>
    <scope>compile</scope>
  </dependency>
  <dependency>
    <groupId>io.spine</groupId>
    <artifactId>spine-reflect</artifactId>
    <version>2.0.0-SNAPSHOT.191</version>
    <scope>compile</scope>
  </dependency>
  <dependency>
    <groupId>org.jetbrains.kotlin</groupId>
    <artifactId>kotlin-bom</artifactId>
    <version>2.1.21</version>
    <scope>compile</scope>
  </dependency>
  <dependency>
    <groupId>org.jetbrains.kotlin</groupId>
    <artifactId>kotlin-reflect</artifactId>
    <version>2.1.21</version>
    <scope>compile</scope>
  </dependency>
  <dependency>
    <groupId>org.jetbrains.kotlin</groupId>
    <artifactId>kotlin-stdlib</artifactId>
    <version>2.1.21</version>
    <scope>compile</scope>
  </dependency>
  <dependency>
    <groupId>org.jetbrains.kotlinx</groupId>
    <artifactId>kotlinx-coroutines-bom</artifactId>
    <version>1.10.2</version>
    <scope>compile</scope>
  </dependency>
  <dependency>
    <groupId>org.jspecify</groupId>
    <artifactId>jspecify</artifactId>
    <version>1.0.0</version>
    <scope>compile</scope>
  </dependency>
  <dependency>
    <groupId>com.fasterxml.jackson.module</groupId>
    <artifactId>jackson-module-kotlin</artifactId>
    <version>null</version>
    <scope>runtime</scope>
  </dependency>
  <dependency>
    <groupId>com.google.guava</groupId>
    <artifactId>guava-testlib</artifactId>
    <version>33.4.8-jre</version>
    <scope>test</scope>
  </dependency>
  <dependency>
    <groupId>io.kotest</groupId>
    <artifactId>kotest-assertions-core</artifactId>
    <version>5.9.1</version>
    <scope>test</scope>
  </dependency>
  <dependency>
    <groupId>io.kotest</groupId>
    <artifactId>kotest-framework-datatest</artifactId>
    <version>5.9.1</version>
    <scope>test</scope>
  </dependency>
  <dependency>
    <groupId>io.spine</groupId>
    <artifactId>spine-logging-smoke-test</artifactId>
    <version>2.0.0-SNAPSHOT.242</version>
    <scope>test</scope>
  </dependency>
  <dependency>
    <groupId>io.spine.tools</groupId>
    <artifactId>spine-logging-testlib</artifactId>
    <version>2.0.0-SNAPSHOT.242</version>
    <scope>test</scope>
  </dependency>
  <dependency>
    <groupId>io.spine.tools</groupId>
    <artifactId>spine-testlib</artifactId>
    <version>2.0.0-SNAPSHOT.202</version>
    <scope>test</scope>
  </dependency>
  <dependency>
    <groupId>org.junit</groupId>
    <artifactId>junit-bom</artifactId>
    <version>5.12.2</version>
    <scope>test</scope>
  </dependency>
  <dependency>
    <groupId>org.junit-pioneer</groupId>
    <artifactId>junit-pioneer</artifactId>
    <version>2.3.0</version>
    <scope>test</scope>
  </dependency>
  <dependency>
    <groupId>org.junit.jupiter</groupId>
    <artifactId>junit-jupiter-api</artifactId>
    <version>5.12.2</version>
    <scope>test</scope>
  </dependency>
  <dependency>
    <groupId>org.junit.jupiter</groupId>
    <artifactId>junit-jupiter-engine</artifactId>
    <version>5.12.2</version>
    <scope>test</scope>
  </dependency>
  <dependency>
    <groupId>org.junit.jupiter</groupId>
    <artifactId>junit-jupiter-params</artifactId>
    <version>5.12.2</version>
    <scope>test</scope>
  </dependency>
  <dependency>
    <groupId>com.google.auto.service</groupId>
    <artifactId>auto-service-annotations</artifactId>
    <version>1.1.1</version>
    <scope>provided</scope>
  </dependency>
  <dependency>
    <groupId>com.google.devtools.ksp</groupId>
    <artifactId>symbol-processing</artifactId>
    <version>2.1.21-2.0.1</version>
  </dependency>
  <dependency>
    <groupId>com.google.devtools.ksp</groupId>
    <artifactId>symbol-processing-api</artifactId>
    <version>2.1.21-2.0.1</version>
  </dependency>
  <dependency>
    <groupId>com.google.devtools.ksp</groupId>
    <artifactId>symbol-processing-cmdline</artifactId>
    <version>2.1.21-2.0.1</version>
  </dependency>
  <dependency>
    <groupId>com.google.errorprone</groupId>
    <artifactId>error_prone_annotations</artifactId>
    <version>2.36.0</version>
    <scope>provided</scope>
  </dependency>
  <dependency>
    <groupId>com.google.errorprone</groupId>
    <artifactId>error_prone_core</artifactId>
    <version>2.36.0</version>
  </dependency>
  <dependency>
    <groupId>com.google.errorprone</groupId>
    <artifactId>error_prone_type_annotations</artifactId>
    <version>2.36.0</version>
    <scope>provided</scope>
  </dependency>
  <dependency>
    <groupId>com.google.errorprone</groupId>
    <artifactId>javac</artifactId>
    <version>9+181-r4173-1</version>
  </dependency>
  <dependency>
    <groupId>com.google.protobuf</groupId>
    <artifactId>protoc</artifactId>
    <version>4.31.0</version>
  </dependency>
  <dependency>
    <groupId>com.puppycrawl.tools</groupId>
    <artifactId>checkstyle</artifactId>
    <version>10.12.1</version>
  </dependency>
  <dependency>
    <groupId>dev.zacsweers.autoservice</groupId>
    <artifactId>auto-service-ksp</artifactId>
    <version>1.2.0</version>
  </dependency>
  <dependency>
    <groupId>io.gitlab.arturbosch.detekt</groupId>
    <artifactId>detekt-cli</artifactId>
    <version>1.23.8</version>
  </dependency>
  <dependency>
    <groupId>io.spine.tools</groupId>
    <artifactId>spine-dokka-extensions</artifactId>
    <version>2.0.0-SNAPSHOT.7</version>
  </dependency>
  <dependency>
    <groupId>net.sourceforge.pmd</groupId>
    <artifactId>pmd-ant</artifactId>
    <version>7.12.0</version>
  </dependency>
  <dependency>
    <groupId>net.sourceforge.pmd</groupId>
    <artifactId>pmd-java</artifactId>
    <version>7.12.0</version>
  </dependency>
  <dependency>
    <groupId>org.checkerframework</groupId>
    <artifactId>checker-qual</artifactId>
    <version>3.40.0</version>
    <scope>provided</scope>
  </dependency>
  <dependency>
    <groupId>org.jacoco</groupId>
    <artifactId>org.jacoco.agent</artifactId>
    <version>0.8.13</version>
  </dependency>
  <dependency>
    <groupId>org.jacoco</groupId>
    <artifactId>org.jacoco.ant</artifactId>
    <version>0.8.13</version>
  </dependency>
  <dependency>
    <groupId>org.jacoco</groupId>
    <artifactId>org.jacoco.report</artifactId>
    <version>0.8.13</version>
  </dependency>
  <dependency>
    <groupId>org.jetbrains.dokka</groupId>
    <artifactId>all-modules-page-plugin</artifactId>
    <version>2.0.0</version>
  </dependency>
  <dependency>
    <groupId>org.jetbrains.dokka</groupId>
    <artifactId>analysis-kotlin-descriptors</artifactId>
    <version>2.0.0</version>
  </dependency>
  <dependency>
    <groupId>org.jetbrains.dokka</groupId>
    <artifactId>dokka-base</artifactId>
    <version>2.0.0</version>
  </dependency>
  <dependency>
    <groupId>org.jetbrains.dokka</groupId>
    <artifactId>dokka-core</artifactId>
    <version>2.0.0</version>
  </dependency>
  <dependency>
    <groupId>org.jetbrains.dokka</groupId>
    <artifactId>kotlin-as-java-plugin</artifactId>
    <version>2.0.0</version>
  </dependency>
  <dependency>
    <groupId>org.jetbrains.dokka</groupId>
    <artifactId>templating-plugin</artifactId>
    <version>2.0.0</version>
  </dependency>
  <dependency>
    <groupId>org.jetbrains.kotlin</groupId>
    <artifactId>kotlin-build-tools-impl</artifactId>
    <version>2.1.21</version>
  </dependency>
  <dependency>
    <groupId>org.jetbrains.kotlin</groupId>
    <artifactId>kotlin-compiler-embeddable</artifactId>
    <version>2.1.21</version>
  </dependency>
  <dependency>
    <groupId>org.jetbrains.kotlin</groupId>
    <artifactId>kotlin-klib-commonizer-embeddable</artifactId>
    <version>2.1.21</version>
  </dependency>
  <dependency>
    <groupId>org.jetbrains.kotlin</groupId>
    <artifactId>kotlin-scripting-compiler-embeddable</artifactId>
    <version>2.1.21</version>
  </dependency>
</dependencies>

</project><|MERGE_RESOLUTION|>--- conflicted
+++ resolved
@@ -10,11 +10,7 @@
  -->
 <groupId>io.spine</groupId>
 <artifactId>base-libraries</artifactId>
-<<<<<<< HEAD
-<version>2.0.0-SNAPSHOT.320</version>
-=======
 <version>2.0.0-SNAPSHOT.318</version>
->>>>>>> 6216d4f7
 
 <inceptionYear>2015</inceptionYear>
 
@@ -72,19 +68,19 @@
   <dependency>
     <groupId>com.google.protobuf</groupId>
     <artifactId>protobuf-java</artifactId>
-    <version>4.31.0</version>
+    <version>3.25.7</version>
     <scope>compile</scope>
   </dependency>
   <dependency>
     <groupId>com.google.protobuf</groupId>
     <artifactId>protobuf-java-util</artifactId>
-    <version>4.31.0</version>
+    <version>3.25.7</version>
     <scope>compile</scope>
   </dependency>
   <dependency>
     <groupId>com.google.protobuf</groupId>
     <artifactId>protobuf-kotlin</artifactId>
-    <version>4.31.0</version>
+    <version>3.25.7</version>
     <scope>compile</scope>
   </dependency>
   <dependency>
@@ -102,19 +98,19 @@
   <dependency>
     <groupId>org.jetbrains.kotlin</groupId>
     <artifactId>kotlin-bom</artifactId>
-    <version>2.1.21</version>
+    <version>2.1.20</version>
     <scope>compile</scope>
   </dependency>
   <dependency>
     <groupId>org.jetbrains.kotlin</groupId>
     <artifactId>kotlin-reflect</artifactId>
-    <version>2.1.21</version>
+    <version>2.1.20</version>
     <scope>compile</scope>
   </dependency>
   <dependency>
     <groupId>org.jetbrains.kotlin</groupId>
     <artifactId>kotlin-stdlib</artifactId>
-    <version>2.1.21</version>
+    <version>2.1.20</version>
     <scope>compile</scope>
   </dependency>
   <dependency>
@@ -186,19 +182,19 @@
   <dependency>
     <groupId>org.junit.jupiter</groupId>
     <artifactId>junit-jupiter-api</artifactId>
-    <version>5.12.2</version>
+    <version>null</version>
     <scope>test</scope>
   </dependency>
   <dependency>
     <groupId>org.junit.jupiter</groupId>
     <artifactId>junit-jupiter-engine</artifactId>
-    <version>5.12.2</version>
+    <version>null</version>
     <scope>test</scope>
   </dependency>
   <dependency>
     <groupId>org.junit.jupiter</groupId>
     <artifactId>junit-jupiter-params</artifactId>
-    <version>5.12.2</version>
+    <version>null</version>
     <scope>test</scope>
   </dependency>
   <dependency>
@@ -210,17 +206,17 @@
   <dependency>
     <groupId>com.google.devtools.ksp</groupId>
     <artifactId>symbol-processing</artifactId>
-    <version>2.1.21-2.0.1</version>
+    <version>2.1.20-2.0.0</version>
   </dependency>
   <dependency>
     <groupId>com.google.devtools.ksp</groupId>
     <artifactId>symbol-processing-api</artifactId>
-    <version>2.1.21-2.0.1</version>
+    <version>2.1.20-2.0.0</version>
   </dependency>
   <dependency>
     <groupId>com.google.devtools.ksp</groupId>
     <artifactId>symbol-processing-cmdline</artifactId>
-    <version>2.1.21-2.0.1</version>
+    <version>2.1.20-2.0.0</version>
   </dependency>
   <dependency>
     <groupId>com.google.errorprone</groupId>
@@ -247,7 +243,7 @@
   <dependency>
     <groupId>com.google.protobuf</groupId>
     <artifactId>protoc</artifactId>
-    <version>4.31.0</version>
+    <version>3.25.7</version>
   </dependency>
   <dependency>
     <groupId>com.puppycrawl.tools</groupId>
@@ -333,22 +329,22 @@
   <dependency>
     <groupId>org.jetbrains.kotlin</groupId>
     <artifactId>kotlin-build-tools-impl</artifactId>
-    <version>2.1.21</version>
+    <version>2.1.20</version>
   </dependency>
   <dependency>
     <groupId>org.jetbrains.kotlin</groupId>
     <artifactId>kotlin-compiler-embeddable</artifactId>
-    <version>2.1.21</version>
+    <version>2.1.20</version>
   </dependency>
   <dependency>
     <groupId>org.jetbrains.kotlin</groupId>
     <artifactId>kotlin-klib-commonizer-embeddable</artifactId>
-    <version>2.1.21</version>
+    <version>2.1.20</version>
   </dependency>
   <dependency>
     <groupId>org.jetbrains.kotlin</groupId>
     <artifactId>kotlin-scripting-compiler-embeddable</artifactId>
-    <version>2.1.21</version>
+    <version>2.1.20</version>
   </dependency>
 </dependencies>
 
