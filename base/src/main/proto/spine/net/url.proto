--- conflicted
+++ resolved
@@ -13,15 +13,9 @@
 //
 message Url {
 
-<<<<<<< HEAD
-    reserved 1 to 2;
-    reserved "raw";
-    reserved "record";
-=======
     // Reservation of the previously deprecated field indexes and names.
     reserved 1 to 2;
     reserved "raw", "record", "value";
->>>>>>> cb2ac503
 
     // The value of the URL.
     //
@@ -36,17 +30,10 @@
 // Using this type makes it easier to operate concrete URL attributes.
 // Please see https://tools.ietf.org/html/rfc3986.
 //
-<<<<<<< HEAD
-// This type should be used only by parsing or validating utilities.
-// For general purpose usage, please use `Url`.
-//
-message UrlRecord {
-=======
 // This type is intended to be used only by parsing or validating utilities.
 // For general purpose usage, please use `Url`.
 //
 message Uri {
->>>>>>> cb2ac503
 
     // Application layer protocol.
     Protocol protocol = 1;
