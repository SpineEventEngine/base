--- conflicted
+++ resolved
@@ -173,9 +173,6 @@
     //
     bool distinct = 73825;
 
-<<<<<<< HEAD
-    // Reserved 73826 to 73849 for future validation options.
-=======
     // The option to indicate that a numeric field is required to have a value which belongs
     // to the specified bounded range. For unbounded ranges, please use `(min)` and `(max) options.
     //
@@ -183,7 +180,7 @@
     // each side. Open endpoints are indicated using a parenthesis (`(`, `)`). Closed endpoints are
     // indicated using a square bracket (`[`, `]`).
     //
-    // Example: Defining ranges of numeric values.
+    // Example 4: Defining ranges of numeric values.
     //
     //     message NumRanges {
     //         int32 hour = 1 [(range) = "[0..24)"];
@@ -199,8 +196,7 @@
     //
     string range = 73826;
 
-    // reserved 73827 to 73849 for future validation options.
->>>>>>> 1d938d04
+    // Reserved 73827 to 73849 for future validation options.
 
     // API Annotations
     //-----------------
@@ -249,7 +245,7 @@
     // The value of the option is the name of the target event message/context field
     // which is used to set the corresponding enrichment's field.
     //
-    // Example 4: Referencing enrichment source fields via `(by)` field option.
+    // Example 5: Referencing enrichment source fields via `(by)` field option.
     //
     //     message MyEvent {
     //         spine.base.UserId user_id = 1;
@@ -264,7 +260,7 @@
     // The value of the `(by)` option may contain more than one field reference,
     // separated with the pipe character.
     //
-    // Example 5: Referencing multiple enrichment source fields.
+    // Example 6: Referencing multiple enrichment source fields.
     //
     //     message FirstEvent {
     //         spine.base.UserId user_id = 1;
@@ -284,7 +280,7 @@
     // An field of an enrichment can be created taking a field of an event context as its source.
     // A context of an event is referenced via the "context" string.
     //
-    // Example 6: Referencing event context fields.
+    // Example 7: Referencing event context fields.
     //
     //     message SomethingHappened {
     //         string target_id = 1;
@@ -488,7 +484,7 @@
     // The enrichment can qualify for all messages within a package using suffix wildcard (*)
     // pattern. Infix and prefix wildcards are not supported.
     //
-    // Example 11: Using package reference in the `(enrichment_for)` option.
+    // Example 12: Using package reference in the `(enrichment_for)` option.
     //
     //     message MyEnrichment {
     //         option (enrichment_for) = "example.events.*";
@@ -554,7 +550,7 @@
 
     // Specifies a characteristic common for all the message types in the given file.
     //
-    // Example 12: Marking all the messages using the `(every_is)` file option.
+    // Example 13: Marking all the messages using the `(every_is)` file option.
     // ```
     //     option (every_is).java_type = "ProjectCommand";
     //
@@ -602,7 +598,7 @@
 // Applies only to the fields marked as `required`.
 // Validation error message is composed according to the rules defined by this option.
 //
-// Example 13: Using the `(if_missing)` option.
+// Example 14: Using the `(if_missing)` option.
 //
 //    message Holder {
 //        MyMessage field = 1 [(required) = true,
@@ -623,7 +619,7 @@
 // Is applicable only to numbers.
 // Repeated fields are supported.
 //
-// Example 14: Defining lower boundary for a numeric field.
+// Example 15: Defining lower boundary for a numeric field.
 //
 //     message KelvinTemperature {
 //         double value = 1 [(min).value = "0.0"];
@@ -657,7 +653,7 @@
 // Is applicable only to numbers.
 // Repeated fields are supported.
 //
-// Example 15: Defining upper boundary for a numeric field.
+// Example 16: Defining upper boundary for a numeric field.
 //
 //     message Elevation {
 //         double value = 1 [(max).value = "8848.00"];
@@ -693,7 +689,7 @@
 // This option is considered as not set if either `integer_max` or `fraction_max` parameter is not
 // set (is zero).
 //
-// Example 16: Using the `(digits) constraint.
+// Example 17: Using the `(digits) constraint.
 //
 //     message Measurement {
 //         double value = 1 [(digits).integer_max = 2, (digits).fraction_max = 2];
@@ -730,7 +726,7 @@
 // Is applicable only to `Timestamp`s.
 // Repeated fields are supported.
 //
-// Example 17: Using `(when)` option.
+// Example 18: Using `(when)` option.
 //
 //     message ScheduleMeeting {
 //         google.protobuf.Timestamp start = 1 [(when).in = FUTURE];
@@ -768,7 +764,7 @@
 // Is applicable only to strings.
 // Repeated fields are supported.
 //
-// Example 18: Using the `(pattern)` option.
+// Example 19: Using the `(pattern)` option.
 //
 //     message CreateAccount {
 //         string id = 1 [(pattern).regex = "^[A-Za-z0-9+]+$"];
@@ -796,7 +792,7 @@
 // Is applicable only to messages.
 // Repeated fields are supported.
 //
-// Example 19: Using the `(if_invalid)` option.
+// Example 20: Using the `(if_invalid)` option.
 //
 //     message Holder {
 //         MyMessage field = 1 [(valid) = true, (if_invalid).msg_format = "The field is invalid."];
@@ -817,7 +813,7 @@
 // when it is needed to say that an optional field makes sense only when another optional field is
 // present.
 //
-// Example 20: Requiring mutual presence of optional fields.
+// Example 21: Requiring mutual presence of optional fields.
 //
 //    message ScheduledItem {
 //        ...
