/*
 * Copyright 2019, TeamDev. All rights reserved.
 *
 * Redistribution and use in source and/or binary forms, with or without
 * modification, must retain the above copyright notice and the following
 * disclaimer.
 *
 * THIS SOFTWARE IS PROVIDED BY THE COPYRIGHT HOLDERS AND CONTRIBUTORS
 * "AS IS" AND ANY EXPRESS OR IMPLIED WARRANTIES, INCLUDING, BUT NOT
 * LIMITED TO, THE IMPLIED WARRANTIES OF MERCHANTABILITY AND FITNESS FOR
 * A PARTICULAR PURPOSE ARE DISCLAIMED. IN NO EVENT SHALL THE COPYRIGHT
 * OWNER OR CONTRIBUTORS BE LIABLE FOR ANY DIRECT, INDIRECT, INCIDENTAL,
 * SPECIAL, EXEMPLARY, OR CONSEQUENTIAL DAMAGES (INCLUDING, BUT NOT
 * LIMITED TO, PROCUREMENT OF SUBSTITUTE GOODS OR SERVICES; LOSS OF USE,
 * DATA, OR PROFITS; OR BUSINESS INTERRUPTION) HOWEVER CAUSED AND ON ANY
 * THEORY OF LIABILITY, WHETHER IN CONTRACT, STRICT LIABILITY, OR TORT
 * (INCLUDING NEGLIGENCE OR OTHERWISE) ARISING IN ANY WAY OUT OF THE USE
 * OF THIS SOFTWARE, EVEN IF ADVISED OF THE POSSIBILITY OF SUCH DAMAGE.
 */

package io.spine.validate;

import com.google.common.base.Objects;
import com.google.errorprone.annotations.Immutable;

/**
 * A number that can be compared to another number.
 *
 * <p>Note that for values that are outside {@code Long} range, or when a
 * precision beyond that of {@code Double} is required, instances of this class
 * yield incorrect comparison results.
 */
<<<<<<< HEAD
@Immutable
final class ComparableNumber extends Number implements Comparable<Number> {
=======
public final class ComparableNumber extends Number implements Comparable<Number> {
>>>>>>> 72de549b

    private static final long serialVersionUID = 0L;
    @SuppressWarnings("Immutable") // effectively
    private final Number value;

    /** Creates a new instance from the specified number. */
    public ComparableNumber(Number value) {
        super();
        this.value = value;
    }

    /** Converts this number to its textual representation. */
    public NumberText toText() {
        return new NumberText(value);
    }

    @Override
    public int compareTo(Number anotherNumber) {
        long thisLong = longValue();
        long thatLong = anotherNumber.longValue();
        if (thisLong == thatLong) {
            return Double.compare(doubleValue(), anotherNumber.doubleValue());
        }
        return thisLong > thatLong
               ? 1
               : -1;
    }

    @Override
    public int intValue() {
        return value.intValue();
    }

    @Override
    public long longValue() {
        return value.longValue();
    }

    @Override
    public float floatValue() {
        return value.floatValue();
    }

    @Override
    public double doubleValue() {
        return value.doubleValue();
    }

    @Override
    public boolean equals(Object o) {
        if (this == o) {
            return true;
        }
        if (o == null || getClass() != o.getClass()) {
            return false;
        }
        ComparableNumber number = (ComparableNumber) o;
        return Objects.equal(value, number.value);
    }

    @Override
    public int hashCode() {
        return Objects.hashCode(value);
    }

    @Override
    public String toString() {
        return value.toString();
    }
}<|MERGE_RESOLUTION|>--- conflicted
+++ resolved
@@ -30,12 +30,8 @@
  * precision beyond that of {@code Double} is required, instances of this class
  * yield incorrect comparison results.
  */
-<<<<<<< HEAD
 @Immutable
-final class ComparableNumber extends Number implements Comparable<Number> {
-=======
 public final class ComparableNumber extends Number implements Comparable<Number> {
->>>>>>> 72de549b
 
     private static final long serialVersionUID = 0L;
     @SuppressWarnings("Immutable") // effectively
