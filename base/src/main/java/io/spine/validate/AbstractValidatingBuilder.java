/*
 * Copyright 2018, TeamDev. All rights reserved.
 *
 * Redistribution and use in source and/or binary forms, with or without
 * modification, must retain the above copyright notice and the following
 * disclaimer.
 *
 * THIS SOFTWARE IS PROVIDED BY THE COPYRIGHT HOLDERS AND CONTRIBUTORS
 * "AS IS" AND ANY EXPRESS OR IMPLIED WARRANTIES, INCLUDING, BUT NOT
 * LIMITED TO, THE IMPLIED WARRANTIES OF MERCHANTABILITY AND FITNESS FOR
 * A PARTICULAR PURPOSE ARE DISCLAIMED. IN NO EVENT SHALL THE COPYRIGHT
 * OWNER OR CONTRIBUTORS BE LIABLE FOR ANY DIRECT, INDIRECT, INCIDENTAL,
 * SPECIAL, EXEMPLARY, OR CONSEQUENTIAL DAMAGES (INCLUDING, BUT NOT
 * LIMITED TO, PROCUREMENT OF SUBSTITUTE GOODS OR SERVICES; LOSS OF USE,
 * DATA, OR PROFITS; OR BUSINESS INTERRUPTION) HOWEVER CAUSED AND ON ANY
 * THEORY OF LIABILITY, WHETHER IN CONTRACT, STRICT LIABILITY, OR TORT
 * (INCLUDING NEGLIGENCE OR OTHERWISE) ARISING IN ANY WAY OUT OF THE USE
 * OF THIS SOFTWARE, EVEN IF ADVISED OF THE POSSIBILITY OF SUCH DAMAGE.
 */

package io.spine.validate;

import com.google.errorprone.annotations.CanIgnoreReturnValue;
import com.google.protobuf.Descriptors.FieldDescriptor;
import com.google.protobuf.Message;
import io.spine.annotation.Internal;
import io.spine.base.ConversionException;
import io.spine.protobuf.Messages;
import io.spine.reflect.GenericTypeIndex;
import io.spine.string.Stringifiers;
import org.checkerframework.checker.nullness.qual.Nullable;

import java.lang.reflect.Method;
import java.util.List;
import java.util.Map;

import static com.google.common.base.Preconditions.checkNotNull;
import static com.google.common.base.Throwables.getRootCause;
import static io.spine.util.Exceptions.illegalArgumentWithCauseOf;

/**
 * Serves as an abstract base for all {@linkplain ValidatingBuilder validating builders}.
 */
public abstract class AbstractValidatingBuilder<T extends Message, B extends Message.Builder>
        implements ValidatingBuilder<T, B> {

    /**
     * The builder for the original {@code Message}.
     */
    private final B messageBuilder;

    /**
     * The class of the {@code Message} being built.
     */
    private final Class<T> messageClass;

    /**
     * The state of the message, serving as a base value for this {@code ValidatingBuilder}.
     *
     * <p>Used to verify if any modifications were made by a user via {@code ValidatingBuilder}
     * public API calls.
     *
     * <p>Has {@code null} value if not set via {@linkplain #setOriginalState(Message)
     * setOriginalState(..)}.
     */
    private @Nullable T originalState;

    protected AbstractValidatingBuilder() {
        this.messageClass = getMessageClass(getClass());
        this.messageBuilder = createBuilder();
    }

    @Override
    public T build() throws ValidationException {
        T message = internalBuild();
        validateResult(message);
        return message;
    }

    @Override
    public void clear() {
        messageBuilder.clear();
        originalState = null;
    }

    /**
     * Converts the passed `raw` value and returns it.
     *
     * @param value
     *         the value to convert
     * @param valueClass
     *         the {@code Class} of the value
     * @param <V>
     *         the type of the converted value
     * @return the converted value
     * @throws ConversionException
     *         if passed value cannot be converted
     */
    protected <V> V convert(String value, Class<V> valueClass) throws ConversionException {
        try {
            V convertedValue = Stringifiers.fromString(value, valueClass);
            return convertedValue;
        } catch (RuntimeException ex) {
            Throwable rootCause = getRootCause(ex);
            throw new ConversionException(ex.getMessage(), rootCause);
        }
    }

    /**
     * Converts the passed `raw` value to {@code Map}.
     *
     * <p>Acts as a shortcut to {@linkplain #convert(String, java.lang.Class) convert(String, Map)}.
     *
     * @param <K>
     *         the type of the {@code Map} keys
     * @param <V>
     *         the type of the {@code Map} values
     * @param value
     *         the value to convert
     * @param keyClass
     *         the {@code Class} of the key
     * @param valueClass
     *         the {@code Class} of the value
     * @return the converted value
     */
    protected static <K, V> Map<K, V> convertToMap(String value,
                                                   Class<K> keyClass,
                                                   Class<V> valueClass) {
        Map<K, V> result = Stringifiers.newForMapOf(keyClass, valueClass)
                                       .reverse()
                                       .convert(value);
        checkNotNull(result);
        return result;
    }

    /**
     * Converts the passed `raw` value to {@code List}.
     *
     * <p>Acts as a shortcut to {@linkplain #convert(String, Class) convert(String, List)}.
     *
     * @param <V>
     *         the type of the {@code List} values
     * @param value
     *         the value to convert
     * @param valueClass
     *         the {@code Class} of the list values
     * @return the converted value
     */
    protected static <V> List<V> convertToList(String value, Class<V> valueClass) {
        List<V> result = Stringifiers.newForListOf(valueClass)
                                     .reverse()
                                     .convert(value);
        checkNotNull(result);
        return result;
    }

    @Override
    public <V> void validate(FieldDescriptor descriptor, V fieldValue, String fieldName)
            throws ValidationException {
        FieldContext fieldContext = FieldContext.create(descriptor);
        FieldValue currentValue = currentFieldValue(descriptor, fieldContext);
        FieldValue valueToValidate = FieldValue.of(fieldValue, fieldContext);
<<<<<<< HEAD
        FieldValueChange change = FieldValueChange.of(currentValue, valueToValidate);
        FieldValidator<?> validator = create(change);
=======
        FieldValidator<?> validator = valueToValidate.createValidator();
>>>>>>> 116c3ffa
        List<ConstraintViolation> violations = validator.validate();
        checkViolations(violations);
    }

    private FieldValue currentFieldValue(FieldDescriptor descriptor,
                                                   FieldContext fieldContext) {
        FieldValue fieldValue = getMessageBuilder().hasField(descriptor) ?
                                FieldValue.of(messageBuilder.getField(descriptor), fieldContext) :
                                FieldValue.unsetValue(fieldContext);
        return fieldValue;
    }

    /**
     * Checks whether any modifications have been made to the fields of message being built.
     *
     * @return {@code true} if any modifications have been made, {@code false} otherwise.
     */
    @Override
    public boolean isDirty() {
        T message = internalBuild();
        boolean result = originalState != null
                         ? !originalState.equals(message)
                         : Validate.isNotDefault(message);
        return result;
    }

    @Override
    public void setOriginalState(T state) {
        checkNotNull(state);
        this.originalState = state;

        messageBuilder.clear();
        messageBuilder.mergeFrom(state);
    }

    protected B getMessageBuilder() {
        return messageBuilder;
    }

    @Override
    @CanIgnoreReturnValue
    public ValidatingBuilder<T, B> mergeFrom(T message) {
        messageBuilder.mergeFrom(message);
        return this;
    }

    /**
     * Builds a message without triggering its validation.
     *
     * <p>Exposed to those who wish to obtain the state anyway, e.g. for logging.
     *
     * @return the message built from the values set by the user
     */
    @Internal
    public final T internalBuild() {
        @SuppressWarnings("unchecked")
        // OK, as real types of `B` are always generated to be compatible with `T`.
        T result = (T) getMessageBuilder().build();
        return result;
    }

    private B createBuilder() {
        @SuppressWarnings("unchecked")  // OK, since it is guaranteed by the class declaration.
        B result = (B) Messages.newInstance(messageClass)
                               .newBuilderForType();
        return result;
    }

    private void validateResult(T message) throws ValidationException {
        List<ConstraintViolation> violations = MessageValidator.newInstance(message)
                                                               .validate();
        checkViolations(violations);
    }

    private static void checkViolations(List<ConstraintViolation> violations)
            throws ValidationException {
        if (!violations.isEmpty()) {
            throw new ValidationException(violations);
        }
    }

    /**
     * Obtains the class of the message produced by the builder.
     */
    private static <T extends Message> Class<T>
    getMessageClass(Class<? extends ValidatingBuilder> builderClass) {
        @SuppressWarnings("unchecked") // The type is ensured by the class declaration.
                Class<T> result = (Class<T>)GenericParameter.MESSAGE.getArgumentIn(builderClass);
        return result;
    }

    // as the method names are the same, but methods are different.

    /**
     * Obtains the raw method for creating new validating builder.
     *
     * <p>To simplify migration to Validating Builders, we use the same name which is used in
     * Protobuf for obtaining a {@code Message.Builder}.
     */
    static Method getNewBuilderMethod(Class<? extends ValidatingBuilder<?, ?>> cls) {
        try {
            return cls.getMethod(Messages.METHOD_NEW_BUILDER);
        } catch (NoSuchMethodException e) {
            throw illegalArgumentWithCauseOf(e);
        }
    }

    /**
     * Enumeration of generic type parameters of {@link ValidatingBuilder}.
     */
    private enum GenericParameter implements GenericTypeIndex<ValidatingBuilder> {

        /**
         * The index of the declaration of the generic parameter type {@code <T>}.
         */
        MESSAGE(0),

        /**
         * The index of the declaration of the generic parameter type {@code <B>}.
         */
        MESSAGE_BUILDER(1);

        private final int index;

        GenericParameter(int index) {
            this.index = index;
        }

        @Override
        public int getIndex() {
            return this.index;
        }
    }
}<|MERGE_RESOLUTION|>--- conflicted
+++ resolved
@@ -129,7 +129,6 @@
         Map<K, V> result = Stringifiers.newForMapOf(keyClass, valueClass)
                                        .reverse()
                                        .convert(value);
-        checkNotNull(result);
         return result;
     }
 
@@ -150,7 +149,6 @@
         List<V> result = Stringifiers.newForListOf(valueClass)
                                      .reverse()
                                      .convert(value);
-        checkNotNull(result);
         return result;
     }
 
@@ -158,24 +156,10 @@
     public <V> void validate(FieldDescriptor descriptor, V fieldValue, String fieldName)
             throws ValidationException {
         FieldContext fieldContext = FieldContext.create(descriptor);
-        FieldValue currentValue = currentFieldValue(descriptor, fieldContext);
         FieldValue valueToValidate = FieldValue.of(fieldValue, fieldContext);
-<<<<<<< HEAD
-        FieldValueChange change = FieldValueChange.of(currentValue, valueToValidate);
-        FieldValidator<?> validator = create(change);
-=======
         FieldValidator<?> validator = valueToValidate.createValidator();
->>>>>>> 116c3ffa
         List<ConstraintViolation> violations = validator.validate();
         checkViolations(violations);
-    }
-
-    private FieldValue currentFieldValue(FieldDescriptor descriptor,
-                                                   FieldContext fieldContext) {
-        FieldValue fieldValue = getMessageBuilder().hasField(descriptor) ?
-                                FieldValue.of(messageBuilder.getField(descriptor), fieldContext) :
-                                FieldValue.unsetValue(fieldContext);
-        return fieldValue;
     }
 
     /**
