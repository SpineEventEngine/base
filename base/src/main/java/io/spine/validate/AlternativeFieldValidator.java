--- conflicted
+++ resolved
@@ -38,11 +38,7 @@
 /**
  * Validates that one of the fields defined by the {@code required_field} option is present.
  *
-<<<<<<< HEAD
- * See definition of {@code MessageOptions.required_field} in {@code validate.proto}.
-=======
  * See definition of {@code MessageOptions.required_field} in {@code options.proto}.
->>>>>>> 79335ea6
  */
 final class AlternativeFieldValidator implements Logging {
 
