--- conflicted
+++ resolved
@@ -20,7 +20,6 @@
 
 package io.spine.validate;
 
-import com.google.common.annotations.VisibleForTesting;
 import com.google.common.collect.ImmutableList;
 import com.google.protobuf.Any;
 import com.google.protobuf.Message;
@@ -50,33 +49,14 @@
     /**
      * Creates a new validator instance.
      *
-     * @param fieldValueChange
-     *         the change of the field value to validate
-     * @param strict
-     *         if {@code true} the validator would assume that the field
-     */
-    MessageFieldValidator(FieldValueChange fieldValueChange, boolean strict) {
-        super(fieldValueChange, strict);
-        this.timeConstraint = fieldValueChange.newValue().valueOf(OptionsProto.when);
-    }
-
-    /**
-     * Creates a new validator instance.
-     *
      * @param fieldValue
      *         the value to validate
      * @param assumeRequired
      *         if {@code true} the validator would assume that the field is required even if
      *         such constraint is not explicitly set
      */
-<<<<<<< HEAD
-    @VisibleForTesting
-    MessageFieldValidator(FieldValue fieldValue, boolean strict) {
-        super(fieldValue, strict);
-=======
     MessageFieldValidator(FieldValue fieldValue, boolean assumeRequired) {
         super(fieldValue, assumeRequired);
->>>>>>> 116c3ffa
         this.timeConstraint = fieldValue.valueOf(OptionsProto.when);
     }
 
