/*
 * Copyright 2019, TeamDev. All rights reserved.
 *
 * Redistribution and use in source and/or binary forms, with or without
 * modification, must retain the above copyright notice and the following
 * disclaimer.
 *
 * THIS SOFTWARE IS PROVIDED BY THE COPYRIGHT HOLDERS AND CONTRIBUTORS
 * "AS IS" AND ANY EXPRESS OR IMPLIED WARRANTIES, INCLUDING, BUT NOT
 * LIMITED TO, THE IMPLIED WARRANTIES OF MERCHANTABILITY AND FITNESS FOR
 * A PARTICULAR PURPOSE ARE DISCLAIMED. IN NO EVENT SHALL THE COPYRIGHT
 * OWNER OR CONTRIBUTORS BE LIABLE FOR ANY DIRECT, INDIRECT, INCIDENTAL,
 * SPECIAL, EXEMPLARY, OR CONSEQUENTIAL DAMAGES (INCLUDING, BUT NOT
 * LIMITED TO, PROCUREMENT OF SUBSTITUTE GOODS OR SERVICES; LOSS OF USE,
 * DATA, OR PROFITS; OR BUSINESS INTERRUPTION) HOWEVER CAUSED AND ON ANY
 * THEORY OF LIABILITY, WHETHER IN CONTRACT, STRICT LIABILITY, OR TORT
 * (INCLUDING NEGLIGENCE OR OTHERWISE) ARISING IN ANY WAY OUT OF THE USE
 * OF THIS SOFTWARE, EVEN IF ADVISED OF THE POSSIBILITY OF SUCH DAMAGE.
 */

package io.spine.validate;

import com.google.common.collect.ImmutableList;
import com.google.common.collect.ImmutableSet;
import com.google.common.collect.Sets;
import com.google.protobuf.Descriptors.FieldDescriptor;
import com.google.protobuf.Message;
import io.spine.base.FieldPath;
import io.spine.code.proto.FieldDeclaration;
import io.spine.logging.Logging;
import io.spine.option.IfInvalidOption;
import io.spine.option.IfMissingOption;
import io.spine.option.OptionsProto;

import java.util.ArrayList;
import java.util.List;
import java.util.Optional;

import static com.google.common.collect.Lists.newLinkedList;
<<<<<<< HEAD
=======
import static java.util.stream.Collectors.toList;
>>>>>>> ba713f07

/**
 * Validates messages according to Spine custom Protobuf options and
 * provides constraint violations found.
 *
 * @param <V>
 *         a type of field values
 */
@SuppressWarnings("ClassWithTooManyMethods") // OK for this central class.
abstract class FieldValidator<V> implements Logging {

    private final FieldValue<V> value;
    private final FieldDeclaration declaration;
    private final ImmutableList<V> values;

    private final List<ConstraintViolation> violations = newLinkedList();

    private final ImmutableSet<FieldValidatingOption<?, V>> fieldValidatingOptions;

    /**
     * If set the validator would assume that the field is required even
     * if the {@code required} option is not set.
     */
    private final boolean assumeRequired;
    private final IfInvalidOption ifInvalid;

    /**
     * Creates a new validator instance.
     *
     * @param value
     *         the value to validate
     * @param assumeRequired
     *         if {@code true} the validator would assume that the field is required regardless
     *         of the {@code required} Protobuf option value
     * @param validatingOptions
     *         additional options against which the field should be validated
     */
    protected FieldValidator(FieldValue<V> value,
                             boolean assumeRequired,
                             ImmutableSet<FieldValidatingOption<?, V>> validatingOptions) {
        this.value = value;
        this.declaration = value.declaration();
        this.values = value.asList();
        this.assumeRequired = assumeRequired;
        this.ifInvalid = ifInvalid(descriptor(value));
<<<<<<< HEAD
        this.fieldValidatingOptions = ImmutableSet.copyOf(Sets.union(commonOptions(assumeRequired), validatingOptions));
=======
        ImmutableSet<FieldValidatingOption<?, V>> commonOptions = commonOptions(assumeRequired);
        this.fieldValidatingOptions = ImmutableSet.copyOf(
                Sets.union(commonOptions, validatingOptions));
>>>>>>> ba713f07
    }

    /**
     * Creates a new validator instance.
     *
     * <p>Validator created by this constructors applies no additional validating options.
     *
     * @param value
     *         the value to validate
     * @param assumeRequired
     *         if {@code true} the validator would assume that the field is required even
     *         if this constraint is not set explicitly
     */
    protected FieldValidator(FieldValue<V> value, boolean assumeRequired) {
<<<<<<< HEAD
        this(value, assumeRequired, commonOptions(assumeRequired));
=======
        this(value, assumeRequired, ImmutableSet.of());
>>>>>>> ba713f07
    }

    /**
     * Checks if the value of the validated field is not set.
     *
     * <p>Works for both repeated/map fields and ordinary single-value fields.
     *
     * @return {@code true} if the field value is not set and {@code false} otherwise
     */
    final boolean fieldValueNotSet() {
        boolean valueNotSet =
                values.isEmpty()
                        || (declaration.isNotCollection() && isNotSet(values.get(0)));
        return valueNotSet;
    }

    /**
     * Checks if the specified field value is not set.
     *
     * <p>If the field type is {@link Message}, it must be set to a non-default instance;
     * if it is {@link String} or {@link com.google.protobuf.ByteString ByteString}, it must be
     * set to a non-empty string or array.
     *
     * @param value
     *         a field value to check
     * @return {@code true} if the field is not set, {@code false} otherwise
     */
    protected abstract boolean isNotSet(V value);

    /**
     * Validates messages according to Spine custom protobuf options and returns validation
     * constraint violations found.
     *
     * <p>The flow of the validation is as follows:
     * <ol>
     *     <li>check the field to be set if it is {@code required};
     *     <li>validate the field as an Entity ID if required;
     *     <li>performs type-specific validation according to validation options.
     * </ol>
     *
     * @return a list of found {@linkplain ConstraintViolation constraint violations} if any
     */
    protected ImmutableList<ConstraintViolation> validate() {
        if (isRequiredId()) {
            validateEntityId();
        }
        List<ConstraintViolation> ownViolations = assembleViolations();
        List<ConstraintViolation> optionViolations = optionViolations();
        ImmutableList.Builder<ConstraintViolation> result = ImmutableList.builder();
        result.addAll(ownViolations)
              .addAll(optionViolations);
        return result.build();
    }

    final IfInvalidOption ifInvalid() {
        return ifInvalid;
    }

    private List<ConstraintViolation> assembleViolations() {
        return ImmutableList.<ConstraintViolation>builder()
                .addAll(violations)
                .build();
    }

    private List<ConstraintViolation> optionViolations() {
<<<<<<< HEAD
        List<ConstraintViolation> violations = new ArrayList<>();
        for (FieldValidatingOption<?, V> option : fieldValidatingOptions) {
            if (option.shouldValidate(descriptor())) {
                Constraint<FieldValue<V>> constraint = option.constraintFor(value);
                ImmutableList<ConstraintViolation> found = constraint.check(value);
                violations.addAll(found);
            }
        }
=======
        List<ConstraintViolation> violations =
                fieldValidatingOptions.stream()
                                      .filter(option -> option.shouldValidate(descriptor()))
                                      .map(option -> option.constraintFor(value))
                                      .flatMap(constraint -> constraint.check(value)
                                                                       .stream())
                                      .collect(toList());
>>>>>>> ba713f07
        return violations;
    }

    /**
     * Validates the current field as it is a required entity ID.
     *
     * <p>The field must not be repeated or not set.
     *
     * @see #isRequiredId()
     */
    protected void validateEntityId() {
        if (declaration.isRepeated()) {
            ConstraintViolation violation = ConstraintViolation
                    .newBuilder()
                    .setMsgFormat("Entity ID field `%s` must not be a repeated field.")
                    .addParam(declaration.descriptor()
                                         .getFullName())
                    .setFieldPath(fieldPath())
                    .build();
            addViolation(violation);
            return;
        }
        if (fieldValueNotSet()) {
            IfMissingOption ifMissing = ifMissing();
            addViolation(newViolation(ifMissing));
        }
    }

    FieldValue<V> fieldValue() {
        return value;
    }

    /**
     * Returns {@code true} if the field has required attribute or validation is strict.
     */
    protected boolean isRequiredField() {
        Required<V> requiredOption = Required.create(assumeRequired);
        Boolean required = requiredOption.valueFrom(descriptor())
                                         .orElse(false);
        boolean result = required || assumeRequired;
        return result;
    }

    /** Returns an immutable list of the field values. */
    @SuppressWarnings("ReturnOfCollectionOrArrayField") // is immutable list
    protected ImmutableList<V> getValues() {
        return values;
    }

    /**
     * Adds a validation constraint validation to the collection of violations.
     *
     * @param violation
     *         a violation to add
     */
    void addViolation(ConstraintViolation violation) {
        violations.add(violation);
    }

    private ConstraintViolation newViolation(IfMissingOption option) {
        String msg = getErrorMsgFormat(option, option.getMsgFormat());
        ConstraintViolation violation = ConstraintViolation
                .newBuilder()
                .setMsgFormat(msg)
                .setFieldPath(fieldPath())
                .build();
        return violation;
    }

    /**
     * Returns a validation error message (a custom one (if present) or the default one).
     *
     * @param option
     *         a validation option used to get the default message
     * @param customMsg
     *         a user-defined error message
     */
    static String getErrorMsgFormat(Message option, String customMsg) {
        String defaultMsg = option.getDescriptorForType()
                                  .getOptions()
                                  .getExtension(OptionsProto.defaultMessage);
        String msg = customMsg.isEmpty() ? defaultMsg : customMsg;
        return msg;
    }

    /**
     * Returns {@code true} if the field is a required ID, {@code false} otherwise.
     */
    private boolean isRequiredId() {
        boolean result = declaration.isCommandId() || isRequiredEntityId();
        return result;
    }

    /**
     * Determines whether the field is a required
     * {@linkplain FieldDeclaration#isEntityId() entity ID}.
     *
     * <p>We have a convention, that an entity ID is required by default.
     * The ID is not required only if its declaration is marked with {@code [(required)=false]}.
     *
     * @return {@code true} if the field is a required entity ID, {@code false} otherwise
     */
    private boolean isRequiredEntityId() {
        Required<V> requiredOption = Required.create(assumeRequired);
        Optional<Boolean> requiredOptionValue = requiredOption.valueFrom(descriptor());
        boolean notRequired = requiredOptionValue.isPresent() && !requiredOptionValue.get();
        return declaration.isEntityId() && !notRequired;
    }

    private static IfInvalidOption ifInvalid(FieldDescriptor descriptor) {
<<<<<<< HEAD
        IfInvalid ifInvalidOption = new IfInvalid();
        IfInvalidOption ifInvalid = ifInvalidOption.valueFrom(descriptor)
                                                   .orElse(IfInvalidOption.getDefaultInstance());
        return ifInvalid;
=======
        IfInvalid ifInvalid = new IfInvalid();
        IfInvalidOption result = ifInvalid.valueOrDefault(descriptor);
        return result;
>>>>>>> ba713f07
    }

    private IfMissingOption ifMissing() {
        IfMissing ifMissing = new IfMissing();
<<<<<<< HEAD
        return ifMissing.valueFrom(descriptor())
                        .orElse(IfMissingOption.getDefaultInstance());
=======
        return ifMissing.valueOrDefault(descriptor());
>>>>>>> ba713f07
    }

    private static <V> FieldDescriptor descriptor(FieldValue<V> value) {
        return value.declaration()
                    .descriptor();
    }

    final FieldDescriptor descriptor() {
        return descriptor(value);
    }

    /**
     * Obtains field context for the validator.
     *
     * @return the field context
     */
    protected final FieldContext fieldContext() {
        return value.context();
    }

    /** Returns a path to the current field. */
    final FieldPath fieldPath() {
        return fieldContext().getFieldPath();
    }

    /** Returns the declaration of the validated field. */
    protected final FieldDeclaration field() {
        return declaration;
    }

    private static <V> ImmutableSet<FieldValidatingOption<?, V>> commonOptions(boolean strict) {
        return ImmutableSet.of(Distinct.create(),
                               Required.create(strict));
    }
}<|MERGE_RESOLUTION|>--- conflicted
+++ resolved
@@ -32,15 +32,11 @@
 import io.spine.option.IfMissingOption;
 import io.spine.option.OptionsProto;
 
-import java.util.ArrayList;
 import java.util.List;
 import java.util.Optional;
 
 import static com.google.common.collect.Lists.newLinkedList;
-<<<<<<< HEAD
-=======
 import static java.util.stream.Collectors.toList;
->>>>>>> ba713f07
 
 /**
  * Validates messages according to Spine custom Protobuf options and
@@ -86,13 +82,9 @@
         this.values = value.asList();
         this.assumeRequired = assumeRequired;
         this.ifInvalid = ifInvalid(descriptor(value));
-<<<<<<< HEAD
-        this.fieldValidatingOptions = ImmutableSet.copyOf(Sets.union(commonOptions(assumeRequired), validatingOptions));
-=======
         ImmutableSet<FieldValidatingOption<?, V>> commonOptions = commonOptions(assumeRequired);
         this.fieldValidatingOptions = ImmutableSet.copyOf(
                 Sets.union(commonOptions, validatingOptions));
->>>>>>> ba713f07
     }
 
     /**
@@ -107,11 +99,7 @@
      *         if this constraint is not set explicitly
      */
     protected FieldValidator(FieldValue<V> value, boolean assumeRequired) {
-<<<<<<< HEAD
-        this(value, assumeRequired, commonOptions(assumeRequired));
-=======
         this(value, assumeRequired, ImmutableSet.of());
->>>>>>> ba713f07
     }
 
     /**
@@ -177,16 +165,6 @@
     }
 
     private List<ConstraintViolation> optionViolations() {
-<<<<<<< HEAD
-        List<ConstraintViolation> violations = new ArrayList<>();
-        for (FieldValidatingOption<?, V> option : fieldValidatingOptions) {
-            if (option.shouldValidate(descriptor())) {
-                Constraint<FieldValue<V>> constraint = option.constraintFor(value);
-                ImmutableList<ConstraintViolation> found = constraint.check(value);
-                violations.addAll(found);
-            }
-        }
-=======
         List<ConstraintViolation> violations =
                 fieldValidatingOptions.stream()
                                       .filter(option -> option.shouldValidate(descriptor()))
@@ -194,7 +172,6 @@
                                       .flatMap(constraint -> constraint.check(value)
                                                                        .stream())
                                       .collect(toList());
->>>>>>> ba713f07
         return violations;
     }
 
@@ -305,26 +282,14 @@
     }
 
     private static IfInvalidOption ifInvalid(FieldDescriptor descriptor) {
-<<<<<<< HEAD
-        IfInvalid ifInvalidOption = new IfInvalid();
-        IfInvalidOption ifInvalid = ifInvalidOption.valueFrom(descriptor)
-                                                   .orElse(IfInvalidOption.getDefaultInstance());
-        return ifInvalid;
-=======
         IfInvalid ifInvalid = new IfInvalid();
         IfInvalidOption result = ifInvalid.valueOrDefault(descriptor);
         return result;
->>>>>>> ba713f07
     }
 
     private IfMissingOption ifMissing() {
         IfMissing ifMissing = new IfMissing();
-<<<<<<< HEAD
-        return ifMissing.valueFrom(descriptor())
-                        .orElse(IfMissingOption.getDefaultInstance());
-=======
         return ifMissing.valueOrDefault(descriptor());
->>>>>>> ba713f07
     }
 
     private static <V> FieldDescriptor descriptor(FieldValue<V> value) {
