--- conflicted
+++ resolved
@@ -35,7 +35,7 @@
 import static io.spine.validate.Validate.isNotDefault;
 
 /**
- * Validates fields according to Spine custom protobuf options and
+ * Validates messages according to Spine custom protobuf options and
  * provides constraint violations found.
  *
  * @param <V>
@@ -46,10 +46,7 @@
     private static final String ENTITY_ID_REPEATED_FIELD_MSG =
             "Entity ID must not be a repeated field.";
 
-    /**
-     * A change of values that is is being validated.
-     */
-    private final FieldValueChange fieldValueChange;
+    private final FieldValue value;
     private final FieldDeclaration declaration;
     private final ImmutableList<V> values;
 
@@ -59,39 +56,12 @@
     private final IfMissingOption ifMissingOption;
     private final boolean validate;
     private final IfInvalidOption ifInvalid;
-    private final boolean setOnce;
 
     /**
      * If set the validator would assume that the field is required even
      * if the {@code required} option is not set.
      */
     private final boolean assumeRequired;
-
-    /**
-     * Creates a new validator instance.
-     *
-     * <p>Created validator validates the change of the value of the field.
-     * This constructor should be used when the previous value of the field is important for
-     * validation, as opposed to just the new value of the field, in which case {@linkplain
-     * #FieldValidator(FieldValue, boolean) this constructor} should be used.
-     *
-     * @param fieldValueChange
-     *         the change of the field to validate.
-     * @param strict
-     *         if {@code true} the validator would assume that the field
-     */
-    protected FieldValidator(FieldValueChange fieldValueChange, boolean strict) {
-        this.fieldValueChange = fieldValueChange;
-        FieldValue desiredValue = fieldValueChange.newValue();
-        this.declaration = desiredValue.declaration();
-        this.values = desiredValue.asList();
-        this.strict = strict;
-        this.required = desiredValue.valueOf(OptionsProto.required);
-        this.ifMissingOption = desiredValue.valueOf(OptionsProto.ifMissing);
-        this.validate = desiredValue.valueOf(OptionsProto.valid);
-        this.ifInvalid = desiredValue.valueOf(OptionsProto.ifInvalid);
-        this.setOnce = desiredValue.valueOf(OptionsProto.setOnce);
-    }
 
     /**
      * Creates a new validator instance.
@@ -102,13 +72,8 @@
      *         if {@code true} the validator would assume that the field is required even
      *         if this constraint is not set explicitly
      */
-<<<<<<< HEAD
-    protected FieldValidator(FieldValue fieldValue, boolean strict) {
-        this.fieldValueChange = FieldValueChange.withoutPreviousValue(fieldValue);
-=======
     protected FieldValidator(FieldValue fieldValue, boolean assumeRequired) {
         this.value = fieldValue;
->>>>>>> 116c3ffa
         this.declaration = fieldValue.declaration();
         this.values = fieldValue.asList();
         this.assumeRequired = assumeRequired;
@@ -116,7 +81,6 @@
         this.ifMissingOption = fieldValue.valueOf(OptionsProto.ifMissing);
         this.validate = fieldValue.valueOf(OptionsProto.valid);
         this.ifInvalid = fieldValue.valueOf(OptionsProto.ifInvalid);
-        this.setOnce = fieldValue.valueOf(OptionsProto.setOnce);
     }
 
     /**
@@ -164,7 +128,6 @@
      */
     protected final List<ConstraintViolation> validate() {
         checkIfRequiredAndNotSet();
-        validateSetOnce();
         if (isRequiredId()) {
             validateEntityId();
         }
@@ -173,32 +136,6 @@
         }
         List<ConstraintViolation> result = assembleViolations();
         return result;
-    }
-
-    /**
-     * Validates whether a logic enforced by the {@code (set_once)} option.
-     *
-     * <p>If a field that is being validated already has any value, and there's an attempt to change
-     * it, a {@code ConstraintViolation} is generated.
-     */
-    @SuppressWarnings("ConstantConditions")
-        // `isFirstTimeSet` controls for `null`s.
-    private void validateSetOnce() {
-        if (setOnce && !fieldValueChange.isFirstTimeSet()) {
-            FieldValue previousValue = fieldValueChange.previousValue();
-            FieldValue desiredValue = fieldValueChange.newValue();
-            String fieldName = previousValue.declaration()
-                                            .name()
-                                            .javaCase();
-            ConstraintViolation setOnceViolation = ConstraintViolation
-                    .newBuilder()
-                    .setMsgFormat("%s has (set_once) = true, can't change its value from %s to %s")
-                    .addParam(fieldName)
-                    .addParam(previousValue.toString())
-                    .addParam(desiredValue.toString())
-                    .build();
-            addViolation(setOnceViolation);
-        }
     }
 
     /**
@@ -344,9 +281,8 @@
      * @return {@code true} if the field is a required entity ID, {@code false} otherwise
      */
     private boolean isRequiredEntityId() {
-        FieldValue desiredValue = fieldValueChange.newValue();
-        boolean requiredSetExplicitly = desiredValue.option(OptionsProto.required)
-                                                    .isExplicitlySet();
+        boolean requiredSetExplicitly = value.option(OptionsProto.required)
+                                             .isExplicitlySet();
         boolean notRequired = !required && requiredSetExplicitly;
         return declaration.isEntityId() && !notRequired;
     }
@@ -357,8 +293,7 @@
      * @return the field context
      */
     protected FieldContext getFieldContext() {
-        return fieldValueChange.newValue()
-                               .context();
+        return value.context();
     }
 
     /** Returns a path to the current field. */
