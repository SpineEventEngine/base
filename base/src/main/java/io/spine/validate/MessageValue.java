--- conflicted
+++ resolved
@@ -39,12 +39,8 @@
 /**
  * A value of a {@link Message} to validate.
  */
-<<<<<<< HEAD
 @Immutable
-final class MessageValue {
-=======
 public final class MessageValue {
->>>>>>> 72de549b
 
     private final Message message;
     private final Descriptor descriptor;
