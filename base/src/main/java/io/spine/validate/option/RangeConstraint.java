--- conflicted
+++ resolved
@@ -111,11 +111,7 @@
 
     @Override
     protected String compileErrorMessage(Range<ComparableNumber> range) {
-<<<<<<< HEAD
-        return format("Field `%s` is out of range. Must be %s%s and %s%s.",
-=======
         return format("The value of the field `%s` is out of range. Must be %s%s and %s%s.",
->>>>>>> 946242e3
                       field(),
                       forLowerBound(range), range.lowerEndpoint(),
                       forUpperBound(range), range.upperEndpoint());
