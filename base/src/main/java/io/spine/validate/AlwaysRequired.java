/*
 * Copyright 2019, TeamDev. All rights reserved.
 *
 * Redistribution and use in source and/or binary forms, with or without
 * modification, must retain the above copyright notice and the following
 * disclaimer.
 *
 * THIS SOFTWARE IS PROVIDED BY THE COPYRIGHT HOLDERS AND CONTRIBUTORS
 * "AS IS" AND ANY EXPRESS OR IMPLIED WARRANTIES, INCLUDING, BUT NOT
 * LIMITED TO, THE IMPLIED WARRANTIES OF MERCHANTABILITY AND FITNESS FOR
 * A PARTICULAR PURPOSE ARE DISCLAIMED. IN NO EVENT SHALL THE COPYRIGHT
 * OWNER OR CONTRIBUTORS BE LIABLE FOR ANY DIRECT, INDIRECT, INCIDENTAL,
 * SPECIAL, EXEMPLARY, OR CONSEQUENTIAL DAMAGES (INCLUDING, BUT NOT
 * LIMITED TO, PROCUREMENT OF SUBSTITUTE GOODS OR SERVICES; LOSS OF USE,
 * DATA, OR PROFITS; OR BUSINESS INTERRUPTION) HOWEVER CAUSED AND ON ANY
 * THEORY OF LIABILITY, WHETHER IN CONTRACT, STRICT LIABILITY, OR TORT
 * (INCLUDING NEGLIGENCE OR OTHERWISE) ARISING IN ANY WAY OUT OF THE USE
 * OF THIS SOFTWARE, EVEN IF ADVISED OF THE POSSIBILITY OF SUCH DAMAGE.
 */

package io.spine.validate;

import com.google.protobuf.Descriptors.FieldDescriptor;

/**
 * A special case of {@code Required} option that assumes that the option is present regardless
 * of the actual field declaration.
 *
 * @param <T>
 *         type of value that this option is applied to
 */
final class AlwaysRequired<T> extends Required<T> {

    /**
     * Creates a new instance of this option.
     */
    AlwaysRequired() {
        super();
    }

    /**
     * {@inheritDoc}
     *
     * <p>For {@code AlwaysRequired}, validation happens every time.
     * @param value
     */
    @Override
    boolean shouldValidate(FieldDescriptor value) {
<<<<<<< HEAD
=======
        checkUsage(value);
>>>>>>> 1d938d04
        return true;
    }
}<|MERGE_RESOLUTION|>--- conflicted
+++ resolved
@@ -46,10 +46,7 @@
      */
     @Override
     boolean shouldValidate(FieldDescriptor value) {
-<<<<<<< HEAD
-=======
         checkUsage(value);
->>>>>>> 1d938d04
         return true;
     }
 }