--- conflicted
+++ resolved
@@ -52,12 +52,6 @@
 
     /** Returns a number of type V based on its string representation. */
     static <V extends Number & Comparable> V fromOption(String numericValue) {
-<<<<<<< HEAD
-        Double doubleValue = Double.parseDouble(numericValue);
-        @SuppressWarnings("unchecked") // Safe since double is both a Number and Comparable.
-        V result = (V) doubleValue;
-        return result;
-=======
         try {
             V result = fromString(numericValue);
             return result;
@@ -86,7 +80,6 @@
 
     private static boolean whole(Number number) {
         return number.doubleValue() % 1 == 0;
->>>>>>> 59a543a6
     }
 
     /**
