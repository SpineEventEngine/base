/*
 * Copyright 2019, TeamDev. All rights reserved.
 *
 * Redistribution and use in source and/or binary forms, with or without
 * modification, must retain the above copyright notice and the following
 * disclaimer.
 *
 * THIS SOFTWARE IS PROVIDED BY THE COPYRIGHT HOLDERS AND CONTRIBUTORS
 * "AS IS" AND ANY EXPRESS OR IMPLIED WARRANTIES, INCLUDING, BUT NOT
 * LIMITED TO, THE IMPLIED WARRANTIES OF MERCHANTABILITY AND FITNESS FOR
 * A PARTICULAR PURPOSE ARE DISCLAIMED. IN NO EVENT SHALL THE COPYRIGHT
 * OWNER OR CONTRIBUTORS BE LIABLE FOR ANY DIRECT, INDIRECT, INCIDENTAL,
 * SPECIAL, EXEMPLARY, OR CONSEQUENTIAL DAMAGES (INCLUDING, BUT NOT
 * LIMITED TO, PROCUREMENT OF SUBSTITUTE GOODS OR SERVICES; LOSS OF USE,
 * DATA, OR PROFITS; OR BUSINESS INTERRUPTION) HOWEVER CAUSED AND ON ANY
 * THEORY OF LIABILITY, WHETHER IN CONTRACT, STRICT LIABILITY, OR TORT
 * (INCLUDING NEGLIGENCE OR OTHERWISE) ARISING IN ANY WAY OUT OF THE USE
 * OF THIS SOFTWARE, EVEN IF ADVISED OF THE POSSIBILITY OF SUCH DAMAGE.
 */

package io.spine.validate;

import com.google.common.collect.ImmutableList;
import com.google.protobuf.Descriptors.EnumValueDescriptor;
import com.google.protobuf.Descriptors.FieldDescriptor;
import com.google.protobuf.Descriptors.FieldDescriptor.JavaType;
<<<<<<< HEAD
import com.google.protobuf.Internal;
=======
>>>>>>> ba713f07
import com.google.protobuf.Message;
import com.google.protobuf.ProtocolMessageEnum;
import io.spine.code.proto.FieldDeclaration;
import io.spine.protobuf.TypeConverter;

import java.util.List;
import java.util.Map;

import static com.google.common.base.Preconditions.checkNotNull;
import static java.lang.String.format;

/**
 * A field value to validate.
 *
 * <p>The exact type of the value is unknown since it is set
 * by a user using a generated validating builder.
 *
 * <p>Map fields are considered in a special way and only values are validated.
 * Keys don't require validation since they are of primitive types.
 *
 * @see <a href="https://developers.google.com/protocol-buffers/docs/proto3#maps">
 *         Protobuf Maps</a>
 */
public final class FieldValue<T> {

    /**
     * Actual field values.
     *
     * <p>Since a field can be, among other things, a repeated field or a map, the values are stored
     * in a list.
     *
     * <p>For singular fields, a list contains a single value.
     * For repeated fields, a list contains all of the values.
     * For a map fields, a list contains a list of values, since the map values are being validated,
     * not the keys.
     */
    private final List<T> values;
    private final FieldContext context;
    private final FieldDeclaration declaration;

    private FieldValue(List<T> values, FieldContext context, FieldDeclaration declaration) {
        this.values = values;
        this.context = context;
        this.declaration = declaration;
    }

    /**
     * Creates a new instance from the value.
     *
     * @param rawValue
     *         the value obtained via a validating builder
     * @param context
     *         the context of the field
     * @return a new instance
     */
<<<<<<< HEAD
    // Object to T is always safe, since validating builders only receive `T`s.
    @SuppressWarnings("unchecked")
=======
    @SuppressWarnings({
            "ConstantConditions",
            "unchecked" // Object to T is always safe, since validating builders only receive `T`s.
    })
>>>>>>> ba713f07
    static <T> FieldValue<T> of(Object rawValue, FieldContext context) {
        checkNotNull(rawValue);
        checkNotNull(context);
        T value = rawValue instanceof ProtocolMessageEnum
                  ? (T) ((ProtocolMessageEnum) rawValue).getValueDescriptor()
                  : (T) rawValue;
        FieldDescriptor fieldDescriptor = context.getTarget();
        FieldDeclaration declaration = new FieldDeclaration(fieldDescriptor);

        FieldValue<T> result = resolveType(declaration, context, value);
        return result;
    }

    /**
     * Returns a properly typed {@code FieldValue}.
     *
     * <p>To do so, performs a series of {@code instanceof} calls and casts, since there are no
     * common ancestors between all the possible value types ({@code Map} for Protobuf {@code map}
     * fields, {@code List} for {@code repeated} fields, and {@code T} for plain values).
     *
     * Casting to {@code T} is safe, because the {@code FieldValue} is always created by the
     * {@linkplain io.spine.validate.ValidatingBuilder validating builder} implementors, and the
     * raw value always corresponds to one of the Protobuf field types.
<<<<<<< HEAD

=======
     *
>>>>>>> ba713f07
     * @return a properly typed {@code FieldValue} instance.
     */
    @SuppressWarnings({
            "unchecked", // Raw value is always of a correct type, see javadoc.
            "ChainOfInstanceofChecks" // No common ancestors.
    })
    private static <T> FieldValue<T> resolveType(FieldDeclaration field,
                                                 FieldContext context,
                                                 T value) {
        if (value instanceof List) {
            List<T> values = (List<T>) value;
            return new FieldValue<>(values, context, field);
        } else if (value instanceof Map) {
            Map<?, T> map = (Map<?, T>) value;
            ImmutableList<T> values = ImmutableList.copyOf(map.values());
            return new FieldValue<>(values, context, field);
        } else {
            return new FieldValue<>(ImmutableList.of(value), context, field);
        }
    }

    FieldValidator<?> createValidator() {
        return createValidator(false);
    }

    FieldValidator<?> createValidatorAssumingRequired() {
        return createValidator(true);
    }

    /**
     * Creates a new validator instance according to the type of the value.
     *
     * @param assumeRequired
     *         if {@code true} validators would always assume that the field is required even
     *         if the constraint is not set explicitly
     */
    @SuppressWarnings({"OverlyComplexMethod", "unchecked"})
    private FieldValidator<?> createValidator(boolean assumeRequired) {
        JavaType fieldType = javaType();
        switch (fieldType) {
            case MESSAGE:
                return new MessageFieldValidator(castThis(), assumeRequired);
            case INT:
                return new IntegerFieldValidator(castThis());
            case LONG:
                return new LongFieldValidator(castThis());
            case FLOAT:
                return new FloatFieldValidator(castThis());
            case DOUBLE:
                return new DoubleFieldValidator(castThis());
            case STRING:
                return new StringFieldValidator(castThis(), assumeRequired);
            case BYTE_STRING:
                return new ByteStringFieldValidator(castThis());
            case BOOLEAN:
                return new BooleanFieldValidator(castThis());
            case ENUM:
                return new EnumFieldValidator(castThis());
            default:
                throw fieldTypeIsNotSupported(fieldType);
        }
    }

    /**
     * Casts this value to a more accurately typed {@code FieldValue}.
     */
    @SuppressWarnings("unchecked"
            /* Casting is safe, since {@link JavaType}, that is being checked by
            * `#createValidator()` maps 1 to 1 to all `FieldValidator` subclasses, i.e. there
            * is always going to be fitting validator.
            */
    )
    private <S> FieldValue<S> castThis() {
        return (FieldValue<S>) this;
    }

    private static IllegalArgumentException fieldTypeIsNotSupported(JavaType type) {
        String msg = format("The field type is not supported for validation: %s", type);
        throw new IllegalArgumentException(msg);
    }

<<<<<<< HEAD
    FieldDescriptor descriptor(){
=======
    FieldDescriptor descriptor() {
>>>>>>> ba713f07
        return context.getTarget();
    }

    /**
     * Obtains the {@link JavaType} of the value.
     *
     * <p>For a map, returns the type of the values.
     *
     * @return {@link JavaType} of {@linkplain #asList() list} elements
     */
    JavaType javaType() {
        if (!declaration.isMap()) {
            return declaration.javaType();
        }
        JavaType result = declaration.valueDeclaration()
                                     .javaType();
        return result;
    }

    /**
     * Converts the value to a list.
     *
     * @return the value as a list
     */
<<<<<<< HEAD
=======
    @SuppressWarnings({
            "unchecked", // Specific validator must call with its type.
            "ChainOfInstanceofChecks" // No other possible way to check the value type.
    })
>>>>>>> ba713f07
    ImmutableList<T> asList() {
        return ImmutableList.copyOf(values);
    }

    T singleValue() {
        return asList().get(0);
    }

    /** Returns {@code true} if this field is default, {@code false} otherwise. */
    boolean isDefault() {
        return asList().isEmpty() || (declaration.isNotCollection() &&
                isSingleValueDefault());
    }

<<<<<<< HEAD
    private boolean isSingleValueDefault() {
        if (this.singleValue() instanceof EnumValueDescriptor) {
            return ((Internal.EnumLite) this.singleValue()).getNumber() == 0;
=======
    @SuppressWarnings("OverlyStrongTypeCast") // Casting to a sensible public class.
    private boolean isSingleValueDefault() {
        if (this.singleValue() instanceof EnumValueDescriptor) {
            return ((EnumValueDescriptor) this.singleValue()).getNumber() == 0;
>>>>>>> ba713f07
        }
        Message thisAsMessage = TypeConverter.toMessage(singleValue());
        return Validate.isDefault(thisAsMessage);
    }

    /** Returns the declaration of the value. */
    public FieldDeclaration declaration() {
        return declaration;
    }

    /** Returns the context of the value. */
    public FieldContext context() {
        return context;
    }
}<|MERGE_RESOLUTION|>--- conflicted
+++ resolved
@@ -24,10 +24,6 @@
 import com.google.protobuf.Descriptors.EnumValueDescriptor;
 import com.google.protobuf.Descriptors.FieldDescriptor;
 import com.google.protobuf.Descriptors.FieldDescriptor.JavaType;
-<<<<<<< HEAD
-import com.google.protobuf.Internal;
-=======
->>>>>>> ba713f07
 import com.google.protobuf.Message;
 import com.google.protobuf.ProtocolMessageEnum;
 import io.spine.code.proto.FieldDeclaration;
@@ -83,15 +79,8 @@
      *         the context of the field
      * @return a new instance
      */
-<<<<<<< HEAD
     // Object to T is always safe, since validating builders only receive `T`s.
     @SuppressWarnings("unchecked")
-=======
-    @SuppressWarnings({
-            "ConstantConditions",
-            "unchecked" // Object to T is always safe, since validating builders only receive `T`s.
-    })
->>>>>>> ba713f07
     static <T> FieldValue<T> of(Object rawValue, FieldContext context) {
         checkNotNull(rawValue);
         checkNotNull(context);
@@ -115,11 +104,7 @@
      * Casting to {@code T} is safe, because the {@code FieldValue} is always created by the
      * {@linkplain io.spine.validate.ValidatingBuilder validating builder} implementors, and the
      * raw value always corresponds to one of the Protobuf field types.
-<<<<<<< HEAD
-
-=======
-     *
->>>>>>> ba713f07
+     *
      * @return a properly typed {@code FieldValue} instance.
      */
     @SuppressWarnings({
@@ -201,11 +186,7 @@
         throw new IllegalArgumentException(msg);
     }
 
-<<<<<<< HEAD
-    FieldDescriptor descriptor(){
-=======
     FieldDescriptor descriptor() {
->>>>>>> ba713f07
         return context.getTarget();
     }
 
@@ -230,13 +211,6 @@
      *
      * @return the value as a list
      */
-<<<<<<< HEAD
-=======
-    @SuppressWarnings({
-            "unchecked", // Specific validator must call with its type.
-            "ChainOfInstanceofChecks" // No other possible way to check the value type.
-    })
->>>>>>> ba713f07
     ImmutableList<T> asList() {
         return ImmutableList.copyOf(values);
     }
@@ -251,16 +225,10 @@
                 isSingleValueDefault());
     }
 
-<<<<<<< HEAD
-    private boolean isSingleValueDefault() {
-        if (this.singleValue() instanceof EnumValueDescriptor) {
-            return ((Internal.EnumLite) this.singleValue()).getNumber() == 0;
-=======
     @SuppressWarnings("OverlyStrongTypeCast") // Casting to a sensible public class.
     private boolean isSingleValueDefault() {
         if (this.singleValue() instanceof EnumValueDescriptor) {
             return ((EnumValueDescriptor) this.singleValue()).getNumber() == 0;
->>>>>>> ba713f07
         }
         Message thisAsMessage = TypeConverter.toMessage(singleValue());
         return Validate.isDefault(thisAsMessage);
