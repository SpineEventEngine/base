/*
 * Copyright 2019, TeamDev. All rights reserved.
 *
 * Redistribution and use in source and/or binary forms, with or without
 * modification, must retain the above copyright notice and the following
 * disclaimer.
 *
 * THIS SOFTWARE IS PROVIDED BY THE COPYRIGHT HOLDERS AND CONTRIBUTORS
 * "AS IS" AND ANY EXPRESS OR IMPLIED WARRANTIES, INCLUDING, BUT NOT
 * LIMITED TO, THE IMPLIED WARRANTIES OF MERCHANTABILITY AND FITNESS FOR
 * A PARTICULAR PURPOSE ARE DISCLAIMED. IN NO EVENT SHALL THE COPYRIGHT
 * OWNER OR CONTRIBUTORS BE LIABLE FOR ANY DIRECT, INDIRECT, INCIDENTAL,
 * SPECIAL, EXEMPLARY, OR CONSEQUENTIAL DAMAGES (INCLUDING, BUT NOT
 * LIMITED TO, PROCUREMENT OF SUBSTITUTE GOODS OR SERVICES; LOSS OF USE,
 * DATA, OR PROFITS; OR BUSINESS INTERRUPTION) HOWEVER CAUSED AND ON ANY
 * THEORY OF LIABILITY, WHETHER IN CONTRACT, STRICT LIABILITY, OR TORT
 * (INCLUDING NEGLIGENCE OR OTHERWISE) ARISING IN ANY WAY OUT OF THE USE
 * OF THIS SOFTWARE, EVEN IF ADVISED OF THE POSSIBILITY OF SUCH DAMAGE.
 */

package io.spine.validate;

import com.google.protobuf.DescriptorProtos.FieldOptions;
import com.google.protobuf.Descriptors.FieldDescriptor;
import com.google.protobuf.GeneratedMessage.GeneratedExtension;
import io.spine.code.proto.FieldOption;

import java.util.Optional;

import static io.spine.validate.rule.ValidationRuleOptions.getOptionValue;
import static java.lang.String.format;

/**
 * An option that validates a field.
 *
 * <p>Validating options impose constraint on fields that they are applied to.
 *
 * @param <T>
 *         type of value held by this option
 * @param <F>
 *         type of field that this option is applied to
 */
abstract class FieldValidatingOption<T, F>
        extends FieldOption<T>
        implements ValidatingOption<T, FieldDescriptor, FieldValue<F>> {

    /** Specifies the extension that corresponds to this option. */
    protected FieldValidatingOption(GeneratedExtension<FieldOptions, T> optionExtension) {
        super(optionExtension);
    }

    /**
     * Returns an value of the option.
     *
     * @apiNote Should only be called by subclasses in circumstances that assume presence of
     *         the option. For all other cases refer to {@link this#valueFrom(FieldDescriptor)}.
     */
    T optionValue(FieldValue<F> value) throws IllegalStateException {
        FieldDescriptor field = value.declaration()
                                     .descriptor();
        Optional<T> option = valueFrom(field);
        return option.orElseThrow(() -> {
            FieldDescriptor descriptor = optionExtension().getDescriptor();

            String fieldName = value.declaration()
                                    .name()
                                    .value();
            String containingTypeName = descriptor.getContainingType()
                                                  .getName();
            return illegalState(fieldName, containingTypeName);
        });
    }

    private IllegalStateException illegalState(String fieldName, String containingTypeName) {
        String optionName = optionExtension().getDescriptor()
                                             .getName();
        String message = format("Could not get value of option %s from field %s in message %s.",
                                optionName,
                                fieldName,
                                containingTypeName);
        return new IllegalStateException(message);
    }

    /**
     * {@inheritDoc}
     *
     * <p>Apart from the value of the field option, checks whether any messages with {@code
     * validation_for} options exist that override the option value of the specified field.
     *
     * @param field
     *         a field that bears the option value
     * @return either an empty {@code Optional}, if no option value was found for the specified
     *         field,
     *         or an {@code Optional} containing found value
     */
    @Override
<<<<<<< HEAD
    public Optional<T> valueFrom(FieldValue<F> field) {
        FieldContext context = field.context();
        Optional<T> validationForOption = ValidationRuleOptions.getOptionValue(context,
                                                                               extension());
=======
    public Optional<T> valueFrom(FieldDescriptor field) {
        FieldContext context = FieldContext.create(field);
        Optional<T> validationForOption = getOptionValue(context, optionExtension());
>>>>>>> 22c429df
        return validationForOption.isPresent()
               ? validationForOption
               : super.valueFrom(field);
    }

    /**
     * Returns {@code true} if this option exists for the specified field, {@code false} otherwise.
     *
     * @param field
     *         the type of the field
     */
    boolean shouldValidate(FieldDescriptor field) {
        return valueFrom(field).isPresent();
    }
}<|MERGE_RESOLUTION|>--- conflicted
+++ resolved
@@ -60,7 +60,7 @@
                                      .descriptor();
         Optional<T> option = valueFrom(field);
         return option.orElseThrow(() -> {
-            FieldDescriptor descriptor = optionExtension().getDescriptor();
+            FieldDescriptor descriptor = extension().getDescriptor();
 
             String fieldName = value.declaration()
                                     .name()
@@ -72,8 +72,8 @@
     }
 
     private IllegalStateException illegalState(String fieldName, String containingTypeName) {
-        String optionName = optionExtension().getDescriptor()
-                                             .getName();
+        String optionName = extension().getDescriptor()
+                                       .getName();
         String message = format("Could not get value of option %s from field %s in message %s.",
                                 optionName,
                                 fieldName,
@@ -94,16 +94,9 @@
      *         or an {@code Optional} containing found value
      */
     @Override
-<<<<<<< HEAD
-    public Optional<T> valueFrom(FieldValue<F> field) {
-        FieldContext context = field.context();
-        Optional<T> validationForOption = ValidationRuleOptions.getOptionValue(context,
-                                                                               extension());
-=======
     public Optional<T> valueFrom(FieldDescriptor field) {
         FieldContext context = FieldContext.create(field);
-        Optional<T> validationForOption = getOptionValue(context, optionExtension());
->>>>>>> 22c429df
+        Optional<T> validationForOption = getOptionValue(context, extension());
         return validationForOption.isPresent()
                ? validationForOption
                : super.valueFrom(field);
