--- conflicted
+++ resolved
@@ -33,12 +33,8 @@
 /**
  * A number that is described with a {@code String} of characters.
  */
-<<<<<<< HEAD
 @Immutable
-final class NumberText {
-=======
 public final class NumberText {
->>>>>>> 72de549b
 
     private static final String DECIMAL_DELIMITER = ".";
     private static final Splitter DECIMAL_SPLIT = Splitter.on(DECIMAL_DELIMITER);
