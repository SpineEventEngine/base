/*
 * Copyright 2018, TeamDev. All rights reserved.
 *
 * Redistribution and use in source and/or binary forms, with or without
 * modification, must retain the above copyright notice and the following
 * disclaimer.
 *
 * THIS SOFTWARE IS PROVIDED BY THE COPYRIGHT HOLDERS AND CONTRIBUTORS
 * "AS IS" AND ANY EXPRESS OR IMPLIED WARRANTIES, INCLUDING, BUT NOT
 * LIMITED TO, THE IMPLIED WARRANTIES OF MERCHANTABILITY AND FITNESS FOR
 * A PARTICULAR PURPOSE ARE DISCLAIMED. IN NO EVENT SHALL THE COPYRIGHT
 * OWNER OR CONTRIBUTORS BE LIABLE FOR ANY DIRECT, INDIRECT, INCIDENTAL,
 * SPECIAL, EXEMPLARY, OR CONSEQUENTIAL DAMAGES (INCLUDING, BUT NOT
 * LIMITED TO, PROCUREMENT OF SUBSTITUTE GOODS OR SERVICES; LOSS OF USE,
 * DATA, OR PROFITS; OR BUSINESS INTERRUPTION) HOWEVER CAUSED AND ON ANY
 * THEORY OF LIABILITY, WHETHER IN CONTRACT, STRICT LIABILITY, OR TORT
 * (INCLUDING NEGLIGENCE OR OTHERWISE) ARISING IN ANY WAY OUT OF THE USE
 * OF THIS SOFTWARE, EVEN IF ADVISED OF THE POSSIBILITY OF SUCH DAMAGE.
 */

package io.spine.protobuf;

import com.google.common.base.Converter;
import com.google.common.base.Function;
import com.google.common.collect.ImmutableMap;
import com.google.protobuf.Any;
import com.google.protobuf.BoolValue;
import com.google.protobuf.ByteString;
import com.google.protobuf.BytesValue;
import com.google.protobuf.DoubleValue;
import com.google.protobuf.EnumValue;
import com.google.protobuf.FloatValue;
import com.google.protobuf.Int32Value;
import com.google.protobuf.Int64Value;
import com.google.protobuf.Message;
import com.google.protobuf.StringValue;
import com.google.protobuf.UInt32Value;
import com.google.protobuf.UInt64Value;
import io.spine.annotation.Internal;

import static com.google.common.base.Preconditions.checkArgument;
import static com.google.common.base.Preconditions.checkNotNull;
import static io.spine.protobuf.AnyPacker.unpack;

/**
 * A utility for converting the {@linkplain Message Protobuf Messages} (in form of {@link Any}) into
 * arbitrary {@linkplain Object Java Objects} and vice versa.
 *
 * <p>Currently, the supported types are:
 * <ul>
 *     <li>{@link Message} - converted via {@link AnyPacker};
 *     <li>Java primitives - the passed {@link Any} is unpacked into one of the types
 *         {@code Int32Value, Int64Value, UInt32Value, UInt64Value, FloatValue, DoubleValue,
 *         BoolValue, StringValue, BytesValue} and then transformed into the corresponding Java
 *         type, either a primitive value, or {@code String} of {@link ByteString}. For more info
 *         see <a href="https://developers.google.com/protocol-buffers/docs/proto3#scalar">
 *         the official doc</a>;
 *     <li>{@linkplain Enum Java Enum} types - the passed {@link Any} is unpacked into the {@link
 *         EnumValue} type and then is converted to the Java Enum through the value {@linkplain
 *         EnumValue#getName() name}.
 * </ul>
 *
 * @author Dmytro Dashenkov
 */
@Internal
public final class TypeConverter {

    /** Prevents instantiation of this utility class. */
    private TypeConverter() {
    }

    /**
     * Converts the given {@link Any} value to a Java {@link Object}.
     *
     * @param message the {@link Any} value to convert
     * @param target  the conversion target class
     * @param <T>     the conversion target type
     * @return the converted value
     */
    public static <T> T toObject(Any message, Class<T> target) {
        checkNotNull(message);
        checkNotNull(target);
        MessageCaster<? super Message, T> caster = MessageCaster.forType(target);
        Message genericMessage = unpack(message);
        T result = caster.convert(genericMessage);
        return result;
    }

    /**
     * Converts the given value to Protobuf {@link Any}.
     *
     * @param value the {@link Object} value to convert
     * @param <T>   the converted object type
     * @return the packed value
     * @see #toMessage(Object)
     */
    public static <T> Any toAny(T value) {
        checkNotNull(value);
        Message message = toMessage(value);
        Any result = AnyPacker.pack(message);
        return result;
    }

    /**
     * Converts the given value to a corresponding Protobuf {@link Message} type.
     *
     * @param value the {@link Object} value to convert
     * @param <T>   the converted object type
     * @param <M>   the resulting message type
     * @return the wrapped value
     */
    public static <T, M extends Message> M toMessage(T value) {
        @SuppressWarnings("unchecked") // Must be checked at runtime
        Class<T> srcClass = (Class<T>) value.getClass();
        MessageCaster<M, T> caster = MessageCaster.forType(srcClass);
<<<<<<< HEAD
        M message = caster.reverse().convert(value);
=======
        M message = caster.reverse()
                          .convert(value);
>>>>>>> 82f4813a
        checkNotNull(message);
        return message;
    }

    /**
     * The {@link Function} performing the described type conversion.
     */
    private abstract static class MessageCaster<M extends Message, T> extends Converter<M, T> {

        private static <M extends Message, T> MessageCaster<M, T> forType(Class<T> cls) {
            checkNotNull(cls);
            MessageCaster<?, ?> caster;
            if (Message.class.isAssignableFrom(cls)) {
                caster = new MessageTypeCaster();
            } else if (ByteString.class.isAssignableFrom(cls)) {
                caster = new BytesCaster();
            } else if (Enum.class.isAssignableFrom(cls)) {
                @SuppressWarnings("unchecked") // Checked at runtime.
                Class<? extends Enum> enumCls = (Class<? extends Enum>) cls;
                caster = new EnumCaster(enumCls);
            } else {
                caster = new PrimitiveTypeCaster<>();
            }
            @SuppressWarnings("unchecked") // Logically checked.
            MessageCaster<M, T> result = (MessageCaster<M, T>) caster;
            return result;
        }

        @Override
        protected T doForward(M input) {
            return toObject(input);
        }

        @Override
        protected M doBackward(T t) {
            return toMessage(t);
        }

        protected abstract T toObject(M input);

        protected abstract M toMessage(T input);
    }

    private static class BytesCaster extends MessageCaster<BytesValue, ByteString> {

        @Override
        protected ByteString toObject(BytesValue input) {
            ByteString result = input.getValue();
            return result;
        }

        @Override
        protected BytesValue toMessage(ByteString input) {
<<<<<<< HEAD
            BytesValue bytes = BytesValue
                    .newBuilder()
                    .setValue(input)
                    .build();
=======
            BytesValue bytes = BytesValue.newBuilder()
                                         .setValue(input)
                                         .build();
>>>>>>> 82f4813a
            return bytes;
        }
    }

    private static class EnumCaster extends MessageCaster<EnumValue, Enum> {

        private final Class<? extends Enum> type;

        EnumCaster(Class<? extends Enum> type) {
            super();
            this.type = type;
        }

        @Override
        protected Enum toObject(EnumValue input) {
            String name = input.getName();
            @SuppressWarnings("unchecked") // Checked at runtime.
            Enum value = Enum.valueOf(type, name);
            return value;
        }

        @Override
        protected EnumValue toMessage(Enum input) {
            String name = input.name();
<<<<<<< HEAD
            EnumValue value = EnumValue
                    .newBuilder()
                    .setName(name)
                    .build();
=======
            EnumValue value = EnumValue.newBuilder()
                                       .setName(name)
                                       .build();
>>>>>>> 82f4813a
            return value;
        }
    }

    private static class MessageTypeCaster extends MessageCaster<Message, Message> {

        @Override
        protected Message toObject(Message input) {
            return input;
        }

        @Override
        protected Message toMessage(Message input) {
            return input;
        }
    }

    private static class PrimitiveTypeCaster<M extends Message, T> extends MessageCaster<M, T> {

        private static final ImmutableMap<Class<?>, Converter<? extends Message, ?>>
                PROTO_WRAPPER_TO_HANDLER =
                ImmutableMap.<Class<?>, Converter<? extends Message, ?>>builder()
                        .put(Int32Value.class, new Int32Handler())
                        .put(Int64Value.class, new Int64Handler())
                        .put(UInt32Value.class, new UInt32Handler())
                        .put(UInt64Value.class, new UInt64Handler())
                        .put(FloatValue.class, new FloatHandler())
                        .put(DoubleValue.class, new DoubleHandler())
                        .put(BoolValue.class, new BoolHandler())
                        .put(StringValue.class, new StringHandler())
                        .build();
        private static final ImmutableMap<Class<?>, Converter<? extends Message, ?>>
                PRIMITIVE_TO_HANDLER =
                ImmutableMap.<Class<?>, Converter<? extends Message, ?>>builder()
                        .put(Integer.class, new Int32Handler())
                        .put(Long.class, new Int64Handler())
                        .put(Float.class, new FloatHandler())
                        .put(Double.class, new DoubleHandler())
                        .put(Boolean.class, new BoolHandler())
                        .put(String.class, new StringHandler())
                        .build();

        @Override
        protected T toObject(M input) {
            Class<?> boxedType = input.getClass();
            @SuppressWarnings("unchecked") Converter<M, T> typeUnpacker =
                    (Converter<M, T>) PROTO_WRAPPER_TO_HANDLER.get(boxedType);
            checkArgument(typeUnpacker != null,
                          "Could not find a primitive type for %s.",
                          boxedType.getCanonicalName());
            T result = typeUnpacker.convert(input);
            return result;
        }

        @Override
        protected M toMessage(T input) {
            Class<?> cls = input.getClass();
            @SuppressWarnings("unchecked") Converter<M, T> converter =
                    (Converter<M, T>) PRIMITIVE_TO_HANDLER.get(cls);
            checkArgument(converter != null,
                          "Could not find a wrapper type for %s.",
                          cls.getCanonicalName());
            M result = converter.reverse()
                                .convert(input);
            return result;
        }
    }

    /**
     * A converter handling the primitive types transformations.
     *
     * <p>It's sufficient to override methods {@link #pack(Object) pack(T)} and
     * {@link #unpack(Message) unpack(M)} when extending this class.
     *
     * <p>Since the Protobuf and Java primitives differ, there may be more then one
     * {@code PrimitiveHandler} for a Java primitive type. In this case, if the resulting Protobuf
     * value type is not specified explicitly, the closest type is selected as a target for
     * the conversion. The closeness of two types is determined by the lexicographic closeness.
     *
     * @param <M> the type of the Protobuf primitive wrapper
     * @param <T> the type of the Java primitive wrapper
     */
    private abstract static class PrimitiveHandler<M extends Message, T> extends Converter<M, T> {

        @Override
        protected T doForward(M input) {
            return unpack(input);
        }

        @Override
        protected M doBackward(T input) {
            return pack(input);
        }

        /**
         * Unpacks a primitive value of type {@code T} from the given wrapper value.
         *
         * @param message packed value
         * @return unpacked value
         */
        protected abstract T unpack(M message);

        /**
         * Packs the given primitive value into a Protobuf wrapper of type {@code M}.
         *
         * @param value primitive value
         * @return packed value
         */
        protected abstract M pack(T value);
    }

    private static class Int32Handler extends PrimitiveHandler<Int32Value, Integer> {

        @Override
        protected Integer unpack(Int32Value message) {
            checkNotNull(message);
            return message.getValue();
        }

        @Override
        protected Int32Value pack(Integer value) {
            return Int32Value.newBuilder()
                             .setValue(value)
                             .build();
        }
    }

    private static class Int64Handler extends PrimitiveHandler<Int64Value, Long> {

        @Override
        protected Long unpack(Int64Value message) {
            checkNotNull(message);
            return message.getValue();
        }

        @Override
        protected Int64Value pack(Long value) {
            return Int64Value.newBuilder()
                             .setValue(value)
                             .build();
        }
    }

    private static class UInt32Handler extends PrimitiveHandler<UInt32Value, Integer> {

        @Override
        protected Integer unpack(UInt32Value message) {
            checkNotNull(message);
            return message.getValue();
        }

        @Override
        protected UInt32Value pack(Integer value) {
            // Hidden by Int32Handler
            return UInt32Value.newBuilder()
                              .setValue(value)
                              .build();
        }
    }

    private static class UInt64Handler extends PrimitiveHandler<UInt64Value, Long> {

        @Override
        protected Long unpack(UInt64Value message) {
            checkNotNull(message);
            return message.getValue();
        }

        @Override
        protected UInt64Value pack(Long value) {
            // Hidden by Int64Handler
            return UInt64Value.newBuilder()
                              .setValue(value)
                              .build();
        }
    }

    private static class FloatHandler extends PrimitiveHandler<FloatValue, Float> {

        @Override
        protected Float unpack(FloatValue message) {
            checkNotNull(message);
            return message.getValue();
        }

        @Override
        protected FloatValue pack(Float value) {
            return FloatValue.newBuilder()
                             .setValue(value)
                             .build();
        }
    }

    private static class DoubleHandler extends PrimitiveHandler<DoubleValue, Double> {

        @Override
        protected Double unpack(DoubleValue message) {
            checkNotNull(message);
            return message.getValue();
        }

        @Override
        protected DoubleValue pack(Double value) {
            return DoubleValue.newBuilder()
                              .setValue(value)
                              .build();
        }
    }

    private static class BoolHandler extends PrimitiveHandler<BoolValue, Boolean> {

        @Override
        protected Boolean unpack(BoolValue message) {
            checkNotNull(message);
            return message.getValue();
        }

        @Override
        protected BoolValue pack(Boolean value) {
            return BoolValue.newBuilder()
                            .setValue(value)
                            .build();
        }
    }

    private static class StringHandler extends PrimitiveHandler<StringValue, String> {

        @Override
        protected String unpack(StringValue message) {
            checkNotNull(message);
            return message.getValue();
        }

        @Override
        protected StringValue pack(String value) {
            return StringValue.newBuilder()
                              .setValue(value)
                              .build();
        }
    }
}<|MERGE_RESOLUTION|>--- conflicted
+++ resolved
@@ -113,12 +113,8 @@
         @SuppressWarnings("unchecked") // Must be checked at runtime
         Class<T> srcClass = (Class<T>) value.getClass();
         MessageCaster<M, T> caster = MessageCaster.forType(srcClass);
-<<<<<<< HEAD
-        M message = caster.reverse().convert(value);
-=======
         M message = caster.reverse()
                           .convert(value);
->>>>>>> 82f4813a
         checkNotNull(message);
         return message;
     }
@@ -172,16 +168,10 @@
 
         @Override
         protected BytesValue toMessage(ByteString input) {
-<<<<<<< HEAD
             BytesValue bytes = BytesValue
                     .newBuilder()
                     .setValue(input)
                     .build();
-=======
-            BytesValue bytes = BytesValue.newBuilder()
-                                         .setValue(input)
-                                         .build();
->>>>>>> 82f4813a
             return bytes;
         }
     }
@@ -206,16 +196,10 @@
         @Override
         protected EnumValue toMessage(Enum input) {
             String name = input.name();
-<<<<<<< HEAD
             EnumValue value = EnumValue
                     .newBuilder()
                     .setName(name)
                     .build();
-=======
-            EnumValue value = EnumValue.newBuilder()
-                                       .setName(name)
-                                       .build();
->>>>>>> 82f4813a
             return value;
         }
     }
