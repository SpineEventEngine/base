--- conflicted
+++ resolved
@@ -20,10 +20,7 @@
 
 package io.spine.protobuf;
 
-<<<<<<< HEAD
 import com.google.errorprone.annotations.CanIgnoreReturnValue;
-=======
->>>>>>> 82f4813a
 import com.google.protobuf.Any;
 import com.google.protobuf.Message;
 import io.spine.util.NamedProperty;
@@ -85,7 +82,6 @@
     /**
      * Sets the value of the attribute in the passed builder.
      */
-<<<<<<< HEAD
     public void setValue(B builder, T value) {
         Any packed = toAny(value);
         getMapModifier(builder).putEntry(getName(), packed);
@@ -114,11 +110,5 @@
         @SuppressWarnings("UnusedReturnValue") // returned builder instance can be ignored
         @CanIgnoreReturnValue
         B putEntry(String key, Any value);
-=======
-    public final void setValue(B builder, T value) {
-        Map<String, Any> map = getMutableMap(builder);
-        Any packed = toAny(value);
-        map.put(getName(), packed);
->>>>>>> 82f4813a
     }
 }