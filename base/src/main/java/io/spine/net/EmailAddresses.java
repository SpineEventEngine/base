/*
 * Copyright 2018, TeamDev. All rights reserved.
 *
 * Redistribution and use in source and/or binary forms, with or without
 * modification, must retain the above copyright notice and the following
 * disclaimer.
 *
 * THIS SOFTWARE IS PROVIDED BY THE COPYRIGHT HOLDERS AND CONTRIBUTORS
 * "AS IS" AND ANY EXPRESS OR IMPLIED WARRANTIES, INCLUDING, BUT NOT
 * LIMITED TO, THE IMPLIED WARRANTIES OF MERCHANTABILITY AND FITNESS FOR
 * A PARTICULAR PURPOSE ARE DISCLAIMED. IN NO EVENT SHALL THE COPYRIGHT
 * OWNER OR CONTRIBUTORS BE LIABLE FOR ANY DIRECT, INDIRECT, INCIDENTAL,
 * SPECIAL, EXEMPLARY, OR CONSEQUENTIAL DAMAGES (INCLUDING, BUT NOT
 * LIMITED TO, PROCUREMENT OF SUBSTITUTE GOODS OR SERVICES; LOSS OF USE,
 * DATA, OR PROFITS; OR BUSINESS INTERRUPTION) HOWEVER CAUSED AND ON ANY
 * THEORY OF LIABILITY, WHETHER IN CONTRACT, STRICT LIABILITY, OR TORT
 * (INCLUDING NEGLIGENCE OR OTHERWISE) ARISING IN ANY WAY OUT OF THE USE
 * OF THIS SOFTWARE, EVEN IF ADVISED OF THE POSSIBILITY OF SUCH DAMAGE.
 */

package io.spine.net;

import io.spine.net.string.NetStringifiers;

import java.util.regex.Matcher;
import java.util.regex.Pattern;

import static com.google.common.base.Preconditions.checkArgument;
import static com.google.common.base.Preconditions.checkNotNull;
import static io.spine.net.Patterns.EMAIL_ADDRESS;

/**
 * Utility class for working with {@link EmailAddress}es.
 *
 * @author Alexander Yevsyukov
 */
public final class EmailAddresses {

    /** Prevent instantiation of this utility class. */
    private EmailAddresses() {
    }

    /**
     * Obtains pattern for validating email addresses.
     */
    public static Pattern pattern() {
        return EMAIL_ADDRESS;
    }

    /**
     * Verifies if the passed sequence is a valid email address.
     */
<<<<<<< HEAD
    public static boolean isValid(CharSequence value) {
=======
    public static boolean isValid(String value) {
>>>>>>> cb2ac503
        Matcher matcher = pattern().matcher(value);
        boolean result = matcher.matches();
        return result;
    }

    /**
     * Obtains string representation of the passed email address.
     */
    public static String toString(EmailAddress address) {
        checkNotNull(address);
        String result = NetStringifiers.forEmailAddress()
                                       .convert(address);
        return result;
    }

    /**
     * Creates a new {@code EmailAddress} instance for the passed value.
     *
     * @param value a valid email address
     * @return new {@code EmailAddress} instance
     * @throws IllegalArgumentException if the passed email address is not valid
     */
<<<<<<< HEAD
    public static EmailAddress valueOf(CharSequence value) {
=======
    public static EmailAddress valueOf(String value) {
>>>>>>> cb2ac503
        checkNotNull(value);
        checkArgument(isValid(value));
        EmailAddress result = NetStringifiers.forEmailAddress()
                                             .reverse()
<<<<<<< HEAD
                                             .convert(value.toString());
=======
                                             .convert(value);
>>>>>>> cb2ac503
        return result;
    }
}<|MERGE_RESOLUTION|>--- conflicted
+++ resolved
@@ -50,11 +50,7 @@
     /**
      * Verifies if the passed sequence is a valid email address.
      */
-<<<<<<< HEAD
-    public static boolean isValid(CharSequence value) {
-=======
     public static boolean isValid(String value) {
->>>>>>> cb2ac503
         Matcher matcher = pattern().matcher(value);
         boolean result = matcher.matches();
         return result;
@@ -77,20 +73,12 @@
      * @return new {@code EmailAddress} instance
      * @throws IllegalArgumentException if the passed email address is not valid
      */
-<<<<<<< HEAD
-    public static EmailAddress valueOf(CharSequence value) {
-=======
     public static EmailAddress valueOf(String value) {
->>>>>>> cb2ac503
         checkNotNull(value);
         checkArgument(isValid(value));
         EmailAddress result = NetStringifiers.forEmailAddress()
                                              .reverse()
-<<<<<<< HEAD
-                                             .convert(value.toString());
-=======
                                              .convert(value);
->>>>>>> cb2ac503
         return result;
     }
 }