--- conflicted
+++ resolved
@@ -185,12 +185,8 @@
     private static String prefixFor(GenericDescriptor descriptor) {
         FileDescriptor file = descriptor.getFile();
         if (file.getPackage()
-<<<<<<< HEAD
-                .startsWith(PackageName.googleProtobuf.value())) {
-=======
                 .startsWith(PackageName.googleProtobuf()
                                        .value())) {
->>>>>>> c7823cdb
             return Prefix.GOOGLE_APIS.value();
         }
         String result = file.getOptions()
