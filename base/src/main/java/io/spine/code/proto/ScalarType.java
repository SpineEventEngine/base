--- conflicted
+++ resolved
@@ -35,11 +35,7 @@
  * @see <a href="https://developers.google.com/protocol-buffers/docs/proto3#scalar">
  * Protobuf scalar types</a>
  */
-<<<<<<< HEAD
-@SuppressWarnings("BadImport") // Short `FieldDescriptorProto.Type` to `Type`.
-=======
 @SuppressWarnings("BadImport") // We static-import `Type` for brevity.
->>>>>>> 6d0f7615
 public enum ScalarType {
     DOUBLE(Type.TYPE_DOUBLE, double.class),
     FLOAT(Type.TYPE_FLOAT, float.class),
