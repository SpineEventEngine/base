/*
 * Copyright 2019, TeamDev. All rights reserved.
 *
 * Redistribution and use in source and/or binary forms, with or without
 * modification, must retain the above copyright notice and the following
 * disclaimer.
 *
 * THIS SOFTWARE IS PROVIDED BY THE COPYRIGHT HOLDERS AND CONTRIBUTORS
 * "AS IS" AND ANY EXPRESS OR IMPLIED WARRANTIES, INCLUDING, BUT NOT
 * LIMITED TO, THE IMPLIED WARRANTIES OF MERCHANTABILITY AND FITNESS FOR
 * A PARTICULAR PURPOSE ARE DISCLAIMED. IN NO EVENT SHALL THE COPYRIGHT
 * OWNER OR CONTRIBUTORS BE LIABLE FOR ANY DIRECT, INDIRECT, INCIDENTAL,
 * SPECIAL, EXEMPLARY, OR CONSEQUENTIAL DAMAGES (INCLUDING, BUT NOT
 * LIMITED TO, PROCUREMENT OF SUBSTITUTE GOODS OR SERVICES; LOSS OF USE,
 * DATA, OR PROFITS; OR BUSINESS INTERRUPTION) HOWEVER CAUSED AND ON ANY
 * THEORY OF LIABILITY, WHETHER IN CONTRACT, STRICT LIABILITY, OR TORT
 * (INCLUDING NEGLIGENCE OR OTHERWISE) ARISING IN ANY WAY OUT OF THE USE
 * OF THIS SOFTWARE, EVEN IF ADVISED OF THE POSSIBILITY OF SUCH DAMAGE.
 */

package io.spine.code.proto.enrichment;

import com.google.common.annotations.VisibleForTesting;
import com.google.common.collect.ImmutableList;
import com.google.common.collect.ImmutableMap;
import com.google.common.collect.ImmutableSet;
import com.google.common.collect.Maps;
import com.google.protobuf.Descriptors.Descriptor;
import com.google.protobuf.Message;
import io.spine.code.proto.MessageType;
<<<<<<< HEAD
import io.spine.code.proto.PackageName;
=======
>>>>>>> 200dc81a
import io.spine.code.proto.ref.TypeRef;
import io.spine.type.KnownTypes;

import java.util.Collection;
import java.util.List;

import static com.google.common.base.Preconditions.checkNotNull;
import static com.google.common.collect.ImmutableList.toImmutableList;
import static com.google.common.collect.ImmutableSet.toImmutableSet;

/**
 * An enrichment type is a message which is added to a context of another message
 * to extends its information for the benefit of message handlers.
 *
 * <p>An enrichment message declaration has:
 * <ol>
 *   <li>The {@link io.spine.option.OptionsProto#enrichmentFor (enrichment_for)} option with a
 *       {@linkplain TypeRef reference} to one or more message types this message enriches.
 *   <li>One or more fields with the {@link io.spine.option.OptionsProto#by (by)} option with
 *       the value {@linkplain FieldRef referencing} one ore more fields of source message types.
 * </ol>
 *
 * <p>If one of the above is missing, the enrichment declaration is not valid.
 */
public final class EnrichmentType extends MessageType {

    private final ImmutableList<TypeRef> sourceTypeRefs;
    private final ImmutableSet<MessageType> sourceTypes;
    private final ImmutableList<FieldDef> fields;
    private final ImmutableMap<MessageType, FieldMatch> fieldMatches;

    /**
     * Creates new instance by the passed enrichment type descriptor descriptor.
     */
    public EnrichmentType(Descriptor type) {
        super(type);
        /*
          This constructor implementation relies on the order of field initialization.
          This approach is selected to minimize the number of parameters passed between the methods
          that are used only in construction. Reordering may break the construction, please note
          if you plan to refactor or extend the construction of this class.
        */
        this.sourceTypeRefs = parseSourceRefs();
        this.fields = parseFieldDefs();
        this.sourceTypes = collectSources();
        this.fieldMatches = collectFieldMatches();
    }

    /**
     * Verifies if the passed message type has the {@code (enrichment_for)} option, and as such
     * is a candidate for being a valid enrichment type.
     *
     * @see EnrichmentType#test(MessageType)
     */
    public static boolean test(Descriptor type) {
        checkNotNull(type);
        List<String> sourceRefs = EnrichmentForOption.parse(type.toProto());
        boolean result = !sourceRefs.isEmpty();
        return result;
    }

    /**
     * Verifies if the passed message type has the {@code (enrichment_for)} option, and as such
     * is a candidate for being a valid enrichment type.
     *
     * @see EnrichmentType#test(Descriptor)
     */
    public static boolean test(MessageType type) {
        checkNotNull(type);
        boolean result = test(type.descriptor());
        return result;
    }

    /**
     * Obtains type references to the enrichable messages.
     */
    private ImmutableList<TypeRef> parseSourceRefs() {
        Descriptor type = descriptor();
<<<<<<< HEAD
        List<String> sourceRefs = EnrichmentForOption.parse(type.toProto());
        checkArgument(
                !sourceRefs.isEmpty(),
                "Cannot create an enrichment type for `%s` which does not have the" +
                        " `(enrichment_for)` option.", type.getFullName()
        );
        PackageName thisPackage = PackageName.of(type);
        ImmutableList<TypeRef> result =
                sourceRefs.stream()
                          .map(TypeRef::parse)
                          .map(ref -> ref.withPackage(thisPackage))
                          .collect(toImmutableList());
        return result;
=======
        Collection<TypeRef> parsedReferences = EnrichmentForOption.typeRefsFrom(type);
        return ImmutableList.copyOf(parsedReferences);
>>>>>>> 200dc81a
    }

    /**
     * Obtains all known source types for defined type references.
     */
    private ImmutableSet<MessageType> collectSources() {
        return KnownTypes.instance()
                         .asTypeSet()
                         .messageTypes()
                         .stream()
                         .filter(m -> isSource(m.descriptor()))
                         .collect(toImmutableSet());
    }

    /**
     * Verifies if the passed type is the source for this enrichment type.
     */
    private boolean isSource(Descriptor message) {
        if (sourceTypeRefs.stream()
                          .noneMatch(r -> r.test(message))) {
            return false;
        }
        boolean result = fields.stream()
                               .anyMatch(s -> s.matchesType(message));
        return result;
    }

    /**
     * Obtains sources for creating fields.
     */
    private ImmutableList<FieldDef> parseFieldDefs() {
        Descriptor type = descriptor();
        ImmutableList<FieldDef> result =
                type.getFields()
                    .stream()
                    .map(FieldDef::new)
                    .collect(toImmutableList());
        return result;
    }

    /**
     * For each source message type obtain a field which serves as an input for creating this
     * enrichment type.
     */
    private ImmutableMap<MessageType, FieldMatch> collectFieldMatches() {
        ImmutableMap<MessageType, FieldMatch> result =
                Maps.toMap(sourceTypes, t -> new FieldMatch(checkNotNull(t), this, fields));
        return result;
    }

    /**
     * Obtains all known message types for which this type can serve as an enrichment.
     *
     * @see #sourceClasses()
     */
    public ImmutableSet<MessageType> sourceTypes() {
        return sourceTypes;
    }

    @VisibleForTesting
    FieldMatch sourceFieldsOf(MessageType source) {
        FieldMatch result = fieldMatches.get(source);
        checkNotNull(result, "Unable to find field match for the source type `%s`", source);
        return result;
    }

    /**
     * Obtains all classes of messages for which this type can serve as an enrichment.
     *
     * @see #sourceTypes()
     */
    public ImmutableList<? extends Class<? extends Message>> sourceClasses() {
        ImmutableList<? extends Class<? extends Message>> result =
                sourceTypes().stream()
                             .map(MessageType::javaClass)
                             .collect(toImmutableList());
        return result;
    }
}<|MERGE_RESOLUTION|>--- conflicted
+++ resolved
@@ -28,10 +28,7 @@
 import com.google.protobuf.Descriptors.Descriptor;
 import com.google.protobuf.Message;
 import io.spine.code.proto.MessageType;
-<<<<<<< HEAD
 import io.spine.code.proto.PackageName;
-=======
->>>>>>> 200dc81a
 import io.spine.code.proto.ref.TypeRef;
 import io.spine.type.KnownTypes;
 
@@ -110,24 +107,8 @@
      */
     private ImmutableList<TypeRef> parseSourceRefs() {
         Descriptor type = descriptor();
-<<<<<<< HEAD
-        List<String> sourceRefs = EnrichmentForOption.parse(type.toProto());
-        checkArgument(
-                !sourceRefs.isEmpty(),
-                "Cannot create an enrichment type for `%s` which does not have the" +
-                        " `(enrichment_for)` option.", type.getFullName()
-        );
-        PackageName thisPackage = PackageName.of(type);
-        ImmutableList<TypeRef> result =
-                sourceRefs.stream()
-                          .map(TypeRef::parse)
-                          .map(ref -> ref.withPackage(thisPackage))
-                          .collect(toImmutableList());
-        return result;
-=======
         Collection<TypeRef> parsedReferences = EnrichmentForOption.typeRefsFrom(type);
         return ImmutableList.copyOf(parsedReferences);
->>>>>>> 200dc81a
     }
 
     /**
