--- conflicted
+++ resolved
@@ -27,13 +27,17 @@
 import com.google.common.collect.Maps;
 import com.google.protobuf.Descriptors.Descriptor;
 import io.spine.code.proto.MessageType;
+import io.spine.code.proto.PackageName;
+import io.spine.code.proto.ref.DirectTypeRef;
 import io.spine.code.proto.ref.TypeRef;
 import io.spine.type.KnownTypes;
 
+import java.util.List;
+
+import static com.google.common.base.Preconditions.checkArgument;
 import static com.google.common.base.Preconditions.checkNotNull;
 import static com.google.common.collect.ImmutableList.toImmutableList;
 import static com.google.common.collect.ImmutableSet.toImmutableSet;
-import static io.spine.code.proto.enrichment.EnrichmentForOption.sourceTypesOf;
 
 /**
  * An enrichment type is a message which is added to a context of another message
@@ -82,8 +86,6 @@
     }
 
     /**
-<<<<<<< HEAD
-=======
      * Creates new instance by the passed enrichment type descriptor.
      *
      * @implNote This constructor implementation relies on the order of field initialization.
@@ -161,7 +163,6 @@
     }
 
     /**
->>>>>>> cb1af97f
      * Obtains sources for creating fields.
      */
     private ImmutableList<FieldDef> parseFieldDefs() {
