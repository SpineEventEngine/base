--- conflicted
+++ resolved
@@ -121,22 +121,14 @@
     /**
      * Verifies if the type reference has a package in the referenced type name.
      */
-<<<<<<< HEAD
-    public boolean hasPackage(){
-=======
     public boolean hasPackage() {
->>>>>>> 23dd0260
         return packageName != null;
     }
 
     /**
      * Creates a new instance reference a type with the same nested name, but in another package.
      */
-<<<<<<< HEAD
-    DirectTypeRef withPackage(PackageName anotherPackage) {
-=======
     public DirectTypeRef withPackage(PackageName anotherPackage) {
->>>>>>> 23dd0260
         checkNotNull(anotherPackage);
         DirectTypeRef result = new DirectTypeRef(
                 anotherPackage.value() + PackageName.delimiter() + this.nestedName
