/*
 * Copyright 2019, TeamDev. All rights reserved.
 *
 * Redistribution and use in source and/or binary forms, with or without
 * modification, must retain the above copyright notice and the following
 * disclaimer.
 *
 * THIS SOFTWARE IS PROVIDED BY THE COPYRIGHT HOLDERS AND CONTRIBUTORS
 * "AS IS" AND ANY EXPRESS OR IMPLIED WARRANTIES, INCLUDING, BUT NOT
 * LIMITED TO, THE IMPLIED WARRANTIES OF MERCHANTABILITY AND FITNESS FOR
 * A PARTICULAR PURPOSE ARE DISCLAIMED. IN NO EVENT SHALL THE COPYRIGHT
 * OWNER OR CONTRIBUTORS BE LIABLE FOR ANY DIRECT, INDIRECT, INCIDENTAL,
 * SPECIAL, EXEMPLARY, OR CONSEQUENTIAL DAMAGES (INCLUDING, BUT NOT
 * LIMITED TO, PROCUREMENT OF SUBSTITUTE GOODS OR SERVICES; LOSS OF USE,
 * DATA, OR PROFITS; OR BUSINESS INTERRUPTION) HOWEVER CAUSED AND ON ANY
 * THEORY OF LIABILITY, WHETHER IN CONTRACT, STRICT LIABILITY, OR TORT
 * (INCLUDING NEGLIGENCE OR OTHERWISE) ARISING IN ANY WAY OUT OF THE USE
 * OF THIS SOFTWARE, EVEN IF ADVISED OF THE POSSIBILITY OF SUCH DAMAGE.
 */

package io.spine.code.proto;

import com.google.protobuf.DescriptorProtos.FieldOptions;
import com.google.protobuf.Descriptors.FieldDescriptor;
import com.google.protobuf.GeneratedMessage.GeneratedExtension;

import java.util.Optional;

import static com.google.common.base.Preconditions.checkNotNull;

/**
 * A Protobuf option that is applied to fields in Protobuf messages.
 *
 * @param <V>
 *         value of this option
 */
public class FieldOption<V> implements Option<V, FieldDescriptor> {

    private final GeneratedExtension<FieldOptions, V> extension;

<<<<<<< HEAD
    /**
     * Creates an instance with the
     * <a href="https://developers.google.com/protocol-buffers/docs/proto3#custom_options">Protobuf extension</a>
     * that corresponds to this option.
     */
    protected FieldOption(GeneratedExtension<FieldOptions, V> extension) {
        this.extension = checkNotNull(extension);
    }

    /**
     * Obtains the Protobuf extension associated with the option.
     */
    protected final GeneratedExtension<FieldOptions, V> extension() {
=======
    /** Specifies the extension that corresponds to this option. */
    protected FieldOption(GeneratedExtension<FieldOptions, V> extension) {
        this.extension = extension;
    }

    protected GeneratedExtension<FieldOptions, V> extension() {
>>>>>>> 58d8439c
        return extension;
    }

    @Override
<<<<<<< HEAD
    public Optional<V> valueFrom(FieldValue<T> field) {
        FieldDescriptor descriptor = field.context()
                                          .getTarget();
        FieldOptions options = descriptor.getOptions();
=======
    public Optional<V> valueFrom(FieldDescriptor object) {
        FieldOptions options = object.getOptions();
>>>>>>> 58d8439c
        boolean explicitlySet = options.hasExtension(extension);
        V value = options.getExtension(extension);
        return explicitlySet
               ? Optional.of(value)
               : Optional.empty();
    }
}<|MERGE_RESOLUTION|>--- conflicted
+++ resolved
@@ -26,8 +26,6 @@
 
 import java.util.Optional;
 
-import static com.google.common.base.Preconditions.checkNotNull;
-
 /**
  * A Protobuf option that is applied to fields in Protobuf messages.
  *
@@ -38,41 +36,18 @@
 
     private final GeneratedExtension<FieldOptions, V> extension;
 
-<<<<<<< HEAD
-    /**
-     * Creates an instance with the
-     * <a href="https://developers.google.com/protocol-buffers/docs/proto3#custom_options">Protobuf extension</a>
-     * that corresponds to this option.
-     */
-    protected FieldOption(GeneratedExtension<FieldOptions, V> extension) {
-        this.extension = checkNotNull(extension);
-    }
-
-    /**
-     * Obtains the Protobuf extension associated with the option.
-     */
-    protected final GeneratedExtension<FieldOptions, V> extension() {
-=======
     /** Specifies the extension that corresponds to this option. */
     protected FieldOption(GeneratedExtension<FieldOptions, V> extension) {
         this.extension = extension;
     }
 
     protected GeneratedExtension<FieldOptions, V> extension() {
->>>>>>> 58d8439c
         return extension;
     }
 
     @Override
-<<<<<<< HEAD
-    public Optional<V> valueFrom(FieldValue<T> field) {
-        FieldDescriptor descriptor = field.context()
-                                          .getTarget();
-        FieldOptions options = descriptor.getOptions();
-=======
     public Optional<V> valueFrom(FieldDescriptor object) {
         FieldOptions options = object.getOptions();
->>>>>>> 58d8439c
         boolean explicitlySet = options.hasExtension(extension);
         V value = options.getExtension(extension);
         return explicitlySet
