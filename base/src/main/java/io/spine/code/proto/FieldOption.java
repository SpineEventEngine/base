/*
 * Copyright 2019, TeamDev. All rights reserved.
 *
 * Redistribution and use in source and/or binary forms, with or without
 * modification, must retain the above copyright notice and the following
 * disclaimer.
 *
 * THIS SOFTWARE IS PROVIDED BY THE COPYRIGHT HOLDERS AND CONTRIBUTORS
 * "AS IS" AND ANY EXPRESS OR IMPLIED WARRANTIES, INCLUDING, BUT NOT
 * LIMITED TO, THE IMPLIED WARRANTIES OF MERCHANTABILITY AND FITNESS FOR
 * A PARTICULAR PURPOSE ARE DISCLAIMED. IN NO EVENT SHALL THE COPYRIGHT
 * OWNER OR CONTRIBUTORS BE LIABLE FOR ANY DIRECT, INDIRECT, INCIDENTAL,
 * SPECIAL, EXEMPLARY, OR CONSEQUENTIAL DAMAGES (INCLUDING, BUT NOT
 * LIMITED TO, PROCUREMENT OF SUBSTITUTE GOODS OR SERVICES; LOSS OF USE,
 * DATA, OR PROFITS; OR BUSINESS INTERRUPTION) HOWEVER CAUSED AND ON ANY
 * THEORY OF LIABILITY, WHETHER IN CONTRACT, STRICT LIABILITY, OR TORT
 * (INCLUDING NEGLIGENCE OR OTHERWISE) ARISING IN ANY WAY OUT OF THE USE
 * OF THIS SOFTWARE, EVEN IF ADVISED OF THE POSSIBILITY OF SUCH DAMAGE.
 */

package io.spine.code.proto;

import com.google.protobuf.DescriptorProtos.FieldOptions;
import com.google.protobuf.Descriptors.FieldDescriptor;
import com.google.protobuf.GeneratedMessage.GeneratedExtension;

import java.util.Optional;

import static com.google.common.base.Preconditions.checkNotNull;

/**
 * A Protobuf option that is applied to fields in Protobuf messages.
 *
 * @param <O>
 *         value of this option
 */
public class FieldOption<O> implements Option<O, FieldDescriptor> {

<<<<<<< HEAD
    private final GeneratedExtension<FieldOptions, V> extension;

    /**
     * Creates an instance with the
     * <a href="https://developers.google.com/protocol-buffers/docs/proto3#custom_options">Protobuf extension</a>
     * that corresponds to this option.
     */
    protected FieldOption(GeneratedExtension<FieldOptions, V> extension) {
        this.extension = checkNotNull(extension);
    }

    /**
     * Obtains the Protobuf extension associated with the option.
     */
    protected final GeneratedExtension<FieldOptions, V> extension() {
        return extension;
    }

    @Override
    public Optional<V> valueFrom(FieldValue<T> field) {
        FieldDescriptor descriptor = field.context()
                                          .getTarget();
        FieldOptions options = descriptor.getOptions();
        boolean explicitlySet = options.hasExtension(extension);
        V value = options.getExtension(extension);
=======
    private final GeneratedExtension<FieldOptions, O> optionExtension;

    /** Specifies the extension that corresponds to this option. */
    protected FieldOption(GeneratedExtension<FieldOptions, O> optionExtension) {
        this.optionExtension = optionExtension;
    }

    protected GeneratedExtension<FieldOptions, O> optionExtension() {
        return optionExtension;
    }

    @Override
    public Optional<O> valueFrom(FieldDescriptor object) {
        FieldOptions options = object.getOptions();
        boolean explicitlySet = options.hasExtension(optionExtension);
        O value = options.getExtension(optionExtension);
>>>>>>> 22c429df
        return explicitlySet
               ? Optional.of(value)
               : Optional.empty();
    }
}<|MERGE_RESOLUTION|>--- conflicted
+++ resolved
@@ -26,60 +26,30 @@
 
 import java.util.Optional;
 
-import static com.google.common.base.Preconditions.checkNotNull;
-
 /**
  * A Protobuf option that is applied to fields in Protobuf messages.
  *
- * @param <O>
+ * @param <V>
  *         value of this option
  */
-public class FieldOption<O> implements Option<O, FieldDescriptor> {
+public class FieldOption<V> implements Option<V, FieldDescriptor> {
 
-<<<<<<< HEAD
     private final GeneratedExtension<FieldOptions, V> extension;
 
-    /**
-     * Creates an instance with the
-     * <a href="https://developers.google.com/protocol-buffers/docs/proto3#custom_options">Protobuf extension</a>
-     * that corresponds to this option.
-     */
+    /** Specifies the extension that corresponds to this option. */
     protected FieldOption(GeneratedExtension<FieldOptions, V> extension) {
-        this.extension = checkNotNull(extension);
+        this.extension = extension;
     }
 
-    /**
-     * Obtains the Protobuf extension associated with the option.
-     */
-    protected final GeneratedExtension<FieldOptions, V> extension() {
+    protected GeneratedExtension<FieldOptions, V> extension() {
         return extension;
     }
 
     @Override
-    public Optional<V> valueFrom(FieldValue<T> field) {
-        FieldDescriptor descriptor = field.context()
-                                          .getTarget();
-        FieldOptions options = descriptor.getOptions();
+    public Optional<V> valueFrom(FieldDescriptor object) {
+        FieldOptions options = object.getOptions();
         boolean explicitlySet = options.hasExtension(extension);
         V value = options.getExtension(extension);
-=======
-    private final GeneratedExtension<FieldOptions, O> optionExtension;
-
-    /** Specifies the extension that corresponds to this option. */
-    protected FieldOption(GeneratedExtension<FieldOptions, O> optionExtension) {
-        this.optionExtension = optionExtension;
-    }
-
-    protected GeneratedExtension<FieldOptions, O> optionExtension() {
-        return optionExtension;
-    }
-
-    @Override
-    public Optional<O> valueFrom(FieldDescriptor object) {
-        FieldOptions options = object.getOptions();
-        boolean explicitlySet = options.hasExtension(optionExtension);
-        O value = options.getExtension(optionExtension);
->>>>>>> 22c429df
         return explicitlySet
                ? Optional.of(value)
                : Optional.empty();
