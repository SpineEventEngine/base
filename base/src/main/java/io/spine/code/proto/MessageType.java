--- conflicted
+++ resolved
@@ -21,10 +21,7 @@
 package io.spine.code.proto;
 
 import com.google.common.annotations.VisibleForTesting;
-<<<<<<< HEAD
-=======
 import com.google.common.collect.ImmutableList;
->>>>>>> 70f34102
 import com.google.protobuf.DescriptorProtos.DescriptorProto;
 import com.google.protobuf.Descriptors.Descriptor;
 import com.google.protobuf.Descriptors.FileDescriptor;
@@ -63,21 +60,9 @@
         this.documentation = new MessageDocumentation(this);
     }
 
-<<<<<<< HEAD
-    /**
-     * Creates a message type for the provided descriptor.
-     */
-    @VisibleForTesting // Otherwise package-private
-    public static MessageType of(Descriptor descriptor) {
-        DescriptorProto descriptorProto = descriptor.toProto();
-        ClassName className = ClassName.from(descriptor);
-        TypeUrl typeUrl = TypeUrl.from(descriptor);
-        return new MessageType(descriptor, descriptorProto, className, typeUrl);
-=======
     @VisibleForTesting // Otherwise package-private
     public static MessageType of(Descriptor descriptor) {
         return new MessageType(descriptor);
->>>>>>> 70f34102
     }
 
     /**
@@ -97,12 +82,8 @@
                 .getMapEntry()) {
             return;
         }
-<<<<<<< HEAD
-        set.add(of(type));
-=======
         MessageType messageType = of(type);
         set.add(messageType);
->>>>>>> 70f34102
         for (Descriptor nestedType : type.getNestedTypes()) {
             addType(nestedType, set);
         }
