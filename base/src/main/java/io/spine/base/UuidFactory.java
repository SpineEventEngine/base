--- conflicted
+++ resolved
@@ -70,13 +70,8 @@
      *         if the passed ID class does not obey {@link UuidValue} contract
      */
     static <I extends Message> UuidFactory<I> forClass(Class<I> idClass) {
-<<<<<<< HEAD
         checkNotNull(idClass);
-        Descriptor message = Internal.getDefaultInstance(idClass)
-                                     .getDescriptorForType();
-=======
         Descriptor message = defaultInstance(idClass).getDescriptorForType();
->>>>>>> 4a5ef6cd
         checkState(isUuidMessage(message), ERROR_MESSAGE, FIELD_NAME);
         List<FieldDescriptor> fields = message.getFields();
         FieldDescriptor uuidField = fields.get(0);
