/*
 * Copyright 2020, TeamDev. All rights reserved.
 *
 * Redistribution and use in source and/or binary forms, with or without
 * modification, must retain the above copyright notice and the following
 * disclaimer.
 *
 * THIS SOFTWARE IS PROVIDED BY THE COPYRIGHT HOLDERS AND CONTRIBUTORS
 * "AS IS" AND ANY EXPRESS OR IMPLIED WARRANTIES, INCLUDING, BUT NOT
 * LIMITED TO, THE IMPLIED WARRANTIES OF MERCHANTABILITY AND FITNESS FOR
 * A PARTICULAR PURPOSE ARE DISCLAIMED. IN NO EVENT SHALL THE COPYRIGHT
 * OWNER OR CONTRIBUTORS BE LIABLE FOR ANY DIRECT, INDIRECT, INCIDENTAL,
 * SPECIAL, EXEMPLARY, OR CONSEQUENTIAL DAMAGES (INCLUDING, BUT NOT
 * LIMITED TO, PROCUREMENT OF SUBSTITUTE GOODS OR SERVICES; LOSS OF USE,
 * DATA, OR PROFITS; OR BUSINESS INTERRUPTION) HOWEVER CAUSED AND ON ANY
 * THEORY OF LIABILITY, WHETHER IN CONTRACT, STRICT LIABILITY, OR TORT
 * (INCLUDING NEGLIGENCE OR OTHERWISE) ARISING IN ANY WAY OUT OF THE USE
 * OF THIS SOFTWARE, EVEN IF ADVISED OF THE POSSIBILITY OF SUCH DAMAGE.
 */

package io.spine.base;

import com.google.common.testing.NullPointerTester;
import com.google.common.truth.BooleanSubject;
import com.google.common.truth.OptionalSubject;
import com.google.common.truth.Truth8;
import com.google.protobuf.Any;
import com.google.protobuf.Descriptors.Descriptor;
import com.google.protobuf.Descriptors.FieldDescriptor;
import com.google.protobuf.Int32Value;
import com.google.protobuf.Int64Value;
import com.google.protobuf.StringValue;
import com.google.protobuf.Struct;
import com.google.protobuf.Timestamp;
import io.spine.protobuf.AnyPacker;
import io.spine.test.identifiers.IdWithPrimitiveFields;
import io.spine.test.identifiers.NestedMessageId;
import io.spine.test.identifiers.SeveralFieldsId;
import io.spine.test.identifiers.TimestampFieldId;
import io.spine.testing.TestValues;
import org.junit.jupiter.api.DisplayName;
import org.junit.jupiter.api.Nested;
import org.junit.jupiter.api.Test;

import static com.google.common.truth.Truth.assertThat;
import static io.spine.base.Identifier.EMPTY_ID;
import static io.spine.base.Identifier.NULL_ID;
<<<<<<< HEAD
import static io.spine.base.Identifier.Type.INTEGER;
import static io.spine.base.Identifier.Type.LONG;
import static io.spine.base.Identifier.Type.MESSAGE;
import static io.spine.base.Identifier.Type.STRING;
=======
import static io.spine.base.Identifier.checkSupported;
>>>>>>> 6d0f7615
import static io.spine.base.Identifier.findField;
import static io.spine.base.Identifier.newUuid;
import static io.spine.protobuf.TypeConverter.toMessage;
import static io.spine.testing.Assertions.assertIllegalArgument;
import static io.spine.testing.DisplayNames.NOT_ACCEPT_NULLS;
import static org.junit.jupiter.api.Assertions.assertDoesNotThrow;
import static org.junit.jupiter.api.Assertions.assertEquals;
import static org.junit.jupiter.api.Assertions.assertFalse;
import static org.junit.jupiter.api.Assertions.assertNotEquals;
import static org.junit.jupiter.api.Assertions.assertTrue;

@DisplayName("`Identifier` should")
class IdentifierTest {

    private static final String TEST_ID = "someTestId 1234567890 !@#$%^&()[]{}-+=_";

    @Nested
    @DisplayName("generate a new ID value which is")
    class GenerateUuid {

        @Test
        @DisplayName("UUID-based")
        void uuidBased() {
            // We have non-empty values.
            assertTrue(newUuid().length() > 0);
        }

        @Test
        @DisplayName("unique")
        void unique() {
            assertNotEquals(newUuid(), newUuid());
        }
    }

    @Nested
    @DisplayName("create values by type")
    class CreateByType {

        @Test
        @DisplayName("`String`")
        void ofString() {
            assertTrue(Identifier.from("")
                                 .isString());
        }

        @Test
        @DisplayName("`Integer`")
        void ofInteger() {
            assertTrue(Identifier.from(0)
                                 .isInteger());
        }

        @Test
        @DisplayName("`Long`")
        void ofLong() {
            assertTrue(Identifier.from(0L)
                                 .isLong());
        }

        @Test
        @DisplayName("`Message`")
        void ofMessage() {
            assertTrue(Identifier.from(toMessage(300))
                                 .isMessage());
        }
    }

    @Nested
    @DisplayName("recognize type by supported Message type")
    @SuppressWarnings("BadImport") // OK to static-import `Identifier.Type` for brevity.
    class RecognizeType {

        @Test
        @DisplayName("INTEGER")
        void ofInteger() {
            assertTrue(INTEGER.matchMessage(toMessage(10)));
        }

        @Test
        @DisplayName("LONG")
        void ofLong() {
            assertTrue(LONG.matchMessage(toMessage(1020L)));
        }

        @Test
        @DisplayName("STRING")
        void ofString() {
            assertTrue(STRING.matchMessage(toMessage("")));
        }

        @Test
        @DisplayName("MESSAGE")
        void ofMessage() {
            assertTrue(MESSAGE.matchMessage(Timestamp.getDefaultInstance()));

            // Do not consider primitive type wrappers as message types.
            assertFalse(MESSAGE.matchMessage(StringValue.getDefaultInstance()));
            assertFalse(MESSAGE.matchMessage(Int32Value.getDefaultInstance()));
            assertFalse(MESSAGE.matchMessage(Int64Value.getDefaultInstance()));
        }
    }

    @Nested
    @DisplayName("obtain default value for")
    class DefaultValue {

        @Test
        @DisplayName("`Integer`")
        void ofInteger() {
            assertThat(Identifier.defaultValue(Integer.class))
                    .isEqualTo(0);
        }

        @Test
        @DisplayName("`Long`")
        void ofLong() {
            assertThat(Identifier.defaultValue(Long.class))
                    .isEqualTo(0L);
        }

        @Test
        @DisplayName("`String`")
        void ofString() {
            assertThat(Identifier.defaultValue(String.class))
                    .isEmpty();
        }

        @Test
        @DisplayName("`Message`")
        void ofMessage() {
            assertThat(Identifier.defaultValue(Timestamp.class))
                    .isEqualTo(Timestamp.getDefaultInstance());
        }
    }

    @Nested
    @DisplayName("return `EMPTY_ID` when converting")
    class EmptyId {

        @Test
        @DisplayName("empty string")
        void emptyString() {
            assertEmpty("");
        }

        @Test
        @DisplayName("a `Message` with the default value")
        void defaultInstance() {
            assertEmpty(StringValue.getDefaultInstance());
        }

        @Test
        @DisplayName("a Message with a field of Message type, which has the default value")
        void defaultNestedMessage() {
            assertEmpty(TimestampFieldId.getDefaultInstance());
        }

        private void assertEmpty(Object id) {
            String str = Identifier.toString(id);
            assertThat(str).isEqualTo(EMPTY_ID);
        }
    }

    @Nested
    @DisplayName("verify if ID is empty")
    class VerifyEmptyId {

        @Nested
        @DisplayName("returning always `false` for")
        class AlwaysNonEmpty {

            @Test
            @DisplayName("`Integer`")
            void intValue() {
                assertNotEmpty(0);
                assertNotEmpty(TestValues.random(Integer.MIN_VALUE, Integer.MAX_VALUE));
            }

            @Test
            @DisplayName("`Long`")
            void longValue() {
                assertNotEmpty(0L);
                assertNotEmpty(TestValues.longRandom(Long.MIN_VALUE, Long.MAX_VALUE));
            }
        }

        @Test
        @DisplayName("taking string value")
        void emptyString() {
            assertEmpty("");
            assertNotEmpty(TestValues.randomString());
        }

        @Test
        @DisplayName("taking message fields")
        void messageId() {
            assertEmpty(Struct.getDefaultInstance());
            assertNotEmpty(Time.currentTime());
        }

        <I> void assertNotEmpty(I value) {
            assertThatEmpty(value).isFalse();
        }

        <I> void assertEmpty(I value) {
            assertThatEmpty(value).isTrue();
        }

        private <I> BooleanSubject assertThatEmpty(I value) {
            return assertThat(Identifier.isEmpty(value));
        }
    }

    @Nested
    @DisplayName("convert to `String` an ID of type")
    class ConvertToString {

        @Test
        @DisplayName("`Integer`")
        @SuppressWarnings("UnnecessaryBoxing")
            // OK as we want to show types explicitly.
        void ofInteger() {
            assertEquals("10", Identifier.toString(Integer.valueOf(10)));
        }

        @Test
        @DisplayName("`Long`")
        @SuppressWarnings("UnnecessaryBoxing")
            // OK as we want to show types explicitly.
        void ofLong() {
            assertEquals("100000", Identifier.toString(Long.valueOf(100_000)));
        }

        @Test
        @DisplayName("wrapped `Integer`")
        void ofWrappedInteger() {
            int value = 1024;
            Int32Value id = Int32Value.of(value);
            String expected = Integer.toString(value);

            String actual = Identifier.toString(id);

            assertEquals(expected, actual);
        }

        @Test
        @DisplayName("wrapped `Long`")
        void ofWrappedLong() {
            long value = 100500L;
            Int64Value id = Int64Value.of(value);
            String expected = Long.toString(value);

            String actual = Identifier.toString(id);

            assertEquals(expected, actual);
        }

        @Test
        @DisplayName("`String`")
        void ofString() {
            assertEquals(TEST_ID, Identifier.toString(TEST_ID));
        }

        @Test
        @DisplayName("wrapped `String`")
        void ofWrappedString() {
            StringValue id = StringValue.of(TEST_ID);

            String result = Identifier.toString(id);

            assertEquals(TEST_ID, result);
        }

        @Test
        @DisplayName("`Message` with string field")
        void ofMessage() {
            StringValue id = StringValue.of(TEST_ID);

            String result = Identifier.toString(id);

            assertEquals(TEST_ID, result);
        }

        @Test
        @DisplayName("`Message` with nested `Message`")
        void ofNestedMessage() {
            StringValue value = StringValue.of(TEST_ID);
            NestedMessageId idToConvert = NestedMessageId
                    .newBuilder()
                    .setId(value)
                    .build();

            String result = Identifier.toString(idToConvert);

            assertEquals(TEST_ID, result);
        }

        @Test
        @DisplayName("Any")
        void ofAny() {
            StringValue messageToWrap = StringValue.of(TEST_ID);
            Any any = AnyPacker.pack(messageToWrap);

            String result = Identifier.toString(any);

            assertEquals(TEST_ID, result);
        }
    }

    @Test
    @DisplayName("provide string conversion of messages with several fields")
    void toStringSeveralFields() {
        String nestedString = "nested_string";
        String outerString = "outer_string";
        int number = 256;

        StringValue nestedMessageString = StringValue.of(nestedString);
        SeveralFieldsId idToConvert = SeveralFieldsId
                .newBuilder()
                .setString(outerString)
                .setNumber(number)
                .setMessage(nestedMessageString)
                .build();

        String expected =
                "string=\"" + outerString + '\"' +
                        " number=" + number +
                        " message { value=\"" + nestedString + "\" }";

        String actual = Identifier.toString(idToConvert);

        assertEquals(expected, actual);
    }

    @Test
    @DisplayName(NOT_ACCEPT_NULLS)
    void nullCheck() {
        new NullPointerTester()
                .setDefault(Any.class, AnyPacker.pack(StringValue.of(TEST_ID)))
                .setDefault(Descriptor.class, Any.getDescriptor())
                .testAllPublicStaticMethods(Identifier.class);
    }

    @Nested
    @DisplayName("create values depend on the wrapper message type for")
    @SuppressWarnings("BadImport") // OK to static-import `Identifier.Type` for brevity.
    class CreateValues {

        @Test
        @DisplayName("`int`")
        void intValue() {
            assertEquals(10, INTEGER.fromMessage(toMessage(10)));
        }

        @Test
        @DisplayName("`long`")
        void longValue() {
            assertEquals(1024L, LONG.fromMessage(toMessage(1024L)));
        }

        @Test
        @DisplayName("`String`")
        void stringValue() {
            String value = getClass().getSimpleName();
            assertEquals(value, STRING.fromMessage(toMessage(value)));
        }
    }

    @Nested
    @DisplayName("check that a class of identifiers is supported for")
    class CheckSupported {

        @Test
        @DisplayName("`String`")
        void stringValue() {
            assertDoesNotThrow(() -> Identifier.checkSupported(String.class));
        }

        @Test
        @DisplayName("`Integer`")
        void integerValue() {
            assertDoesNotThrow(() -> Identifier.checkSupported(Integer.class));
        }

        @Test
        @DisplayName("`Long`")
        void longValue() {
            assertDoesNotThrow(() -> Identifier.checkSupported(Long.class));
        }

        @Test
        @DisplayName("a `Message` class")
        void messageValue() {
            assertDoesNotThrow(() -> Identifier.checkSupported(StringValue.class));
        }
    }

    @Test
    @DisplayName("throw `IllegalArgumentException` for unsupported class")
    void checkNotSupported() {
        assertIllegalArgument(() -> checkSupported(Boolean.class));
    }

    @Nested
    @DisplayName("reject unsupported")
    class RejectUnsupported {

        @Test
        @DisplayName("value")
        @SuppressWarnings("UnnecessaryBoxing")
            // We want to make the unsupported type obvious.
        void value() {
            assertIllegalArgument(() -> Identifier.toString(Boolean.valueOf(true)));
        }

        @Test
        @DisplayName("class")
        void clazz() {
            assertIllegalArgument(() -> Identifier.toType(Float.class));
        }
    }

    @Nested
    @DisplayName("unpack")
    class Unpack {

        @Test
        @DisplayName("Any with StringValue and cast")
        void anyWithStringValue() {
            StringValue testIdMessage = StringValue.of(TEST_ID);
            Any any = AnyPacker.pack(testIdMessage);
            String unpackedId = Identifier.unpack(any, String.class);
            assertEquals(testIdMessage.getValue(), unpackedId);
        }

        @Test
        @DisplayName("and throw if `Any` is empty")
        void rejectEmptyAny() {
            assertIllegalArgument(() -> Identifier.unpack(Any.getDefaultInstance()));
        }
    }

    @Test
    @DisplayName("reject packing unsupported type")
    @SuppressWarnings("UnnecessaryBoxing")
        // We want to make the unsupported type obvious.
    void noPackingForUnsupported() {
        assertIllegalArgument(() -> Identifier.pack(Boolean.valueOf(false)));
    }

    @Test
    @DisplayName("return `NULL_ID` when converting null")
    void nullId() {
        assertEquals(NULL_ID, Identifier.toString(null));
    }

    @Test
    @DisplayName("declare `ID_PROPERTY_SUFFIX`")
    void idPropSuffix() {
        assertThat(Identifier.ID_PROPERTY_SUFFIX).isEqualTo("id");
    }

    @Nested
    @DisplayName("recognize field descriptor")
    @SuppressWarnings("BadImport") // OK to static-import `Identifier.Type` for brefity.
    class FieldDescr {

        @Test
        @DisplayName("`Integer`")
        void intField() {
            assertTrue(INTEGER.matchField(field(1)));
        }

        @Test
        @DisplayName("`Long`")
        void longField() {
            assertTrue(LONG.matchField(field(3)));
        }

        @Test
        @DisplayName("`String`")
        void stringField() {
            assertTrue(STRING.matchField(field(0)));
        }

        @Test
        @DisplayName("`Message`")
        void messgeField() {
            assertTrue(MESSAGE.matchField(field(2)));
        }

        FieldDescriptor field(int index) {
            FieldDescriptor field =
                    SeveralFieldsId.getDescriptor()
                                   .getFields()
                                   .get(index);
            return field;
        }
    }

    @Nested
    @DisplayName("find field by type")
    class FindingField {

        @Test
        @DisplayName("`Integer`")
        void intType() {
            assertFound(Integer.class, SeveralFieldsId.getDescriptor());
            assertNotFound(Integer.class, TimestampFieldId.getDescriptor());
        }

        @Test
        @DisplayName("`Long`")
        void longType() {
            assertFound(Long.class, SeveralFieldsId.getDescriptor());
            assertNotFound(Long.class, TimestampFieldId.getDescriptor());
        }

        @Test
        @DisplayName("`String`")
        void stringType() {
            assertFound(String.class, SeveralFieldsId.getDescriptor());
            assertNotFound(String.class, NestedMessageId.getDescriptor());
        }

        @Test
        @DisplayName("`Message`")
        void messageType() {
            assertFound(StringValue.class, SeveralFieldsId.getDescriptor());
            assertNotFound(StringValue.class, IdWithPrimitiveFields.getDescriptor());
        }

        <I> void assertFound(Class<I> idClass, Descriptor message) {
            assertField(idClass, message).isPresent();
        }

        <I> void assertNotFound(Class<I> idClass, Descriptor message) {
            assertField(idClass, message).isEmpty();
        }

        private <I> OptionalSubject assertField(Class<I> idClass, Descriptor message) {
            return Truth8.assertThat(findField(idClass, message));
        }
    }
}<|MERGE_RESOLUTION|>--- conflicted
+++ resolved
@@ -45,14 +45,11 @@
 import static com.google.common.truth.Truth.assertThat;
 import static io.spine.base.Identifier.EMPTY_ID;
 import static io.spine.base.Identifier.NULL_ID;
-<<<<<<< HEAD
 import static io.spine.base.Identifier.Type.INTEGER;
 import static io.spine.base.Identifier.Type.LONG;
 import static io.spine.base.Identifier.Type.MESSAGE;
 import static io.spine.base.Identifier.Type.STRING;
-=======
 import static io.spine.base.Identifier.checkSupported;
->>>>>>> 6d0f7615
 import static io.spine.base.Identifier.findField;
 import static io.spine.base.Identifier.newUuid;
 import static io.spine.protobuf.TypeConverter.toMessage;
@@ -122,7 +119,6 @@
 
     @Nested
     @DisplayName("recognize type by supported Message type")
-    @SuppressWarnings("BadImport") // OK to static-import `Identifier.Type` for brevity.
     class RecognizeType {
 
         @Test
