--- conflicted
+++ resolved
@@ -40,12 +40,8 @@
 /**
  * The version of this library.
  */
-<<<<<<< HEAD
-val base = "1.7.0"
-=======
 val base = "2.0.0-jdk8.SNAPSHOT.8"
 
->>>>>>> 266fd583
 
 project.extra.apply {
     this["spineVersion"] = base
