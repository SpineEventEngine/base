/*
 * Copyright 2020, TeamDev. All rights reserved.
 *
 * Redistribution and use in source and/or binary forms, with or without
 * modification, must retain the above copyright notice and the following
 * disclaimer.
 *
 * THIS SOFTWARE IS PROVIDED BY THE COPYRIGHT HOLDERS AND CONTRIBUTORS
 * "AS IS" AND ANY EXPRESS OR IMPLIED WARRANTIES, INCLUDING, BUT NOT
 * LIMITED TO, THE IMPLIED WARRANTIES OF MERCHANTABILITY AND FITNESS FOR
 * A PARTICULAR PURPOSE ARE DISCLAIMED. IN NO EVENT SHALL THE COPYRIGHT
 * OWNER OR CONTRIBUTORS BE LIABLE FOR ANY DIRECT, INDIRECT, INCIDENTAL,
 * SPECIAL, EXEMPLARY, OR CONSEQUENTIAL DAMAGES (INCLUDING, BUT NOT
 * LIMITED TO, PROCUREMENT OF SUBSTITUTE GOODS OR SERVICES; LOSS OF USE,
 * DATA, OR PROFITS; OR BUSINESS INTERRUPTION) HOWEVER CAUSED AND ON ANY
 * THEORY OF LIABILITY, WHETHER IN CONTRACT, STRICT LIABILITY, OR TORT
 * (INCLUDING NEGLIGENCE OR OTHERWISE) ARISING IN ANY WAY OUT OF THE USE
 * OF THIS SOFTWARE, EVEN IF ADVISED OF THE POSSIBILITY OF SUCH DAMAGE.
 */

/**
 * The versions of the libraries used.
 *
 * This file is used in both module `build.gradle` scripts and in the integration tests,
 * as we want to manage the versions in a single source.
 *
 * This version file adheres to the contract of the
 * [publishing application](https://github.com/SpineEventEngine/publishing).
 *
 * When changing the version declarations or adding new ones, make sure to change
 * the publishing application accordingly.
 */

/**
 * The version of this library.
 */
val base = "1.5.28"

<<<<<<< HEAD
val SPINE_VERSION = "1.5.28"
=======
>>>>>>> c8ae8c5d

project.extra.apply {
    this["spineVersion"] = base
    this["spineBaseVersion"] = base // Used by `filter-internal-javadoc.gradle`.
    this["versionToPublish"] = base
}<|MERGE_RESOLUTION|>--- conflicted
+++ resolved
@@ -36,10 +36,6 @@
  */
 val base = "1.5.28"
 
-<<<<<<< HEAD
-val SPINE_VERSION = "1.5.28"
-=======
->>>>>>> c8ae8c5d
 
 project.extra.apply {
     this["spineVersion"] = base
