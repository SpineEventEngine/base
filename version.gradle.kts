/*
 * Copyright 2021, TeamDev. All rights reserved.
 *
 * Licensed under the Apache License, Version 2.0 (the "License");
 * you may not use this file except in compliance with the License.
 * You may obtain a copy of the License at
 *
 * http://www.apache.org/licenses/LICENSE-2.0
 *
 * Redistribution and use in source and/or binary forms, with or without
 * modification, must retain the above copyright notice and the following
 * disclaimer.
 *
 * THIS SOFTWARE IS PROVIDED BY THE COPYRIGHT HOLDERS AND CONTRIBUTORS
 * "AS IS" AND ANY EXPRESS OR IMPLIED WARRANTIES, INCLUDING, BUT NOT
 * LIMITED TO, THE IMPLIED WARRANTIES OF MERCHANTABILITY AND FITNESS FOR
 * A PARTICULAR PURPOSE ARE DISCLAIMED. IN NO EVENT SHALL THE COPYRIGHT
 * OWNER OR CONTRIBUTORS BE LIABLE FOR ANY DIRECT, INDIRECT, INCIDENTAL,
 * SPECIAL, EXEMPLARY, OR CONSEQUENTIAL DAMAGES (INCLUDING, BUT NOT
 * LIMITED TO, PROCUREMENT OF SUBSTITUTE GOODS OR SERVICES; LOSS OF USE,
 * DATA, OR PROFITS; OR BUSINESS INTERRUPTION) HOWEVER CAUSED AND ON ANY
 * THEORY OF LIABILITY, WHETHER IN CONTRACT, STRICT LIABILITY, OR TORT
 * (INCLUDING NEGLIGENCE OR OTHERWISE) ARISING IN ANY WAY OUT OF THE USE
 * OF THIS SOFTWARE, EVEN IF ADVISED OF THE POSSIBILITY OF SUCH DAMAGE.
 */

/**
 * The versions of the libraries used.
 *
 * This file is used in both module `build.gradle` scripts and in the integration tests,
 * as we want to manage the versions in a single source.
 *
 * This version file adheres to the contract of the
 * [publishing application](https://github.com/SpineEventEngine/publishing).
 *
 * When changing the version declarations or adding new ones, make sure to change
 * the publishing application accordingly.
 */

<<<<<<< HEAD
/**
 * The version of this library.
 */
val base = "1.7.4"
=======
/** The version of this library. */
val base = "2.0.0-jdk8.SNAPSHOT.10"
>>>>>>> 599c6644

project.extra.apply {
    this["spineVersion"] = base
    this["spineBaseVersion"] = base // Used by `filter-internal-javadoc.gradle`.
    this["versionToPublish"] = base
}<|MERGE_RESOLUTION|>--- conflicted
+++ resolved
@@ -37,15 +37,8 @@
  * the publishing application accordingly.
  */
 
-<<<<<<< HEAD
-/**
- * The version of this library.
- */
-val base = "1.7.4"
-=======
 /** The version of this library. */
 val base = "2.0.0-jdk8.SNAPSHOT.10"
->>>>>>> 599c6644
 
 project.extra.apply {
     this["spineVersion"] = base
