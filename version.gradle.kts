--- conflicted
+++ resolved
@@ -25,11 +25,7 @@
  * as we want to manage the versions in a single source.
  */
 
-<<<<<<< HEAD
-val SPINE_VERSION = "1.5.101"
-=======
 val SPINE_VERSION = "1.5.22"
->>>>>>> 1bb3ce23
 
 project.extra.apply {
     this["spineVersion"] = SPINE_VERSION
