
    
<<<<<<< HEAD
# Dependencies of `io.spine:spine-base:1.5.12`
=======
# Dependencies of `io.spine:spine-base:1.5.15`
>>>>>>> 31a63064

## Runtime
1. **Group:** com.google.code.findbugs **Name:** jsr305 **Version:** 3.0.2
     * **POM Project URL:** [http://findbugs.sourceforge.net/](http://findbugs.sourceforge.net/)
     * **POM License: The Apache Software License, Version 2.0** - [http://www.apache.org/licenses/LICENSE-2.0.txt](http://www.apache.org/licenses/LICENSE-2.0.txt)

1. **Group:** com.google.code.gson **Name:** gson **Version:** 2.8.6
     * **POM License: Apache 2.0** - [http://www.apache.org/licenses/LICENSE-2.0.txt](http://www.apache.org/licenses/LICENSE-2.0.txt)

1. **Group:** com.google.errorprone **Name:** error_prone_annotations **Version:** 2.3.4
     * **POM License: Apache 2.0** - [http://www.apache.org/licenses/LICENSE-2.0.txt](http://www.apache.org/licenses/LICENSE-2.0.txt)

1. **Group:** com.google.errorprone **Name:** error_prone_type_annotations **Version:** 2.3.4
     * **POM License: Apache 2.0** - [http://www.apache.org/licenses/LICENSE-2.0.txt](http://www.apache.org/licenses/LICENSE-2.0.txt)

1. **Group:** com.google.flogger **Name:** flogger **Version:** 0.5.1
     * **POM Project URL:** [https://github.com/google/flogger](https://github.com/google/flogger)
     * **POM License: Apache 2.0** - [https://www.apache.org/licenses/LICENSE-2.0.txt](https://www.apache.org/licenses/LICENSE-2.0.txt)

1. **Group:** com.google.flogger **Name:** flogger-system-backend **Version:** 0.5.1
     * **POM Project URL:** [https://github.com/google/flogger](https://github.com/google/flogger)
     * **POM License: Apache 2.0** - [https://www.apache.org/licenses/LICENSE-2.0.txt](https://www.apache.org/licenses/LICENSE-2.0.txt)

1. **Group:** com.google.guava **Name:** failureaccess **Version:** 1.0.1
     * **Manifest Project URL:** [https://github.com/google/guava/](https://github.com/google/guava/)
     * **POM License: The Apache Software License, Version 2.0** - [http://www.apache.org/licenses/LICENSE-2.0.txt](http://www.apache.org/licenses/LICENSE-2.0.txt)

1. **Group:** com.google.guava **Name:** guava **Version:** 29.0-jre
     * **Manifest Project URL:** [https://github.com/google/guava/](https://github.com/google/guava/)
     * **POM License: Apache License, Version 2.0** - [http://www.apache.org/licenses/LICENSE-2.0.txt](http://www.apache.org/licenses/LICENSE-2.0.txt)

1. **Group:** com.google.guava **Name:** listenablefuture **Version:** 9999.0-empty-to-avoid-conflict-with-guava
     * **POM License: The Apache Software License, Version 2.0** - [http://www.apache.org/licenses/LICENSE-2.0.txt](http://www.apache.org/licenses/LICENSE-2.0.txt)

1. **Group:** com.google.j2objc **Name:** j2objc-annotations **Version:** 1.3
     * **POM Project URL:** [https://github.com/google/j2objc/](https://github.com/google/j2objc/)
     * **POM License: The Apache Software License, Version 2.0** - [http://www.apache.org/licenses/LICENSE-2.0.txt](http://www.apache.org/licenses/LICENSE-2.0.txt)

1. **Group:** com.google.protobuf **Name:** protobuf-java **Version:** 3.11.4
     * **Manifest Project URL:** [https://developers.google.com/protocol-buffers/](https://developers.google.com/protocol-buffers/)
     * **POM License: 3-Clause BSD License** - [https://opensource.org/licenses/BSD-3-Clause](https://opensource.org/licenses/BSD-3-Clause)

1. **Group:** com.google.protobuf **Name:** protobuf-java-util **Version:** 3.11.4
     * **Manifest Project URL:** [https://developers.google.com/protocol-buffers/](https://developers.google.com/protocol-buffers/)
     * **POM License: 3-Clause BSD License** - [https://opensource.org/licenses/BSD-3-Clause](https://opensource.org/licenses/BSD-3-Clause)

1. **Group:** org.checkerframework **Name:** checker-compat-qual **Version:** 2.5.5
     * **POM Project URL:** [https://checkerframework.org](https://checkerframework.org)
     * **POM License: GNU General Public License, version 2 (GPL2), with the classpath exception** - [http://www.gnu.org/software/classpath/license.html](http://www.gnu.org/software/classpath/license.html)
     * **POM License: The MIT License** - [http://opensource.org/licenses/MIT](http://opensource.org/licenses/MIT)

1. **Group:** org.checkerframework **Name:** checker-qual **Version:** 3.3.0
     * **Manifest License:** MIT (Not packaged)
     * **POM Project URL:** [https://checkerframework.org](https://checkerframework.org)
     * **POM License: The MIT License** - [http://opensource.org/licenses/MIT](http://opensource.org/licenses/MIT)

## Compile, tests and tooling
1. **Group:** com.beust **Name:** jcommander **Version:** 1.72
     * **POM Project URL:** [http://jcommander.org](http://jcommander.org)
     * **POM License: Apache 2.0** - [http://www.apache.org/licenses/LICENSE-2.0](http://www.apache.org/licenses/LICENSE-2.0)

1. **Group:** com.github.ben-manes.caffeine **Name:** caffeine **Version:** 2.7.0
     * **POM Project URL:** [https://github.com/ben-manes/caffeine](https://github.com/ben-manes/caffeine)
     * **POM License: Apache License, Version 2.0** - [https://www.apache.org/licenses/LICENSE-2.0.txt](https://www.apache.org/licenses/LICENSE-2.0.txt)

1. **Group:** com.github.kevinstern **Name:** software-and-algorithms **Version:** 1.0
     * **POM Project URL:** [https://www.github.com/KevinStern/software-and-algorithms](https://www.github.com/KevinStern/software-and-algorithms)
     * **POM License: MIT License** - [http://www.opensource.org/licenses/mit-license.php](http://www.opensource.org/licenses/mit-license.php)

1. **Group:** com.google.auto **Name:** auto-common **Version:** 0.10
     * **POM License: Apache 2.0** - [http://www.apache.org/licenses/LICENSE-2.0.txt](http://www.apache.org/licenses/LICENSE-2.0.txt)

1. **Group:** com.google.auto.service **Name:** auto-service **Version:** 1.0-rc6
     * **POM Project URL:** [https://github.com/google/auto/tree/master/service](https://github.com/google/auto/tree/master/service)
     * **POM License: Apache 2.0** - [http://www.apache.org/licenses/LICENSE-2.0.txt](http://www.apache.org/licenses/LICENSE-2.0.txt)

1. **Group:** com.google.auto.service **Name:** auto-service-annotations **Version:** 1.0-rc6
     * **POM Project URL:** [https://github.com/google/auto/tree/master/service](https://github.com/google/auto/tree/master/service)
     * **POM License: Apache 2.0** - [http://www.apache.org/licenses/LICENSE-2.0.txt](http://www.apache.org/licenses/LICENSE-2.0.txt)

1. **Group:** com.google.auto.value **Name:** auto-value-annotations **Version:** 1.6.3
     * **POM License: Apache 2.0** - [http://www.apache.org/licenses/LICENSE-2.0.txt](http://www.apache.org/licenses/LICENSE-2.0.txt)

1. **Group:** com.google.code.findbugs **Name:** jFormatString **Version:** 3.0.0
     * **POM Project URL:** [http://findbugs.sourceforge.net/](http://findbugs.sourceforge.net/)
     * **POM License: GNU Lesser Public License** - [http://www.gnu.org/licenses/lgpl.html](http://www.gnu.org/licenses/lgpl.html)

1. **Group:** com.google.code.findbugs **Name:** jsr305 **Version:** 3.0.2
     * **POM Project URL:** [http://findbugs.sourceforge.net/](http://findbugs.sourceforge.net/)
     * **POM License: The Apache Software License, Version 2.0** - [http://www.apache.org/licenses/LICENSE-2.0.txt](http://www.apache.org/licenses/LICENSE-2.0.txt)

1. **Group:** com.google.code.gson **Name:** gson **Version:** 2.8.6
     * **POM License: Apache 2.0** - [http://www.apache.org/licenses/LICENSE-2.0.txt](http://www.apache.org/licenses/LICENSE-2.0.txt)

1. **Group:** com.google.errorprone **Name:** error_prone_annotation **Version:** 2.3.4
     * **POM License: Apache 2.0** - [http://www.apache.org/licenses/LICENSE-2.0.txt](http://www.apache.org/licenses/LICENSE-2.0.txt)

1. **Group:** com.google.errorprone **Name:** error_prone_annotations **Version:** 2.3.4
     * **POM License: Apache 2.0** - [http://www.apache.org/licenses/LICENSE-2.0.txt](http://www.apache.org/licenses/LICENSE-2.0.txt)

1. **Group:** com.google.errorprone **Name:** error_prone_check_api **Version:** 2.3.4
     * **POM License: Apache 2.0** - [http://www.apache.org/licenses/LICENSE-2.0.txt](http://www.apache.org/licenses/LICENSE-2.0.txt)

1. **Group:** com.google.errorprone **Name:** error_prone_core **Version:** 2.3.4
     * **POM License: Apache 2.0** - [http://www.apache.org/licenses/LICENSE-2.0.txt](http://www.apache.org/licenses/LICENSE-2.0.txt)

1. **Group:** com.google.errorprone **Name:** error_prone_type_annotations **Version:** 2.3.4
     * **POM License: Apache 2.0** - [http://www.apache.org/licenses/LICENSE-2.0.txt](http://www.apache.org/licenses/LICENSE-2.0.txt)

1. **Group:** com.google.errorprone **Name:** javac **Version:** 9+181-r4173-1
     * **POM Project URL:** [https://github.com/google/error-prone-javac](https://github.com/google/error-prone-javac)
     * **POM License: GNU General Public License, version 2, with the Classpath Exception** - [http://openjdk.java.net/legal/gplv2+ce.html](http://openjdk.java.net/legal/gplv2+ce.html)

1. **Group:** com.google.flogger **Name:** flogger **Version:** 0.5.1
     * **POM Project URL:** [https://github.com/google/flogger](https://github.com/google/flogger)
     * **POM License: Apache 2.0** - [https://www.apache.org/licenses/LICENSE-2.0.txt](https://www.apache.org/licenses/LICENSE-2.0.txt)

1. **Group:** com.google.flogger **Name:** flogger-system-backend **Version:** 0.5.1
     * **POM Project URL:** [https://github.com/google/flogger](https://github.com/google/flogger)
     * **POM License: Apache 2.0** - [https://www.apache.org/licenses/LICENSE-2.0.txt](https://www.apache.org/licenses/LICENSE-2.0.txt)

1. **Group:** com.google.guava **Name:** failureaccess **Version:** 1.0.1
     * **Manifest Project URL:** [https://github.com/google/guava/](https://github.com/google/guava/)
     * **POM License: The Apache Software License, Version 2.0** - [http://www.apache.org/licenses/LICENSE-2.0.txt](http://www.apache.org/licenses/LICENSE-2.0.txt)

1. **Group:** com.google.guava **Name:** guava **Version:** 29.0-jre
     * **Manifest Project URL:** [https://github.com/google/guava/](https://github.com/google/guava/)
     * **POM License: Apache License, Version 2.0** - [http://www.apache.org/licenses/LICENSE-2.0.txt](http://www.apache.org/licenses/LICENSE-2.0.txt)

1. **Group:** com.google.guava **Name:** guava-testlib **Version:** 29.0-jre
     * **POM License: Apache License, Version 2.0** - [http://www.apache.org/licenses/LICENSE-2.0.txt](http://www.apache.org/licenses/LICENSE-2.0.txt)

1. **Group:** com.google.guava **Name:** listenablefuture **Version:** 9999.0-empty-to-avoid-conflict-with-guava
     * **POM License: The Apache Software License, Version 2.0** - [http://www.apache.org/licenses/LICENSE-2.0.txt](http://www.apache.org/licenses/LICENSE-2.0.txt)

1. **Group:** com.google.j2objc **Name:** j2objc-annotations **Version:** 1.3
     * **POM Project URL:** [https://github.com/google/j2objc/](https://github.com/google/j2objc/)
     * **POM License: The Apache Software License, Version 2.0** - [http://www.apache.org/licenses/LICENSE-2.0.txt](http://www.apache.org/licenses/LICENSE-2.0.txt)

1. **Group:** com.google.protobuf **Name:** protobuf-java **Version:** 3.11.4
     * **Manifest Project URL:** [https://developers.google.com/protocol-buffers/](https://developers.google.com/protocol-buffers/)
     * **POM License: 3-Clause BSD License** - [https://opensource.org/licenses/BSD-3-Clause](https://opensource.org/licenses/BSD-3-Clause)

1. **Group:** com.google.protobuf **Name:** protobuf-java-util **Version:** 3.11.4
     * **Manifest Project URL:** [https://developers.google.com/protocol-buffers/](https://developers.google.com/protocol-buffers/)
     * **POM License: 3-Clause BSD License** - [https://opensource.org/licenses/BSD-3-Clause](https://opensource.org/licenses/BSD-3-Clause)

1. **Group:** com.google.protobuf **Name:** protoc **Version:** 3.11.4
     * **POM Project URL:** [https://developers.google.com/protocol-buffers/](https://developers.google.com/protocol-buffers/)
     * **POM License: 3-Clause BSD License** - [https://opensource.org/licenses/BSD-3-Clause](https://opensource.org/licenses/BSD-3-Clause)
     * **POM License: The Apache Software License, Version 2.0** - [http://www.apache.org/licenses/LICENSE-2.0.txt](http://www.apache.org/licenses/LICENSE-2.0.txt)

1. **Group:** com.google.truth **Name:** truth **Version:** 1.0.1
     * **POM License: The Apache Software License, Version 2.0** - [http://www.apache.org/licenses/LICENSE-2.0.txt](http://www.apache.org/licenses/LICENSE-2.0.txt)

1. **Group:** com.google.truth.extensions **Name:** truth-java8-extension **Version:** 1.0.1
     * **POM License: The Apache Software License, Version 2.0** - [http://www.apache.org/licenses/LICENSE-2.0.txt](http://www.apache.org/licenses/LICENSE-2.0.txt)

1. **Group:** com.google.truth.extensions **Name:** truth-liteproto-extension **Version:** 1.0.1
     * **POM License: The Apache Software License, Version 2.0** - [http://www.apache.org/licenses/LICENSE-2.0.txt](http://www.apache.org/licenses/LICENSE-2.0.txt)

1. **Group:** com.google.truth.extensions **Name:** truth-proto-extension **Version:** 1.0.1
     * **POM License: The Apache Software License, Version 2.0** - [http://www.apache.org/licenses/LICENSE-2.0.txt](http://www.apache.org/licenses/LICENSE-2.0.txt)

1. **Group:** com.googlecode.java-diff-utils **Name:** diffutils **Version:** 1.3.0
     * **POM Project URL:** [http://code.google.com/p/java-diff-utils/](http://code.google.com/p/java-diff-utils/)
     * **POM License: The Apache Software License, Version 2.0** - [http://www.apache.org/licenses/LICENSE-2.0.txt](http://www.apache.org/licenses/LICENSE-2.0.txt)

1. **Group:** commons-io **Name:** commons-io **Version:** 2.6
     * **Project URL:** [http://commons.apache.org/proper/commons-io/](http://commons.apache.org/proper/commons-io/)
     * **POM License: Apache License, Version 2.0** - [https://www.apache.org/licenses/LICENSE-2.0.txt](https://www.apache.org/licenses/LICENSE-2.0.txt)

1. **Group:** junit **Name:** junit **Version:** 4.12
     * **POM Project URL:** [http://junit.org](http://junit.org)
     * **POM License: Eclipse Public License 1.0** - [http://www.eclipse.org/legal/epl-v10.html](http://www.eclipse.org/legal/epl-v10.html)

1. **Group:** net.java.dev.javacc **Name:** javacc **Version:** 5.0
     * **POM Project URL:** [https://javacc.dev.java.net/](https://javacc.dev.java.net/)
     * **POM License: Berkeley Software Distribution (BSD) License** - [http://www.opensource.org/licenses/bsd-license.html](http://www.opensource.org/licenses/bsd-license.html)

1. **Group:** net.sourceforge.pmd **Name:** pmd-core **Version:** 6.20.0
     * **POM License: BSD-style** - [http://pmd.sourceforge.net/license.html](http://pmd.sourceforge.net/license.html)

1. **Group:** net.sourceforge.pmd **Name:** pmd-java **Version:** 6.20.0
     * **POM License: BSD-style** - [http://pmd.sourceforge.net/license.html](http://pmd.sourceforge.net/license.html)

1. **Group:** net.sourceforge.saxon **Name:** saxon **Version:** 9.1.0.8
     * **POM Project URL:** [http://saxon.sourceforge.net/](http://saxon.sourceforge.net/)
     * **POM License: Mozilla Public License Version 1.0** - [http://www.mozilla.org/MPL/MPL-1.0.txt](http://www.mozilla.org/MPL/MPL-1.0.txt)

1. **Group:** org.antlr **Name:** antlr4-runtime **Version:** 4.7
     * **Manifest Project URL:** [http://www.antlr.org](http://www.antlr.org)
     * **POM License: The BSD License** - [http://www.antlr.org/license.html](http://www.antlr.org/license.html)

1. **Group:** org.apache.commons **Name:** commons-lang3 **Version:** 3.8.1
     * **Project URL:** [http://commons.apache.org/proper/commons-lang/](http://commons.apache.org/proper/commons-lang/)
     * **POM License: Apache License, Version 2.0** - [https://www.apache.org/licenses/LICENSE-2.0.txt](https://www.apache.org/licenses/LICENSE-2.0.txt)

1. **Group:** org.apiguardian **Name:** apiguardian-api **Version:** 1.1.0
     * **POM Project URL:** [https://github.com/apiguardian-team/apiguardian](https://github.com/apiguardian-team/apiguardian)
     * **POM License: The Apache License, Version 2.0** - [http://www.apache.org/licenses/LICENSE-2.0.txt](http://www.apache.org/licenses/LICENSE-2.0.txt)

1. **Group:** org.checkerframework **Name:** checker-compat-qual **Version:** 2.5.5
     * **POM Project URL:** [https://checkerframework.org](https://checkerframework.org)
     * **POM License: GNU General Public License, version 2 (GPL2), with the classpath exception** - [http://www.gnu.org/software/classpath/license.html](http://www.gnu.org/software/classpath/license.html)
     * **POM License: The MIT License** - [http://opensource.org/licenses/MIT](http://opensource.org/licenses/MIT)

1. **Group:** org.checkerframework **Name:** checker-qual **Version:** 3.3.0
     * **Manifest License:** MIT (Not packaged)
     * **POM Project URL:** [https://checkerframework.org](https://checkerframework.org)
     * **POM License: The MIT License** - [http://opensource.org/licenses/MIT](http://opensource.org/licenses/MIT)

1. **Group:** org.checkerframework **Name:** dataflow **Version:** 3.0.0
     * **Manifest License:** (GPL-2.0-only WITH Classpath-exception-2.0) (Not packaged)
     * **POM Project URL:** [https://checkerframework.org](https://checkerframework.org)
     * **POM License: GNU General Public License, version 2 (GPL2), with the classpath exception** - [http://www.gnu.org/software/classpath/license.html](http://www.gnu.org/software/classpath/license.html)
     * **POM License: The MIT License** - [http://opensource.org/licenses/MIT](http://opensource.org/licenses/MIT)

1. **Group:** org.checkerframework **Name:** javacutil **Version:** 3.0.0
     * **Manifest License:** (GPL-2.0-only WITH Classpath-exception-2.0) (Not packaged)
     * **POM Project URL:** [https://checkerframework.org](https://checkerframework.org)
     * **POM License: GNU General Public License, version 2 (GPL2), with the classpath exception** - [http://www.gnu.org/software/classpath/license.html](http://www.gnu.org/software/classpath/license.html)
     * **POM License: The MIT License** - [http://opensource.org/licenses/MIT](http://opensource.org/licenses/MIT)

1. **Group:** org.hamcrest **Name:** hamcrest-all **Version:** 1.3
     * **POM License: New BSD License** - [http://www.opensource.org/licenses/bsd-license.php](http://www.opensource.org/licenses/bsd-license.php)

1. **Group:** org.hamcrest **Name:** hamcrest-core **Version:** 1.3
     * **POM License: New BSD License** - [http://www.opensource.org/licenses/bsd-license.php](http://www.opensource.org/licenses/bsd-license.php)

1. **Group:** org.jacoco **Name:** org.jacoco.agent **Version:** 0.8.5
     * **POM License: Eclipse Public License 2.0** - [https://www.eclipse.org/legal/epl-2.0/](https://www.eclipse.org/legal/epl-2.0/)

1. **Group:** org.jacoco **Name:** org.jacoco.ant **Version:** 0.8.5
     * **POM License: Eclipse Public License 2.0** - [https://www.eclipse.org/legal/epl-2.0/](https://www.eclipse.org/legal/epl-2.0/)

1. **Group:** org.jacoco **Name:** org.jacoco.core **Version:** 0.8.5
     * **POM License: Eclipse Public License 2.0** - [https://www.eclipse.org/legal/epl-2.0/](https://www.eclipse.org/legal/epl-2.0/)

1. **Group:** org.jacoco **Name:** org.jacoco.report **Version:** 0.8.5
     * **POM License: Eclipse Public License 2.0** - [https://www.eclipse.org/legal/epl-2.0/](https://www.eclipse.org/legal/epl-2.0/)

1. **Group:** org.junit **Name:** junit-bom **Version:** 5.6.2 **No license information found**
1. **Group:** org.junit-pioneer **Name:** junit-pioneer **Version:** 0.4.2
     * **POM Project URL:** [https://github.com/junit-pioneer/junit-pioneer](https://github.com/junit-pioneer/junit-pioneer)
     * **POM License: The MIT License** - [https://github.com/junit-pioneer/junit-pioneer/blob/master/LICENSE](https://github.com/junit-pioneer/junit-pioneer/blob/master/LICENSE)

1. **Group:** org.junit.jupiter **Name:** junit-jupiter-api **Version:** 5.6.2
     * **POM Project URL:** [https://junit.org/junit5/](https://junit.org/junit5/)
     * **POM License: Eclipse Public License v2.0** - [https://www.eclipse.org/legal/epl-v20.html](https://www.eclipse.org/legal/epl-v20.html)

1. **Group:** org.junit.jupiter **Name:** junit-jupiter-engine **Version:** 5.6.2
     * **POM Project URL:** [https://junit.org/junit5/](https://junit.org/junit5/)
     * **POM License: Eclipse Public License v2.0** - [https://www.eclipse.org/legal/epl-v20.html](https://www.eclipse.org/legal/epl-v20.html)

1. **Group:** org.junit.jupiter **Name:** junit-jupiter-params **Version:** 5.6.2
     * **POM Project URL:** [https://junit.org/junit5/](https://junit.org/junit5/)
     * **POM License: Eclipse Public License v2.0** - [https://www.eclipse.org/legal/epl-v20.html](https://www.eclipse.org/legal/epl-v20.html)

1. **Group:** org.junit.platform **Name:** junit-platform-commons **Version:** 1.6.2
     * **POM Project URL:** [https://junit.org/junit5/](https://junit.org/junit5/)
     * **POM License: Eclipse Public License v2.0** - [https://www.eclipse.org/legal/epl-v20.html](https://www.eclipse.org/legal/epl-v20.html)

1. **Group:** org.junit.platform **Name:** junit-platform-engine **Version:** 1.6.2
     * **POM Project URL:** [https://junit.org/junit5/](https://junit.org/junit5/)
     * **POM License: Eclipse Public License v2.0** - [https://www.eclipse.org/legal/epl-v20.html](https://www.eclipse.org/legal/epl-v20.html)

1. **Group:** org.opentest4j **Name:** opentest4j **Version:** 1.2.0
     * **Manifest License:** The Apache License, Version 2.0 (Not packaged)
     * **POM Project URL:** [https://github.com/ota4j-team/opentest4j](https://github.com/ota4j-team/opentest4j)
     * **POM License: The Apache License, Version 2.0** - [http://www.apache.org/licenses/LICENSE-2.0.txt](http://www.apache.org/licenses/LICENSE-2.0.txt)

1. **Group:** org.ow2.asm **Name:** asm **Version:** 7.1
     * **Manifest Project URL:** [http://asm.ow2.org](http://asm.ow2.org)
     * **POM Project URL:** [http://asm.ow2.org/](http://asm.ow2.org/)
     * **POM License: BSD** - [http://asm.ow2.org/license.html](http://asm.ow2.org/license.html)
     * **POM License: The Apache Software License, Version 2.0** - [http://www.apache.org/licenses/LICENSE-2.0.txt](http://www.apache.org/licenses/LICENSE-2.0.txt)

1. **Group:** org.ow2.asm **Name:** asm **Version:** 7.2
     * **Manifest Project URL:** [http://asm.ow2.org](http://asm.ow2.org)
     * **Manifest License:** BSD-3-Clause;link=https://asm.ow2.io/LICENSE.txt (Not packaged)
     * **POM Project URL:** [http://asm.ow2.io/](http://asm.ow2.io/)
     * **POM License: BSD-3-Clause** - [https://asm.ow2.io/license.html](https://asm.ow2.io/license.html)
     * **POM License: The Apache Software License, Version 2.0** - [http://www.apache.org/licenses/LICENSE-2.0.txt](http://www.apache.org/licenses/LICENSE-2.0.txt)

1. **Group:** org.ow2.asm **Name:** asm-analysis **Version:** 7.2
     * **Manifest Project URL:** [http://asm.ow2.org](http://asm.ow2.org)
     * **Manifest License:** BSD-3-Clause;link=https://asm.ow2.io/LICENSE.txt (Not packaged)
     * **POM Project URL:** [http://asm.ow2.io/](http://asm.ow2.io/)
     * **POM License: BSD-3-Clause** - [https://asm.ow2.io/license.html](https://asm.ow2.io/license.html)
     * **POM License: The Apache Software License, Version 2.0** - [http://www.apache.org/licenses/LICENSE-2.0.txt](http://www.apache.org/licenses/LICENSE-2.0.txt)

1. **Group:** org.ow2.asm **Name:** asm-commons **Version:** 7.2
     * **Manifest Project URL:** [http://asm.ow2.org](http://asm.ow2.org)
     * **Manifest License:** BSD-3-Clause;link=https://asm.ow2.io/LICENSE.txt (Not packaged)
     * **POM Project URL:** [http://asm.ow2.io/](http://asm.ow2.io/)
     * **POM License: BSD-3-Clause** - [https://asm.ow2.io/license.html](https://asm.ow2.io/license.html)
     * **POM License: The Apache Software License, Version 2.0** - [http://www.apache.org/licenses/LICENSE-2.0.txt](http://www.apache.org/licenses/LICENSE-2.0.txt)

1. **Group:** org.ow2.asm **Name:** asm-tree **Version:** 7.2
     * **Manifest Project URL:** [http://asm.ow2.org](http://asm.ow2.org)
     * **Manifest License:** BSD-3-Clause;link=https://asm.ow2.io/LICENSE.txt (Not packaged)
     * **POM Project URL:** [http://asm.ow2.io/](http://asm.ow2.io/)
     * **POM License: BSD-3-Clause** - [https://asm.ow2.io/license.html](https://asm.ow2.io/license.html)
     * **POM License: The Apache Software License, Version 2.0** - [http://www.apache.org/licenses/LICENSE-2.0.txt](http://www.apache.org/licenses/LICENSE-2.0.txt)

1. **Group:** org.pcollections **Name:** pcollections **Version:** 2.1.2
     * **POM Project URL:** [http://pcollections.org](http://pcollections.org)
     * **POM License: The MIT License** - [http://www.opensource.org/licenses/mit-license.php](http://www.opensource.org/licenses/mit-license.php)

1. **Group:** org.plumelib **Name:** plume-util **Version:** 1.0.6
     * **POM Project URL:** [https://github.com/plume-lib/plume-util](https://github.com/plume-lib/plume-util)
     * **POM License: MIT License** - [https://opensource.org/licenses/MIT](https://opensource.org/licenses/MIT)

1. **Group:** org.plumelib **Name:** reflection-util **Version:** 0.0.2
     * **POM Project URL:** [https://github.com/plume-lib/reflection-util](https://github.com/plume-lib/reflection-util)
     * **POM License: MIT License** - [https://opensource.org/licenses/MIT](https://opensource.org/licenses/MIT)

1. **Group:** org.plumelib **Name:** require-javadoc **Version:** 0.1.0
     * **POM Project URL:** [https://github.com/plume-lib/require-javadoc](https://github.com/plume-lib/require-javadoc)
     * **POM License: MIT License** - [https://opensource.org/licenses/MIT](https://opensource.org/licenses/MIT)

    
        
 The dependencies distributed under several licenses, are used according their commercial-use-friendly license.


<<<<<<< HEAD
This report was generated on **Mon May 11 16:54:31 EEST 2020** using [Gradle-License-Report plugin](https://github.com/jk1/Gradle-License-Report) by Evgeny Naumenko, licensed under [Apache 2.0 License](https://github.com/jk1/Gradle-License-Report/blob/master/LICENSE).



    
# Dependencies of `io.spine.tools:spine-errorprone-checks:1.5.12`
=======
This report was generated on **Tue Jun 09 13:39:20 EEST 2020** using [Gradle-License-Report plugin](https://github.com/jk1/Gradle-License-Report) by Evgeny Naumenko, licensed under [Apache 2.0 License](https://github.com/jk1/Gradle-License-Report/blob/master/LICENSE).



    
# Dependencies of `io.spine.tools:spine-errorprone-checks:1.5.15`
>>>>>>> 31a63064

## Runtime
1. **Group:** com.github.ben-manes.caffeine **Name:** caffeine **Version:** 2.7.0
     * **POM Project URL:** [https://github.com/ben-manes/caffeine](https://github.com/ben-manes/caffeine)
     * **POM License: Apache License, Version 2.0** - [https://www.apache.org/licenses/LICENSE-2.0.txt](https://www.apache.org/licenses/LICENSE-2.0.txt)

1. **Group:** com.github.kevinstern **Name:** software-and-algorithms **Version:** 1.0
     * **POM Project URL:** [https://www.github.com/KevinStern/software-and-algorithms](https://www.github.com/KevinStern/software-and-algorithms)
     * **POM License: MIT License** - [http://www.opensource.org/licenses/mit-license.php](http://www.opensource.org/licenses/mit-license.php)

1. **Group:** com.google.auto **Name:** auto-common **Version:** 0.10
     * **POM License: Apache 2.0** - [http://www.apache.org/licenses/LICENSE-2.0.txt](http://www.apache.org/licenses/LICENSE-2.0.txt)

1. **Group:** com.google.code.findbugs **Name:** jFormatString **Version:** 3.0.0
     * **POM Project URL:** [http://findbugs.sourceforge.net/](http://findbugs.sourceforge.net/)
     * **POM License: GNU Lesser Public License** - [http://www.gnu.org/licenses/lgpl.html](http://www.gnu.org/licenses/lgpl.html)

1. **Group:** com.google.code.findbugs **Name:** jsr305 **Version:** 3.0.2
     * **POM Project URL:** [http://findbugs.sourceforge.net/](http://findbugs.sourceforge.net/)
     * **POM License: The Apache Software License, Version 2.0** - [http://www.apache.org/licenses/LICENSE-2.0.txt](http://www.apache.org/licenses/LICENSE-2.0.txt)

1. **Group:** com.google.code.gson **Name:** gson **Version:** 2.8.6
     * **POM License: Apache 2.0** - [http://www.apache.org/licenses/LICENSE-2.0.txt](http://www.apache.org/licenses/LICENSE-2.0.txt)

1. **Group:** com.google.errorprone **Name:** error_prone_annotation **Version:** 2.3.4
     * **POM License: Apache 2.0** - [http://www.apache.org/licenses/LICENSE-2.0.txt](http://www.apache.org/licenses/LICENSE-2.0.txt)

1. **Group:** com.google.errorprone **Name:** error_prone_annotations **Version:** 2.3.4
     * **POM License: Apache 2.0** - [http://www.apache.org/licenses/LICENSE-2.0.txt](http://www.apache.org/licenses/LICENSE-2.0.txt)

1. **Group:** com.google.errorprone **Name:** error_prone_check_api **Version:** 2.3.4
     * **POM License: Apache 2.0** - [http://www.apache.org/licenses/LICENSE-2.0.txt](http://www.apache.org/licenses/LICENSE-2.0.txt)

1. **Group:** com.google.errorprone **Name:** error_prone_core **Version:** 2.3.4
     * **POM License: Apache 2.0** - [http://www.apache.org/licenses/LICENSE-2.0.txt](http://www.apache.org/licenses/LICENSE-2.0.txt)

1. **Group:** com.google.errorprone **Name:** error_prone_type_annotations **Version:** 2.3.4
     * **POM License: Apache 2.0** - [http://www.apache.org/licenses/LICENSE-2.0.txt](http://www.apache.org/licenses/LICENSE-2.0.txt)

1. **Group:** com.google.errorprone **Name:** javac **Version:** 9+181-r4173-1
     * **POM Project URL:** [https://github.com/google/error-prone-javac](https://github.com/google/error-prone-javac)
     * **POM License: GNU General Public License, version 2, with the Classpath Exception** - [http://openjdk.java.net/legal/gplv2+ce.html](http://openjdk.java.net/legal/gplv2+ce.html)

1. **Group:** com.google.flogger **Name:** flogger **Version:** 0.5.1
     * **POM Project URL:** [https://github.com/google/flogger](https://github.com/google/flogger)
     * **POM License: Apache 2.0** - [https://www.apache.org/licenses/LICENSE-2.0.txt](https://www.apache.org/licenses/LICENSE-2.0.txt)

1. **Group:** com.google.flogger **Name:** flogger-system-backend **Version:** 0.5.1
     * **POM Project URL:** [https://github.com/google/flogger](https://github.com/google/flogger)
     * **POM License: Apache 2.0** - [https://www.apache.org/licenses/LICENSE-2.0.txt](https://www.apache.org/licenses/LICENSE-2.0.txt)

1. **Group:** com.google.gradle **Name:** osdetector-gradle-plugin **Version:** 1.6.2
     * **POM Project URL:** [https://github.com/google/osdetector-gradle-plugin](https://github.com/google/osdetector-gradle-plugin)
     * **POM License: Apache License 2.0** - [http://opensource.org/licenses/Apache-2.0](http://opensource.org/licenses/Apache-2.0)

1. **Group:** com.google.guava **Name:** failureaccess **Version:** 1.0.1
     * **Manifest Project URL:** [https://github.com/google/guava/](https://github.com/google/guava/)
     * **POM License: The Apache Software License, Version 2.0** - [http://www.apache.org/licenses/LICENSE-2.0.txt](http://www.apache.org/licenses/LICENSE-2.0.txt)

1. **Group:** com.google.guava **Name:** guava **Version:** 29.0-jre
     * **Manifest Project URL:** [https://github.com/google/guava/](https://github.com/google/guava/)
     * **POM License: Apache License, Version 2.0** - [http://www.apache.org/licenses/LICENSE-2.0.txt](http://www.apache.org/licenses/LICENSE-2.0.txt)

1. **Group:** com.google.guava **Name:** listenablefuture **Version:** 9999.0-empty-to-avoid-conflict-with-guava
     * **POM License: The Apache Software License, Version 2.0** - [http://www.apache.org/licenses/LICENSE-2.0.txt](http://www.apache.org/licenses/LICENSE-2.0.txt)

1. **Group:** com.google.j2objc **Name:** j2objc-annotations **Version:** 1.3
     * **POM Project URL:** [https://github.com/google/j2objc/](https://github.com/google/j2objc/)
     * **POM License: The Apache Software License, Version 2.0** - [http://www.apache.org/licenses/LICENSE-2.0.txt](http://www.apache.org/licenses/LICENSE-2.0.txt)

1. **Group:** com.google.protobuf **Name:** protobuf-gradle-plugin **Version:** 0.8.12
     * **POM Project URL:** [https://github.com/google/protobuf-gradle-plugin](https://github.com/google/protobuf-gradle-plugin)
     * **POM License: BSD 3-Clause** - [http://opensource.org/licenses/BSD-3-Clause](http://opensource.org/licenses/BSD-3-Clause)

1. **Group:** com.google.protobuf **Name:** protobuf-java **Version:** 3.11.4
     * **Manifest Project URL:** [https://developers.google.com/protocol-buffers/](https://developers.google.com/protocol-buffers/)
     * **POM License: 3-Clause BSD License** - [https://opensource.org/licenses/BSD-3-Clause](https://opensource.org/licenses/BSD-3-Clause)

1. **Group:** com.google.protobuf **Name:** protobuf-java-util **Version:** 3.11.4
     * **Manifest Project URL:** [https://developers.google.com/protocol-buffers/](https://developers.google.com/protocol-buffers/)
     * **POM License: 3-Clause BSD License** - [https://opensource.org/licenses/BSD-3-Clause](https://opensource.org/licenses/BSD-3-Clause)

1. **Group:** com.googlecode.java-diff-utils **Name:** diffutils **Version:** 1.3.0
     * **POM Project URL:** [http://code.google.com/p/java-diff-utils/](http://code.google.com/p/java-diff-utils/)
     * **POM License: The Apache Software License, Version 2.0** - [http://www.apache.org/licenses/LICENSE-2.0.txt](http://www.apache.org/licenses/LICENSE-2.0.txt)

1. **Group:** com.squareup **Name:** javapoet **Version:** 1.12.1
     * **POM Project URL:** [http://github.com/square/javapoet/](http://github.com/square/javapoet/)
     * **POM License: Apache 2.0** - [http://www.apache.org/licenses/LICENSE-2.0.txt](http://www.apache.org/licenses/LICENSE-2.0.txt)

1. **Group:** commons-lang **Name:** commons-lang **Version:** 2.6
     * **Project URL:** [http://commons.apache.org/lang/](http://commons.apache.org/lang/)
     * **POM License: The Apache Software License, Version 2.0** - [http://www.apache.org/licenses/LICENSE-2.0.txt](http://www.apache.org/licenses/LICENSE-2.0.txt)

1. **Group:** kr.motd.maven **Name:** os-maven-plugin **Version:** 1.6.2
     * **POM Project URL:** [https://github.com/trustin/os-maven-plugin/](https://github.com/trustin/os-maven-plugin/)
     * **POM License: Apache License, Version 2.0** - [http://www.apache.org/licenses/LICENSE-2.0](http://www.apache.org/licenses/LICENSE-2.0)

1. **Group:** org.checkerframework **Name:** checker-compat-qual **Version:** 2.5.5
     * **POM Project URL:** [https://checkerframework.org](https://checkerframework.org)
     * **POM License: GNU General Public License, version 2 (GPL2), with the classpath exception** - [http://www.gnu.org/software/classpath/license.html](http://www.gnu.org/software/classpath/license.html)
     * **POM License: The MIT License** - [http://opensource.org/licenses/MIT](http://opensource.org/licenses/MIT)

1. **Group:** org.checkerframework **Name:** checker-qual **Version:** 3.3.0
     * **Manifest License:** MIT (Not packaged)
     * **POM Project URL:** [https://checkerframework.org](https://checkerframework.org)
     * **POM License: The MIT License** - [http://opensource.org/licenses/MIT](http://opensource.org/licenses/MIT)

1. **Group:** org.checkerframework **Name:** dataflow **Version:** 3.0.0
     * **Manifest License:** (GPL-2.0-only WITH Classpath-exception-2.0) (Not packaged)
     * **POM Project URL:** [https://checkerframework.org](https://checkerframework.org)
     * **POM License: GNU General Public License, version 2 (GPL2), with the classpath exception** - [http://www.gnu.org/software/classpath/license.html](http://www.gnu.org/software/classpath/license.html)
     * **POM License: The MIT License** - [http://opensource.org/licenses/MIT](http://opensource.org/licenses/MIT)

1. **Group:** org.checkerframework **Name:** javacutil **Version:** 3.0.0
     * **Manifest License:** (GPL-2.0-only WITH Classpath-exception-2.0) (Not packaged)
     * **POM Project URL:** [https://checkerframework.org](https://checkerframework.org)
     * **POM License: GNU General Public License, version 2 (GPL2), with the classpath exception** - [http://www.gnu.org/software/classpath/license.html](http://www.gnu.org/software/classpath/license.html)
     * **POM License: The MIT License** - [http://opensource.org/licenses/MIT](http://opensource.org/licenses/MIT)

1. **Group:** org.pcollections **Name:** pcollections **Version:** 2.1.2
     * **POM Project URL:** [http://pcollections.org](http://pcollections.org)
     * **POM License: The MIT License** - [http://www.opensource.org/licenses/mit-license.php](http://www.opensource.org/licenses/mit-license.php)

1. **Group:** org.plumelib **Name:** plume-util **Version:** 1.0.6
     * **POM Project URL:** [https://github.com/plume-lib/plume-util](https://github.com/plume-lib/plume-util)
     * **POM License: MIT License** - [https://opensource.org/licenses/MIT](https://opensource.org/licenses/MIT)

1. **Group:** org.plumelib **Name:** reflection-util **Version:** 0.0.2
     * **POM Project URL:** [https://github.com/plume-lib/reflection-util](https://github.com/plume-lib/reflection-util)
     * **POM License: MIT License** - [https://opensource.org/licenses/MIT](https://opensource.org/licenses/MIT)

1. **Group:** org.plumelib **Name:** require-javadoc **Version:** 0.1.0
     * **POM Project URL:** [https://github.com/plume-lib/require-javadoc](https://github.com/plume-lib/require-javadoc)
     * **POM License: MIT License** - [https://opensource.org/licenses/MIT](https://opensource.org/licenses/MIT)

## Compile, tests and tooling
1. **Group:** com.beust **Name:** jcommander **Version:** 1.72
     * **POM Project URL:** [http://jcommander.org](http://jcommander.org)
     * **POM License: Apache 2.0** - [http://www.apache.org/licenses/LICENSE-2.0](http://www.apache.org/licenses/LICENSE-2.0)

1. **Group:** com.github.ben-manes.caffeine **Name:** caffeine **Version:** 2.7.0
     * **POM Project URL:** [https://github.com/ben-manes/caffeine](https://github.com/ben-manes/caffeine)
     * **POM License: Apache License, Version 2.0** - [https://www.apache.org/licenses/LICENSE-2.0.txt](https://www.apache.org/licenses/LICENSE-2.0.txt)

1. **Group:** com.github.kevinstern **Name:** software-and-algorithms **Version:** 1.0
     * **POM Project URL:** [https://www.github.com/KevinStern/software-and-algorithms](https://www.github.com/KevinStern/software-and-algorithms)
     * **POM License: MIT License** - [http://www.opensource.org/licenses/mit-license.php](http://www.opensource.org/licenses/mit-license.php)

1. **Group:** com.google.auto **Name:** auto-common **Version:** 0.10
     * **POM License: Apache 2.0** - [http://www.apache.org/licenses/LICENSE-2.0.txt](http://www.apache.org/licenses/LICENSE-2.0.txt)

1. **Group:** com.google.auto.service **Name:** auto-service **Version:** 1.0-rc6
     * **POM Project URL:** [https://github.com/google/auto/tree/master/service](https://github.com/google/auto/tree/master/service)
     * **POM License: Apache 2.0** - [http://www.apache.org/licenses/LICENSE-2.0.txt](http://www.apache.org/licenses/LICENSE-2.0.txt)

1. **Group:** com.google.auto.service **Name:** auto-service-annotations **Version:** 1.0-rc6
     * **POM Project URL:** [https://github.com/google/auto/tree/master/service](https://github.com/google/auto/tree/master/service)
     * **POM License: Apache 2.0** - [http://www.apache.org/licenses/LICENSE-2.0.txt](http://www.apache.org/licenses/LICENSE-2.0.txt)

1. **Group:** com.google.auto.value **Name:** auto-value **Version:** 1.5.3
     * **POM License: Apache 2.0** - [http://www.apache.org/licenses/LICENSE-2.0.txt](http://www.apache.org/licenses/LICENSE-2.0.txt)

1. **Group:** com.google.auto.value **Name:** auto-value-annotations **Version:** 1.6.3
     * **POM License: Apache 2.0** - [http://www.apache.org/licenses/LICENSE-2.0.txt](http://www.apache.org/licenses/LICENSE-2.0.txt)

1. **Group:** com.google.code.findbugs **Name:** jFormatString **Version:** 3.0.0
     * **POM Project URL:** [http://findbugs.sourceforge.net/](http://findbugs.sourceforge.net/)
     * **POM License: GNU Lesser Public License** - [http://www.gnu.org/licenses/lgpl.html](http://www.gnu.org/licenses/lgpl.html)

1. **Group:** com.google.code.findbugs **Name:** jsr305 **Version:** 3.0.2
     * **POM Project URL:** [http://findbugs.sourceforge.net/](http://findbugs.sourceforge.net/)
     * **POM License: The Apache Software License, Version 2.0** - [http://www.apache.org/licenses/LICENSE-2.0.txt](http://www.apache.org/licenses/LICENSE-2.0.txt)

1. **Group:** com.google.code.gson **Name:** gson **Version:** 2.8.6
     * **POM License: Apache 2.0** - [http://www.apache.org/licenses/LICENSE-2.0.txt](http://www.apache.org/licenses/LICENSE-2.0.txt)

1. **Group:** com.google.errorprone **Name:** error_prone_annotation **Version:** 2.3.4
     * **POM License: Apache 2.0** - [http://www.apache.org/licenses/LICENSE-2.0.txt](http://www.apache.org/licenses/LICENSE-2.0.txt)

1. **Group:** com.google.errorprone **Name:** error_prone_annotations **Version:** 2.3.4
     * **POM License: Apache 2.0** - [http://www.apache.org/licenses/LICENSE-2.0.txt](http://www.apache.org/licenses/LICENSE-2.0.txt)

1. **Group:** com.google.errorprone **Name:** error_prone_check_api **Version:** 2.3.4
     * **POM License: Apache 2.0** - [http://www.apache.org/licenses/LICENSE-2.0.txt](http://www.apache.org/licenses/LICENSE-2.0.txt)

1. **Group:** com.google.errorprone **Name:** error_prone_core **Version:** 2.3.4
     * **POM License: Apache 2.0** - [http://www.apache.org/licenses/LICENSE-2.0.txt](http://www.apache.org/licenses/LICENSE-2.0.txt)

1. **Group:** com.google.errorprone **Name:** error_prone_test_helpers **Version:** 2.3.4
     * **POM License: Apache 2.0** - [http://www.apache.org/licenses/LICENSE-2.0.txt](http://www.apache.org/licenses/LICENSE-2.0.txt)

1. **Group:** com.google.errorprone **Name:** error_prone_type_annotations **Version:** 2.3.4
     * **POM License: Apache 2.0** - [http://www.apache.org/licenses/LICENSE-2.0.txt](http://www.apache.org/licenses/LICENSE-2.0.txt)

1. **Group:** com.google.errorprone **Name:** javac **Version:** 9+181-r4173-1
     * **POM Project URL:** [https://github.com/google/error-prone-javac](https://github.com/google/error-prone-javac)
     * **POM License: GNU General Public License, version 2, with the Classpath Exception** - [http://openjdk.java.net/legal/gplv2+ce.html](http://openjdk.java.net/legal/gplv2+ce.html)

1. **Group:** com.google.errorprone **Name:** javac-shaded **Version:** 9-dev-r4023-3
     * **POM Project URL:** [https://github.com/google/error-prone-javac](https://github.com/google/error-prone-javac)
     * **POM License: GNU General Public License, version 2, with the Classpath Exception** - [http://openjdk.java.net/legal/gplv2+ce.html](http://openjdk.java.net/legal/gplv2+ce.html)

1. **Group:** com.google.flogger **Name:** flogger **Version:** 0.5.1
     * **POM Project URL:** [https://github.com/google/flogger](https://github.com/google/flogger)
     * **POM License: Apache 2.0** - [https://www.apache.org/licenses/LICENSE-2.0.txt](https://www.apache.org/licenses/LICENSE-2.0.txt)

1. **Group:** com.google.flogger **Name:** flogger-system-backend **Version:** 0.5.1
     * **POM Project URL:** [https://github.com/google/flogger](https://github.com/google/flogger)
     * **POM License: Apache 2.0** - [https://www.apache.org/licenses/LICENSE-2.0.txt](https://www.apache.org/licenses/LICENSE-2.0.txt)

1. **Group:** com.google.googlejavaformat **Name:** google-java-format **Version:** 1.4
     * **POM License: The Apache Software License, Version 2.0** - [http://www.apache.org/licenses/LICENSE-2.0.txt](http://www.apache.org/licenses/LICENSE-2.0.txt)

1. **Group:** com.google.gradle **Name:** osdetector-gradle-plugin **Version:** 1.6.2
     * **POM Project URL:** [https://github.com/google/osdetector-gradle-plugin](https://github.com/google/osdetector-gradle-plugin)
     * **POM License: Apache License 2.0** - [http://opensource.org/licenses/Apache-2.0](http://opensource.org/licenses/Apache-2.0)

1. **Group:** com.google.guava **Name:** failureaccess **Version:** 1.0.1
     * **Manifest Project URL:** [https://github.com/google/guava/](https://github.com/google/guava/)
     * **POM License: The Apache Software License, Version 2.0** - [http://www.apache.org/licenses/LICENSE-2.0.txt](http://www.apache.org/licenses/LICENSE-2.0.txt)

1. **Group:** com.google.guava **Name:** guava **Version:** 29.0-jre
     * **Manifest Project URL:** [https://github.com/google/guava/](https://github.com/google/guava/)
     * **POM License: Apache License, Version 2.0** - [http://www.apache.org/licenses/LICENSE-2.0.txt](http://www.apache.org/licenses/LICENSE-2.0.txt)

1. **Group:** com.google.guava **Name:** guava-testlib **Version:** 29.0-jre
     * **POM License: Apache License, Version 2.0** - [http://www.apache.org/licenses/LICENSE-2.0.txt](http://www.apache.org/licenses/LICENSE-2.0.txt)

1. **Group:** com.google.guava **Name:** listenablefuture **Version:** 9999.0-empty-to-avoid-conflict-with-guava
     * **POM License: The Apache Software License, Version 2.0** - [http://www.apache.org/licenses/LICENSE-2.0.txt](http://www.apache.org/licenses/LICENSE-2.0.txt)

1. **Group:** com.google.j2objc **Name:** j2objc-annotations **Version:** 1.3
     * **POM Project URL:** [https://github.com/google/j2objc/](https://github.com/google/j2objc/)
     * **POM License: The Apache Software License, Version 2.0** - [http://www.apache.org/licenses/LICENSE-2.0.txt](http://www.apache.org/licenses/LICENSE-2.0.txt)

1. **Group:** com.google.jimfs **Name:** jimfs **Version:** 1.1
     * **Manifest Project URL:** [http://www.google.com/](http://www.google.com/)
     * **POM License: The Apache Software License, Version 2.0** - [http://www.apache.org/licenses/LICENSE-2.0.txt](http://www.apache.org/licenses/LICENSE-2.0.txt)

1. **Group:** com.google.protobuf **Name:** protobuf-gradle-plugin **Version:** 0.8.12
     * **POM Project URL:** [https://github.com/google/protobuf-gradle-plugin](https://github.com/google/protobuf-gradle-plugin)
     * **POM License: BSD 3-Clause** - [http://opensource.org/licenses/BSD-3-Clause](http://opensource.org/licenses/BSD-3-Clause)

1. **Group:** com.google.protobuf **Name:** protobuf-java **Version:** 3.11.4
     * **Manifest Project URL:** [https://developers.google.com/protocol-buffers/](https://developers.google.com/protocol-buffers/)
     * **POM License: 3-Clause BSD License** - [https://opensource.org/licenses/BSD-3-Clause](https://opensource.org/licenses/BSD-3-Clause)

1. **Group:** com.google.protobuf **Name:** protobuf-java-util **Version:** 3.11.4
     * **Manifest Project URL:** [https://developers.google.com/protocol-buffers/](https://developers.google.com/protocol-buffers/)
     * **POM License: 3-Clause BSD License** - [https://opensource.org/licenses/BSD-3-Clause](https://opensource.org/licenses/BSD-3-Clause)

1. **Group:** com.google.protobuf **Name:** protoc **Version:** 3.11.4
     * **POM Project URL:** [https://developers.google.com/protocol-buffers/](https://developers.google.com/protocol-buffers/)
     * **POM License: 3-Clause BSD License** - [https://opensource.org/licenses/BSD-3-Clause](https://opensource.org/licenses/BSD-3-Clause)
     * **POM License: The Apache Software License, Version 2.0** - [http://www.apache.org/licenses/LICENSE-2.0.txt](http://www.apache.org/licenses/LICENSE-2.0.txt)

1. **Group:** com.google.testing.compile **Name:** compile-testing **Version:** 0.18
     * **POM Project URL:** [http://github.com/google/compile-testing](http://github.com/google/compile-testing)
     * **POM License: The Apache Software License, Version 2.0** - [http://www.apache.org/licenses/LICENSE-2.0.txt](http://www.apache.org/licenses/LICENSE-2.0.txt)

1. **Group:** com.google.truth **Name:** truth **Version:** 1.0.1
     * **POM License: The Apache Software License, Version 2.0** - [http://www.apache.org/licenses/LICENSE-2.0.txt](http://www.apache.org/licenses/LICENSE-2.0.txt)

1. **Group:** com.googlecode.java-diff-utils **Name:** diffutils **Version:** 1.3.0
     * **POM Project URL:** [http://code.google.com/p/java-diff-utils/](http://code.google.com/p/java-diff-utils/)
     * **POM License: The Apache Software License, Version 2.0** - [http://www.apache.org/licenses/LICENSE-2.0.txt](http://www.apache.org/licenses/LICENSE-2.0.txt)

1. **Group:** com.squareup **Name:** javapoet **Version:** 1.12.1
     * **POM Project URL:** [http://github.com/square/javapoet/](http://github.com/square/javapoet/)
     * **POM License: Apache 2.0** - [http://www.apache.org/licenses/LICENSE-2.0.txt](http://www.apache.org/licenses/LICENSE-2.0.txt)

1. **Group:** commons-io **Name:** commons-io **Version:** 2.6
     * **Project URL:** [http://commons.apache.org/proper/commons-io/](http://commons.apache.org/proper/commons-io/)
     * **POM License: Apache License, Version 2.0** - [https://www.apache.org/licenses/LICENSE-2.0.txt](https://www.apache.org/licenses/LICENSE-2.0.txt)

1. **Group:** commons-lang **Name:** commons-lang **Version:** 2.6
     * **Project URL:** [http://commons.apache.org/lang/](http://commons.apache.org/lang/)
     * **POM License: The Apache Software License, Version 2.0** - [http://www.apache.org/licenses/LICENSE-2.0.txt](http://www.apache.org/licenses/LICENSE-2.0.txt)

1. **Group:** junit **Name:** junit **Version:** 4.12
     * **POM Project URL:** [http://junit.org](http://junit.org)
     * **POM License: Eclipse Public License 1.0** - [http://www.eclipse.org/legal/epl-v10.html](http://www.eclipse.org/legal/epl-v10.html)

1. **Group:** kr.motd.maven **Name:** os-maven-plugin **Version:** 1.6.2
     * **POM Project URL:** [https://github.com/trustin/os-maven-plugin/](https://github.com/trustin/os-maven-plugin/)
     * **POM License: Apache License, Version 2.0** - [http://www.apache.org/licenses/LICENSE-2.0](http://www.apache.org/licenses/LICENSE-2.0)

1. **Group:** net.java.dev.javacc **Name:** javacc **Version:** 5.0
     * **POM Project URL:** [https://javacc.dev.java.net/](https://javacc.dev.java.net/)
     * **POM License: Berkeley Software Distribution (BSD) License** - [http://www.opensource.org/licenses/bsd-license.html](http://www.opensource.org/licenses/bsd-license.html)

1. **Group:** net.sourceforge.pmd **Name:** pmd-core **Version:** 6.20.0
     * **POM License: BSD-style** - [http://pmd.sourceforge.net/license.html](http://pmd.sourceforge.net/license.html)

1. **Group:** net.sourceforge.pmd **Name:** pmd-java **Version:** 6.20.0
     * **POM License: BSD-style** - [http://pmd.sourceforge.net/license.html](http://pmd.sourceforge.net/license.html)

1. **Group:** net.sourceforge.saxon **Name:** saxon **Version:** 9.1.0.8
     * **POM Project URL:** [http://saxon.sourceforge.net/](http://saxon.sourceforge.net/)
     * **POM License: Mozilla Public License Version 1.0** - [http://www.mozilla.org/MPL/MPL-1.0.txt](http://www.mozilla.org/MPL/MPL-1.0.txt)

1. **Group:** org.antlr **Name:** antlr4-runtime **Version:** 4.7
     * **Manifest Project URL:** [http://www.antlr.org](http://www.antlr.org)
     * **POM License: The BSD License** - [http://www.antlr.org/license.html](http://www.antlr.org/license.html)

1. **Group:** org.apache.commons **Name:** commons-lang3 **Version:** 3.8.1
     * **Project URL:** [http://commons.apache.org/proper/commons-lang/](http://commons.apache.org/proper/commons-lang/)
     * **POM License: Apache License, Version 2.0** - [https://www.apache.org/licenses/LICENSE-2.0.txt](https://www.apache.org/licenses/LICENSE-2.0.txt)

1. **Group:** org.apiguardian **Name:** apiguardian-api **Version:** 1.1.0
     * **POM Project URL:** [https://github.com/apiguardian-team/apiguardian](https://github.com/apiguardian-team/apiguardian)
     * **POM License: The Apache License, Version 2.0** - [http://www.apache.org/licenses/LICENSE-2.0.txt](http://www.apache.org/licenses/LICENSE-2.0.txt)

1. **Group:** org.checkerframework **Name:** checker-compat-qual **Version:** 2.5.5
     * **POM Project URL:** [https://checkerframework.org](https://checkerframework.org)
     * **POM License: GNU General Public License, version 2 (GPL2), with the classpath exception** - [http://www.gnu.org/software/classpath/license.html](http://www.gnu.org/software/classpath/license.html)
     * **POM License: The MIT License** - [http://opensource.org/licenses/MIT](http://opensource.org/licenses/MIT)

1. **Group:** org.checkerframework **Name:** checker-qual **Version:** 3.3.0
     * **Manifest License:** MIT (Not packaged)
     * **POM Project URL:** [https://checkerframework.org](https://checkerframework.org)
     * **POM License: The MIT License** - [http://opensource.org/licenses/MIT](http://opensource.org/licenses/MIT)

1. **Group:** org.checkerframework **Name:** dataflow **Version:** 3.0.0
     * **Manifest License:** (GPL-2.0-only WITH Classpath-exception-2.0) (Not packaged)
     * **POM Project URL:** [https://checkerframework.org](https://checkerframework.org)
     * **POM License: GNU General Public License, version 2 (GPL2), with the classpath exception** - [http://www.gnu.org/software/classpath/license.html](http://www.gnu.org/software/classpath/license.html)
     * **POM License: The MIT License** - [http://opensource.org/licenses/MIT](http://opensource.org/licenses/MIT)

1. **Group:** org.checkerframework **Name:** javacutil **Version:** 3.0.0
     * **Manifest License:** (GPL-2.0-only WITH Classpath-exception-2.0) (Not packaged)
     * **POM Project URL:** [https://checkerframework.org](https://checkerframework.org)
     * **POM License: GNU General Public License, version 2 (GPL2), with the classpath exception** - [http://www.gnu.org/software/classpath/license.html](http://www.gnu.org/software/classpath/license.html)
     * **POM License: The MIT License** - [http://opensource.org/licenses/MIT](http://opensource.org/licenses/MIT)

1. **Group:** org.hamcrest **Name:** hamcrest-core **Version:** 1.3
     * **POM License: New BSD License** - [http://www.opensource.org/licenses/bsd-license.php](http://www.opensource.org/licenses/bsd-license.php)

1. **Group:** org.hamcrest **Name:** hamcrest-library **Version:** 1.3
     * **POM License: New BSD License** - [http://www.opensource.org/licenses/bsd-license.php](http://www.opensource.org/licenses/bsd-license.php)

1. **Group:** org.jacoco **Name:** org.jacoco.agent **Version:** 0.8.5
     * **POM License: Eclipse Public License 2.0** - [https://www.eclipse.org/legal/epl-2.0/](https://www.eclipse.org/legal/epl-2.0/)

1. **Group:** org.jacoco **Name:** org.jacoco.ant **Version:** 0.8.5
     * **POM License: Eclipse Public License 2.0** - [https://www.eclipse.org/legal/epl-2.0/](https://www.eclipse.org/legal/epl-2.0/)

1. **Group:** org.jacoco **Name:** org.jacoco.core **Version:** 0.8.5
     * **POM License: Eclipse Public License 2.0** - [https://www.eclipse.org/legal/epl-2.0/](https://www.eclipse.org/legal/epl-2.0/)

1. **Group:** org.jacoco **Name:** org.jacoco.report **Version:** 0.8.5
     * **POM License: Eclipse Public License 2.0** - [https://www.eclipse.org/legal/epl-2.0/](https://www.eclipse.org/legal/epl-2.0/)

1. **Group:** org.junit **Name:** junit-bom **Version:** 5.6.2 **No license information found**
1. **Group:** org.junit-pioneer **Name:** junit-pioneer **Version:** 0.4.2
     * **POM Project URL:** [https://github.com/junit-pioneer/junit-pioneer](https://github.com/junit-pioneer/junit-pioneer)
     * **POM License: The MIT License** - [https://github.com/junit-pioneer/junit-pioneer/blob/master/LICENSE](https://github.com/junit-pioneer/junit-pioneer/blob/master/LICENSE)

1. **Group:** org.junit.jupiter **Name:** junit-jupiter-api **Version:** 5.6.2
     * **POM Project URL:** [https://junit.org/junit5/](https://junit.org/junit5/)
     * **POM License: Eclipse Public License v2.0** - [https://www.eclipse.org/legal/epl-v20.html](https://www.eclipse.org/legal/epl-v20.html)

1. **Group:** org.junit.jupiter **Name:** junit-jupiter-engine **Version:** 5.6.2
     * **POM Project URL:** [https://junit.org/junit5/](https://junit.org/junit5/)
     * **POM License: Eclipse Public License v2.0** - [https://www.eclipse.org/legal/epl-v20.html](https://www.eclipse.org/legal/epl-v20.html)

1. **Group:** org.junit.jupiter **Name:** junit-jupiter-params **Version:** 5.6.2
     * **POM Project URL:** [https://junit.org/junit5/](https://junit.org/junit5/)
     * **POM License: Eclipse Public License v2.0** - [https://www.eclipse.org/legal/epl-v20.html](https://www.eclipse.org/legal/epl-v20.html)

1. **Group:** org.junit.platform **Name:** junit-platform-commons **Version:** 1.6.2
     * **POM Project URL:** [https://junit.org/junit5/](https://junit.org/junit5/)
     * **POM License: Eclipse Public License v2.0** - [https://www.eclipse.org/legal/epl-v20.html](https://www.eclipse.org/legal/epl-v20.html)

1. **Group:** org.junit.platform **Name:** junit-platform-engine **Version:** 1.6.2
     * **POM Project URL:** [https://junit.org/junit5/](https://junit.org/junit5/)
     * **POM License: Eclipse Public License v2.0** - [https://www.eclipse.org/legal/epl-v20.html](https://www.eclipse.org/legal/epl-v20.html)

1. **Group:** org.opentest4j **Name:** opentest4j **Version:** 1.2.0
     * **Manifest License:** The Apache License, Version 2.0 (Not packaged)
     * **POM Project URL:** [https://github.com/ota4j-team/opentest4j](https://github.com/ota4j-team/opentest4j)
     * **POM License: The Apache License, Version 2.0** - [http://www.apache.org/licenses/LICENSE-2.0.txt](http://www.apache.org/licenses/LICENSE-2.0.txt)

1. **Group:** org.ow2.asm **Name:** asm **Version:** 7.1
     * **Manifest Project URL:** [http://asm.ow2.org](http://asm.ow2.org)
     * **POM Project URL:** [http://asm.ow2.org/](http://asm.ow2.org/)
     * **POM License: BSD** - [http://asm.ow2.org/license.html](http://asm.ow2.org/license.html)
     * **POM License: The Apache Software License, Version 2.0** - [http://www.apache.org/licenses/LICENSE-2.0.txt](http://www.apache.org/licenses/LICENSE-2.0.txt)

1. **Group:** org.ow2.asm **Name:** asm **Version:** 7.2
     * **Manifest Project URL:** [http://asm.ow2.org](http://asm.ow2.org)
     * **Manifest License:** BSD-3-Clause;link=https://asm.ow2.io/LICENSE.txt (Not packaged)
     * **POM Project URL:** [http://asm.ow2.io/](http://asm.ow2.io/)
     * **POM License: BSD-3-Clause** - [https://asm.ow2.io/license.html](https://asm.ow2.io/license.html)
     * **POM License: The Apache Software License, Version 2.0** - [http://www.apache.org/licenses/LICENSE-2.0.txt](http://www.apache.org/licenses/LICENSE-2.0.txt)

1. **Group:** org.ow2.asm **Name:** asm-analysis **Version:** 7.2
     * **Manifest Project URL:** [http://asm.ow2.org](http://asm.ow2.org)
     * **Manifest License:** BSD-3-Clause;link=https://asm.ow2.io/LICENSE.txt (Not packaged)
     * **POM Project URL:** [http://asm.ow2.io/](http://asm.ow2.io/)
     * **POM License: BSD-3-Clause** - [https://asm.ow2.io/license.html](https://asm.ow2.io/license.html)
     * **POM License: The Apache Software License, Version 2.0** - [http://www.apache.org/licenses/LICENSE-2.0.txt](http://www.apache.org/licenses/LICENSE-2.0.txt)

1. **Group:** org.ow2.asm **Name:** asm-commons **Version:** 7.2
     * **Manifest Project URL:** [http://asm.ow2.org](http://asm.ow2.org)
     * **Manifest License:** BSD-3-Clause;link=https://asm.ow2.io/LICENSE.txt (Not packaged)
     * **POM Project URL:** [http://asm.ow2.io/](http://asm.ow2.io/)
     * **POM License: BSD-3-Clause** - [https://asm.ow2.io/license.html](https://asm.ow2.io/license.html)
     * **POM License: The Apache Software License, Version 2.0** - [http://www.apache.org/licenses/LICENSE-2.0.txt](http://www.apache.org/licenses/LICENSE-2.0.txt)

1. **Group:** org.ow2.asm **Name:** asm-tree **Version:** 7.2
     * **Manifest Project URL:** [http://asm.ow2.org](http://asm.ow2.org)
     * **Manifest License:** BSD-3-Clause;link=https://asm.ow2.io/LICENSE.txt (Not packaged)
     * **POM Project URL:** [http://asm.ow2.io/](http://asm.ow2.io/)
     * **POM License: BSD-3-Clause** - [https://asm.ow2.io/license.html](https://asm.ow2.io/license.html)
     * **POM License: The Apache Software License, Version 2.0** - [http://www.apache.org/licenses/LICENSE-2.0.txt](http://www.apache.org/licenses/LICENSE-2.0.txt)

1. **Group:** org.pcollections **Name:** pcollections **Version:** 2.1.2
     * **POM Project URL:** [http://pcollections.org](http://pcollections.org)
     * **POM License: The MIT License** - [http://www.opensource.org/licenses/mit-license.php](http://www.opensource.org/licenses/mit-license.php)

1. **Group:** org.plumelib **Name:** plume-util **Version:** 1.0.6
     * **POM Project URL:** [https://github.com/plume-lib/plume-util](https://github.com/plume-lib/plume-util)
     * **POM License: MIT License** - [https://opensource.org/licenses/MIT](https://opensource.org/licenses/MIT)

1. **Group:** org.plumelib **Name:** reflection-util **Version:** 0.0.2
     * **POM Project URL:** [https://github.com/plume-lib/reflection-util](https://github.com/plume-lib/reflection-util)
     * **POM License: MIT License** - [https://opensource.org/licenses/MIT](https://opensource.org/licenses/MIT)

1. **Group:** org.plumelib **Name:** require-javadoc **Version:** 0.1.0
     * **POM Project URL:** [https://github.com/plume-lib/require-javadoc](https://github.com/plume-lib/require-javadoc)
     * **POM License: MIT License** - [https://opensource.org/licenses/MIT](https://opensource.org/licenses/MIT)

    
        
 The dependencies distributed under several licenses, are used according their commercial-use-friendly license.


<<<<<<< HEAD
This report was generated on **Mon May 11 16:54:32 EEST 2020** using [Gradle-License-Report plugin](https://github.com/jk1/Gradle-License-Report) by Evgeny Naumenko, licensed under [Apache 2.0 License](https://github.com/jk1/Gradle-License-Report/blob/master/LICENSE).



    
# Dependencies of `io.spine.tools:spine-javadoc-filter:1.5.12`
=======
This report was generated on **Tue Jun 09 13:39:20 EEST 2020** using [Gradle-License-Report plugin](https://github.com/jk1/Gradle-License-Report) by Evgeny Naumenko, licensed under [Apache 2.0 License](https://github.com/jk1/Gradle-License-Report/blob/master/LICENSE).



    
# Dependencies of `io.spine.tools:spine-javadoc-filter:1.5.15`
>>>>>>> 31a63064

## Runtime
1. **Group:** com.google.android **Name:** annotations **Version:** 4.1.1.4
     * **POM Project URL:** [http://source.android.com/](http://source.android.com/)
     * **POM License: Apache 2.0** - [http://www.apache.org/licenses/LICENSE-2.0](http://www.apache.org/licenses/LICENSE-2.0)

1. **Group:** com.google.code.findbugs **Name:** jsr305 **Version:** 3.0.2
     * **POM Project URL:** [http://findbugs.sourceforge.net/](http://findbugs.sourceforge.net/)
     * **POM License: The Apache Software License, Version 2.0** - [http://www.apache.org/licenses/LICENSE-2.0.txt](http://www.apache.org/licenses/LICENSE-2.0.txt)

1. **Group:** com.google.code.gson **Name:** gson **Version:** 2.8.6
     * **POM License: Apache 2.0** - [http://www.apache.org/licenses/LICENSE-2.0.txt](http://www.apache.org/licenses/LICENSE-2.0.txt)

1. **Group:** com.google.errorprone **Name:** error_prone_annotations **Version:** 2.3.4
     * **POM License: Apache 2.0** - [http://www.apache.org/licenses/LICENSE-2.0.txt](http://www.apache.org/licenses/LICENSE-2.0.txt)

1. **Group:** com.google.errorprone **Name:** error_prone_type_annotations **Version:** 2.3.4
     * **POM License: Apache 2.0** - [http://www.apache.org/licenses/LICENSE-2.0.txt](http://www.apache.org/licenses/LICENSE-2.0.txt)

1. **Group:** com.google.flogger **Name:** flogger **Version:** 0.5.1
     * **POM Project URL:** [https://github.com/google/flogger](https://github.com/google/flogger)
     * **POM License: Apache 2.0** - [https://www.apache.org/licenses/LICENSE-2.0.txt](https://www.apache.org/licenses/LICENSE-2.0.txt)

1. **Group:** com.google.flogger **Name:** flogger-system-backend **Version:** 0.5.1
     * **POM Project URL:** [https://github.com/google/flogger](https://github.com/google/flogger)
     * **POM License: Apache 2.0** - [https://www.apache.org/licenses/LICENSE-2.0.txt](https://www.apache.org/licenses/LICENSE-2.0.txt)

1. **Group:** com.google.guava **Name:** failureaccess **Version:** 1.0.1
     * **Manifest Project URL:** [https://github.com/google/guava/](https://github.com/google/guava/)
     * **POM License: The Apache Software License, Version 2.0** - [http://www.apache.org/licenses/LICENSE-2.0.txt](http://www.apache.org/licenses/LICENSE-2.0.txt)

1. **Group:** com.google.guava **Name:** guava **Version:** 29.0-jre
     * **Manifest Project URL:** [https://github.com/google/guava/](https://github.com/google/guava/)
     * **POM License: Apache License, Version 2.0** - [http://www.apache.org/licenses/LICENSE-2.0.txt](http://www.apache.org/licenses/LICENSE-2.0.txt)

1. **Group:** com.google.guava **Name:** listenablefuture **Version:** 9999.0-empty-to-avoid-conflict-with-guava
     * **POM License: The Apache Software License, Version 2.0** - [http://www.apache.org/licenses/LICENSE-2.0.txt](http://www.apache.org/licenses/LICENSE-2.0.txt)

1. **Group:** com.google.j2objc **Name:** j2objc-annotations **Version:** 1.3
     * **POM Project URL:** [https://github.com/google/j2objc/](https://github.com/google/j2objc/)
     * **POM License: The Apache Software License, Version 2.0** - [http://www.apache.org/licenses/LICENSE-2.0.txt](http://www.apache.org/licenses/LICENSE-2.0.txt)

1. **Group:** com.google.protobuf **Name:** protobuf-java **Version:** 3.11.4
     * **Manifest Project URL:** [https://developers.google.com/protocol-buffers/](https://developers.google.com/protocol-buffers/)
     * **POM License: 3-Clause BSD License** - [https://opensource.org/licenses/BSD-3-Clause](https://opensource.org/licenses/BSD-3-Clause)

1. **Group:** com.google.protobuf **Name:** protobuf-java-util **Version:** 3.11.4
     * **Manifest Project URL:** [https://developers.google.com/protocol-buffers/](https://developers.google.com/protocol-buffers/)
     * **POM License: 3-Clause BSD License** - [https://opensource.org/licenses/BSD-3-Clause](https://opensource.org/licenses/BSD-3-Clause)

1. **Group:** io.grpc **Name:** grpc-api **Version:** 1.28.1
     * **POM Project URL:** [https://github.com/grpc/grpc-java](https://github.com/grpc/grpc-java)
     * **POM License: Apache 2.0** - [https://opensource.org/licenses/Apache-2.0](https://opensource.org/licenses/Apache-2.0)

1. **Group:** io.grpc **Name:** grpc-context **Version:** 1.28.1
     * **POM Project URL:** [https://github.com/grpc/grpc-java](https://github.com/grpc/grpc-java)
     * **POM License: Apache 2.0** - [https://opensource.org/licenses/Apache-2.0](https://opensource.org/licenses/Apache-2.0)

1. **Group:** io.grpc **Name:** grpc-core **Version:** 1.28.1
     * **POM Project URL:** [https://github.com/grpc/grpc-java](https://github.com/grpc/grpc-java)
     * **POM License: Apache 2.0** - [https://opensource.org/licenses/Apache-2.0](https://opensource.org/licenses/Apache-2.0)

1. **Group:** io.perfmark **Name:** perfmark-api **Version:** 0.19.0
     * **POM Project URL:** [https://github.com/perfmark/perfmark](https://github.com/perfmark/perfmark)
     * **POM License: Apache 2.0** - [https://opensource.org/licenses/Apache-2.0](https://opensource.org/licenses/Apache-2.0)

1. **Group:** javax.annotation **Name:** javax.annotation-api **Version:** 1.3.1
     * **Manifest Project URL:** [https://javaee.github.io/glassfish](https://javaee.github.io/glassfish)
     * **POM Project URL:** [http://jcp.org/en/jsr/detail?id=250](http://jcp.org/en/jsr/detail?id=250)
     * **POM License: CDDL + GPLv2 with classpath exception** - [https://github.com/javaee/javax.annotation/blob/master/LICENSE](https://github.com/javaee/javax.annotation/blob/master/LICENSE)

1. **Group:** org.checkerframework **Name:** checker-compat-qual **Version:** 2.5.5
     * **POM Project URL:** [https://checkerframework.org](https://checkerframework.org)
     * **POM License: GNU General Public License, version 2 (GPL2), with the classpath exception** - [http://www.gnu.org/software/classpath/license.html](http://www.gnu.org/software/classpath/license.html)
     * **POM License: The MIT License** - [http://opensource.org/licenses/MIT](http://opensource.org/licenses/MIT)

1. **Group:** org.checkerframework **Name:** checker-qual **Version:** 3.3.0
     * **Manifest License:** MIT (Not packaged)
     * **POM Project URL:** [https://checkerframework.org](https://checkerframework.org)
     * **POM License: The MIT License** - [http://opensource.org/licenses/MIT](http://opensource.org/licenses/MIT)

1. **Group:** org.codehaus.mojo **Name:** animal-sniffer-annotations **Version:** 1.18
     * **POM License: MIT license** - [http://www.opensource.org/licenses/mit-license.php](http://www.opensource.org/licenses/mit-license.php)
     * **POM License: The Apache Software License, Version 2.0** - [http://www.apache.org/licenses/LICENSE-2.0.txt](http://www.apache.org/licenses/LICENSE-2.0.txt)

## Compile, tests and tooling
1. **Group:** com.beust **Name:** jcommander **Version:** 1.72
     * **POM Project URL:** [http://jcommander.org](http://jcommander.org)
     * **POM License: Apache 2.0** - [http://www.apache.org/licenses/LICENSE-2.0](http://www.apache.org/licenses/LICENSE-2.0)

1. **Group:** com.github.ben-manes.caffeine **Name:** caffeine **Version:** 2.7.0
     * **POM Project URL:** [https://github.com/ben-manes/caffeine](https://github.com/ben-manes/caffeine)
     * **POM License: Apache License, Version 2.0** - [https://www.apache.org/licenses/LICENSE-2.0.txt](https://www.apache.org/licenses/LICENSE-2.0.txt)

1. **Group:** com.github.kevinstern **Name:** software-and-algorithms **Version:** 1.0
     * **POM Project URL:** [https://www.github.com/KevinStern/software-and-algorithms](https://www.github.com/KevinStern/software-and-algorithms)
     * **POM License: MIT License** - [http://www.opensource.org/licenses/mit-license.php](http://www.opensource.org/licenses/mit-license.php)

1. **Group:** com.google.android **Name:** annotations **Version:** 4.1.1.4
     * **POM Project URL:** [http://source.android.com/](http://source.android.com/)
     * **POM License: Apache 2.0** - [http://www.apache.org/licenses/LICENSE-2.0](http://www.apache.org/licenses/LICENSE-2.0)

1. **Group:** com.google.auto **Name:** auto-common **Version:** 0.10
     * **POM License: Apache 2.0** - [http://www.apache.org/licenses/LICENSE-2.0.txt](http://www.apache.org/licenses/LICENSE-2.0.txt)

1. **Group:** com.google.auto.value **Name:** auto-value-annotations **Version:** 1.6.3
     * **POM License: Apache 2.0** - [http://www.apache.org/licenses/LICENSE-2.0.txt](http://www.apache.org/licenses/LICENSE-2.0.txt)

1. **Group:** com.google.code.findbugs **Name:** jFormatString **Version:** 3.0.0
     * **POM Project URL:** [http://findbugs.sourceforge.net/](http://findbugs.sourceforge.net/)
     * **POM License: GNU Lesser Public License** - [http://www.gnu.org/licenses/lgpl.html](http://www.gnu.org/licenses/lgpl.html)

1. **Group:** com.google.code.findbugs **Name:** jsr305 **Version:** 3.0.2
     * **POM Project URL:** [http://findbugs.sourceforge.net/](http://findbugs.sourceforge.net/)
     * **POM License: The Apache Software License, Version 2.0** - [http://www.apache.org/licenses/LICENSE-2.0.txt](http://www.apache.org/licenses/LICENSE-2.0.txt)

1. **Group:** com.google.code.gson **Name:** gson **Version:** 2.8.6
     * **POM License: Apache 2.0** - [http://www.apache.org/licenses/LICENSE-2.0.txt](http://www.apache.org/licenses/LICENSE-2.0.txt)

1. **Group:** com.google.errorprone **Name:** error_prone_annotation **Version:** 2.3.4
     * **POM License: Apache 2.0** - [http://www.apache.org/licenses/LICENSE-2.0.txt](http://www.apache.org/licenses/LICENSE-2.0.txt)

1. **Group:** com.google.errorprone **Name:** error_prone_annotations **Version:** 2.3.4
     * **POM License: Apache 2.0** - [http://www.apache.org/licenses/LICENSE-2.0.txt](http://www.apache.org/licenses/LICENSE-2.0.txt)

1. **Group:** com.google.errorprone **Name:** error_prone_check_api **Version:** 2.3.4
     * **POM License: Apache 2.0** - [http://www.apache.org/licenses/LICENSE-2.0.txt](http://www.apache.org/licenses/LICENSE-2.0.txt)

1. **Group:** com.google.errorprone **Name:** error_prone_core **Version:** 2.3.4
     * **POM License: Apache 2.0** - [http://www.apache.org/licenses/LICENSE-2.0.txt](http://www.apache.org/licenses/LICENSE-2.0.txt)

1. **Group:** com.google.errorprone **Name:** error_prone_type_annotations **Version:** 2.3.4
     * **POM License: Apache 2.0** - [http://www.apache.org/licenses/LICENSE-2.0.txt](http://www.apache.org/licenses/LICENSE-2.0.txt)

1. **Group:** com.google.errorprone **Name:** javac **Version:** 9+181-r4173-1
     * **POM Project URL:** [https://github.com/google/error-prone-javac](https://github.com/google/error-prone-javac)
     * **POM License: GNU General Public License, version 2, with the Classpath Exception** - [http://openjdk.java.net/legal/gplv2+ce.html](http://openjdk.java.net/legal/gplv2+ce.html)

1. **Group:** com.google.flogger **Name:** flogger **Version:** 0.5.1
     * **POM Project URL:** [https://github.com/google/flogger](https://github.com/google/flogger)
     * **POM License: Apache 2.0** - [https://www.apache.org/licenses/LICENSE-2.0.txt](https://www.apache.org/licenses/LICENSE-2.0.txt)

1. **Group:** com.google.flogger **Name:** flogger-system-backend **Version:** 0.5.1
     * **POM Project URL:** [https://github.com/google/flogger](https://github.com/google/flogger)
     * **POM License: Apache 2.0** - [https://www.apache.org/licenses/LICENSE-2.0.txt](https://www.apache.org/licenses/LICENSE-2.0.txt)

1. **Group:** com.google.guava **Name:** failureaccess **Version:** 1.0.1
     * **Manifest Project URL:** [https://github.com/google/guava/](https://github.com/google/guava/)
     * **POM License: The Apache Software License, Version 2.0** - [http://www.apache.org/licenses/LICENSE-2.0.txt](http://www.apache.org/licenses/LICENSE-2.0.txt)

1. **Group:** com.google.guava **Name:** guava **Version:** 29.0-jre
     * **Manifest Project URL:** [https://github.com/google/guava/](https://github.com/google/guava/)
     * **POM License: Apache License, Version 2.0** - [http://www.apache.org/licenses/LICENSE-2.0.txt](http://www.apache.org/licenses/LICENSE-2.0.txt)

1. **Group:** com.google.guava **Name:** guava-testlib **Version:** 29.0-jre
     * **POM License: Apache License, Version 2.0** - [http://www.apache.org/licenses/LICENSE-2.0.txt](http://www.apache.org/licenses/LICENSE-2.0.txt)

1. **Group:** com.google.guava **Name:** listenablefuture **Version:** 9999.0-empty-to-avoid-conflict-with-guava
     * **POM License: The Apache Software License, Version 2.0** - [http://www.apache.org/licenses/LICENSE-2.0.txt](http://www.apache.org/licenses/LICENSE-2.0.txt)

1. **Group:** com.google.j2objc **Name:** j2objc-annotations **Version:** 1.3
     * **POM Project URL:** [https://github.com/google/j2objc/](https://github.com/google/j2objc/)
     * **POM License: The Apache Software License, Version 2.0** - [http://www.apache.org/licenses/LICENSE-2.0.txt](http://www.apache.org/licenses/LICENSE-2.0.txt)

1. **Group:** com.google.protobuf **Name:** protobuf-java **Version:** 3.11.4
     * **Manifest Project URL:** [https://developers.google.com/protocol-buffers/](https://developers.google.com/protocol-buffers/)
     * **POM License: 3-Clause BSD License** - [https://opensource.org/licenses/BSD-3-Clause](https://opensource.org/licenses/BSD-3-Clause)

1. **Group:** com.google.protobuf **Name:** protobuf-java-util **Version:** 3.11.4
     * **Manifest Project URL:** [https://developers.google.com/protocol-buffers/](https://developers.google.com/protocol-buffers/)
     * **POM License: 3-Clause BSD License** - [https://opensource.org/licenses/BSD-3-Clause](https://opensource.org/licenses/BSD-3-Clause)

1. **Group:** com.google.protobuf **Name:** protoc **Version:** 3.11.4
     * **POM Project URL:** [https://developers.google.com/protocol-buffers/](https://developers.google.com/protocol-buffers/)
     * **POM License: 3-Clause BSD License** - [https://opensource.org/licenses/BSD-3-Clause](https://opensource.org/licenses/BSD-3-Clause)
     * **POM License: The Apache Software License, Version 2.0** - [http://www.apache.org/licenses/LICENSE-2.0.txt](http://www.apache.org/licenses/LICENSE-2.0.txt)

1. **Group:** com.google.truth **Name:** truth **Version:** 1.0.1
     * **POM License: The Apache Software License, Version 2.0** - [http://www.apache.org/licenses/LICENSE-2.0.txt](http://www.apache.org/licenses/LICENSE-2.0.txt)

1. **Group:** com.google.truth.extensions **Name:** truth-java8-extension **Version:** 1.0.1
     * **POM License: The Apache Software License, Version 2.0** - [http://www.apache.org/licenses/LICENSE-2.0.txt](http://www.apache.org/licenses/LICENSE-2.0.txt)

1. **Group:** com.google.truth.extensions **Name:** truth-liteproto-extension **Version:** 1.0.1
     * **POM License: The Apache Software License, Version 2.0** - [http://www.apache.org/licenses/LICENSE-2.0.txt](http://www.apache.org/licenses/LICENSE-2.0.txt)

1. **Group:** com.google.truth.extensions **Name:** truth-proto-extension **Version:** 1.0.1
     * **POM License: The Apache Software License, Version 2.0** - [http://www.apache.org/licenses/LICENSE-2.0.txt](http://www.apache.org/licenses/LICENSE-2.0.txt)

1. **Group:** com.googlecode.java-diff-utils **Name:** diffutils **Version:** 1.3.0
     * **POM Project URL:** [http://code.google.com/p/java-diff-utils/](http://code.google.com/p/java-diff-utils/)
     * **POM License: The Apache Software License, Version 2.0** - [http://www.apache.org/licenses/LICENSE-2.0.txt](http://www.apache.org/licenses/LICENSE-2.0.txt)

1. **Group:** commons-io **Name:** commons-io **Version:** 2.6
     * **Project URL:** [http://commons.apache.org/proper/commons-io/](http://commons.apache.org/proper/commons-io/)
     * **POM License: Apache License, Version 2.0** - [https://www.apache.org/licenses/LICENSE-2.0.txt](https://www.apache.org/licenses/LICENSE-2.0.txt)

1. **Group:** io.grpc **Name:** grpc-api **Version:** 1.28.1
     * **POM Project URL:** [https://github.com/grpc/grpc-java](https://github.com/grpc/grpc-java)
     * **POM License: Apache 2.0** - [https://opensource.org/licenses/Apache-2.0](https://opensource.org/licenses/Apache-2.0)

1. **Group:** io.grpc **Name:** grpc-context **Version:** 1.28.1
     * **POM Project URL:** [https://github.com/grpc/grpc-java](https://github.com/grpc/grpc-java)
     * **POM License: Apache 2.0** - [https://opensource.org/licenses/Apache-2.0](https://opensource.org/licenses/Apache-2.0)

1. **Group:** io.grpc **Name:** grpc-core **Version:** 1.28.1
     * **POM Project URL:** [https://github.com/grpc/grpc-java](https://github.com/grpc/grpc-java)
     * **POM License: Apache 2.0** - [https://opensource.org/licenses/Apache-2.0](https://opensource.org/licenses/Apache-2.0)

1. **Group:** io.perfmark **Name:** perfmark-api **Version:** 0.19.0
     * **POM Project URL:** [https://github.com/perfmark/perfmark](https://github.com/perfmark/perfmark)
     * **POM License: Apache 2.0** - [https://opensource.org/licenses/Apache-2.0](https://opensource.org/licenses/Apache-2.0)

1. **Group:** javax.annotation **Name:** javax.annotation-api **Version:** 1.3.1
     * **Manifest Project URL:** [https://javaee.github.io/glassfish](https://javaee.github.io/glassfish)
     * **POM Project URL:** [http://jcp.org/en/jsr/detail?id=250](http://jcp.org/en/jsr/detail?id=250)
     * **POM License: CDDL + GPLv2 with classpath exception** - [https://github.com/javaee/javax.annotation/blob/master/LICENSE](https://github.com/javaee/javax.annotation/blob/master/LICENSE)

1. **Group:** junit **Name:** junit **Version:** 4.12
     * **POM Project URL:** [http://junit.org](http://junit.org)
     * **POM License: Eclipse Public License 1.0** - [http://www.eclipse.org/legal/epl-v10.html](http://www.eclipse.org/legal/epl-v10.html)

1. **Group:** net.java.dev.javacc **Name:** javacc **Version:** 5.0
     * **POM Project URL:** [https://javacc.dev.java.net/](https://javacc.dev.java.net/)
     * **POM License: Berkeley Software Distribution (BSD) License** - [http://www.opensource.org/licenses/bsd-license.html](http://www.opensource.org/licenses/bsd-license.html)

1. **Group:** net.sourceforge.pmd **Name:** pmd-core **Version:** 6.20.0
     * **POM License: BSD-style** - [http://pmd.sourceforge.net/license.html](http://pmd.sourceforge.net/license.html)

1. **Group:** net.sourceforge.pmd **Name:** pmd-java **Version:** 6.20.0
     * **POM License: BSD-style** - [http://pmd.sourceforge.net/license.html](http://pmd.sourceforge.net/license.html)

1. **Group:** net.sourceforge.saxon **Name:** saxon **Version:** 9.1.0.8
     * **POM Project URL:** [http://saxon.sourceforge.net/](http://saxon.sourceforge.net/)
     * **POM License: Mozilla Public License Version 1.0** - [http://www.mozilla.org/MPL/MPL-1.0.txt](http://www.mozilla.org/MPL/MPL-1.0.txt)

1. **Group:** org.antlr **Name:** antlr4-runtime **Version:** 4.7
     * **Manifest Project URL:** [http://www.antlr.org](http://www.antlr.org)
     * **POM License: The BSD License** - [http://www.antlr.org/license.html](http://www.antlr.org/license.html)

1. **Group:** org.apache.commons **Name:** commons-lang3 **Version:** 3.8.1
     * **Project URL:** [http://commons.apache.org/proper/commons-lang/](http://commons.apache.org/proper/commons-lang/)
     * **POM License: Apache License, Version 2.0** - [https://www.apache.org/licenses/LICENSE-2.0.txt](https://www.apache.org/licenses/LICENSE-2.0.txt)

1. **Group:** org.apiguardian **Name:** apiguardian-api **Version:** 1.1.0
     * **POM Project URL:** [https://github.com/apiguardian-team/apiguardian](https://github.com/apiguardian-team/apiguardian)
     * **POM License: The Apache License, Version 2.0** - [http://www.apache.org/licenses/LICENSE-2.0.txt](http://www.apache.org/licenses/LICENSE-2.0.txt)

1. **Group:** org.checkerframework **Name:** checker-compat-qual **Version:** 2.5.5
     * **POM Project URL:** [https://checkerframework.org](https://checkerframework.org)
     * **POM License: GNU General Public License, version 2 (GPL2), with the classpath exception** - [http://www.gnu.org/software/classpath/license.html](http://www.gnu.org/software/classpath/license.html)
     * **POM License: The MIT License** - [http://opensource.org/licenses/MIT](http://opensource.org/licenses/MIT)

1. **Group:** org.checkerframework **Name:** checker-qual **Version:** 3.3.0
     * **Manifest License:** MIT (Not packaged)
     * **POM Project URL:** [https://checkerframework.org](https://checkerframework.org)
     * **POM License: The MIT License** - [http://opensource.org/licenses/MIT](http://opensource.org/licenses/MIT)

1. **Group:** org.checkerframework **Name:** dataflow **Version:** 3.0.0
     * **Manifest License:** (GPL-2.0-only WITH Classpath-exception-2.0) (Not packaged)
     * **POM Project URL:** [https://checkerframework.org](https://checkerframework.org)
     * **POM License: GNU General Public License, version 2 (GPL2), with the classpath exception** - [http://www.gnu.org/software/classpath/license.html](http://www.gnu.org/software/classpath/license.html)
     * **POM License: The MIT License** - [http://opensource.org/licenses/MIT](http://opensource.org/licenses/MIT)

1. **Group:** org.checkerframework **Name:** javacutil **Version:** 3.0.0
     * **Manifest License:** (GPL-2.0-only WITH Classpath-exception-2.0) (Not packaged)
     * **POM Project URL:** [https://checkerframework.org](https://checkerframework.org)
     * **POM License: GNU General Public License, version 2 (GPL2), with the classpath exception** - [http://www.gnu.org/software/classpath/license.html](http://www.gnu.org/software/classpath/license.html)
     * **POM License: The MIT License** - [http://opensource.org/licenses/MIT](http://opensource.org/licenses/MIT)

1. **Group:** org.codehaus.mojo **Name:** animal-sniffer-annotations **Version:** 1.18
     * **POM License: MIT license** - [http://www.opensource.org/licenses/mit-license.php](http://www.opensource.org/licenses/mit-license.php)
     * **POM License: The Apache Software License, Version 2.0** - [http://www.apache.org/licenses/LICENSE-2.0.txt](http://www.apache.org/licenses/LICENSE-2.0.txt)

1. **Group:** org.hamcrest **Name:** hamcrest-all **Version:** 1.3
     * **POM License: New BSD License** - [http://www.opensource.org/licenses/bsd-license.php](http://www.opensource.org/licenses/bsd-license.php)

1. **Group:** org.hamcrest **Name:** hamcrest-core **Version:** 1.3
     * **POM License: New BSD License** - [http://www.opensource.org/licenses/bsd-license.php](http://www.opensource.org/licenses/bsd-license.php)

1. **Group:** org.jacoco **Name:** org.jacoco.agent **Version:** 0.8.5
     * **POM License: Eclipse Public License 2.0** - [https://www.eclipse.org/legal/epl-2.0/](https://www.eclipse.org/legal/epl-2.0/)

1. **Group:** org.jacoco **Name:** org.jacoco.ant **Version:** 0.8.5
     * **POM License: Eclipse Public License 2.0** - [https://www.eclipse.org/legal/epl-2.0/](https://www.eclipse.org/legal/epl-2.0/)

1. **Group:** org.jacoco **Name:** org.jacoco.core **Version:** 0.8.5
     * **POM License: Eclipse Public License 2.0** - [https://www.eclipse.org/legal/epl-2.0/](https://www.eclipse.org/legal/epl-2.0/)

1. **Group:** org.jacoco **Name:** org.jacoco.report **Version:** 0.8.5
     * **POM License: Eclipse Public License 2.0** - [https://www.eclipse.org/legal/epl-2.0/](https://www.eclipse.org/legal/epl-2.0/)

1. **Group:** org.junit **Name:** junit-bom **Version:** 5.6.2 **No license information found**
1. **Group:** org.junit-pioneer **Name:** junit-pioneer **Version:** 0.4.2
     * **POM Project URL:** [https://github.com/junit-pioneer/junit-pioneer](https://github.com/junit-pioneer/junit-pioneer)
     * **POM License: The MIT License** - [https://github.com/junit-pioneer/junit-pioneer/blob/master/LICENSE](https://github.com/junit-pioneer/junit-pioneer/blob/master/LICENSE)

1. **Group:** org.junit.jupiter **Name:** junit-jupiter-api **Version:** 5.6.2
     * **POM Project URL:** [https://junit.org/junit5/](https://junit.org/junit5/)
     * **POM License: Eclipse Public License v2.0** - [https://www.eclipse.org/legal/epl-v20.html](https://www.eclipse.org/legal/epl-v20.html)

1. **Group:** org.junit.jupiter **Name:** junit-jupiter-engine **Version:** 5.6.2
     * **POM Project URL:** [https://junit.org/junit5/](https://junit.org/junit5/)
     * **POM License: Eclipse Public License v2.0** - [https://www.eclipse.org/legal/epl-v20.html](https://www.eclipse.org/legal/epl-v20.html)

1. **Group:** org.junit.jupiter **Name:** junit-jupiter-params **Version:** 5.6.2
     * **POM Project URL:** [https://junit.org/junit5/](https://junit.org/junit5/)
     * **POM License: Eclipse Public License v2.0** - [https://www.eclipse.org/legal/epl-v20.html](https://www.eclipse.org/legal/epl-v20.html)

1. **Group:** org.junit.platform **Name:** junit-platform-commons **Version:** 1.6.2
     * **POM Project URL:** [https://junit.org/junit5/](https://junit.org/junit5/)
     * **POM License: Eclipse Public License v2.0** - [https://www.eclipse.org/legal/epl-v20.html](https://www.eclipse.org/legal/epl-v20.html)

1. **Group:** org.junit.platform **Name:** junit-platform-engine **Version:** 1.6.2
     * **POM Project URL:** [https://junit.org/junit5/](https://junit.org/junit5/)
     * **POM License: Eclipse Public License v2.0** - [https://www.eclipse.org/legal/epl-v20.html](https://www.eclipse.org/legal/epl-v20.html)

1. **Group:** org.opentest4j **Name:** opentest4j **Version:** 1.2.0
     * **Manifest License:** The Apache License, Version 2.0 (Not packaged)
     * **POM Project URL:** [https://github.com/ota4j-team/opentest4j](https://github.com/ota4j-team/opentest4j)
     * **POM License: The Apache License, Version 2.0** - [http://www.apache.org/licenses/LICENSE-2.0.txt](http://www.apache.org/licenses/LICENSE-2.0.txt)

1. **Group:** org.ow2.asm **Name:** asm **Version:** 7.1
     * **Manifest Project URL:** [http://asm.ow2.org](http://asm.ow2.org)
     * **POM Project URL:** [http://asm.ow2.org/](http://asm.ow2.org/)
     * **POM License: BSD** - [http://asm.ow2.org/license.html](http://asm.ow2.org/license.html)
     * **POM License: The Apache Software License, Version 2.0** - [http://www.apache.org/licenses/LICENSE-2.0.txt](http://www.apache.org/licenses/LICENSE-2.0.txt)

1. **Group:** org.ow2.asm **Name:** asm **Version:** 7.2
     * **Manifest Project URL:** [http://asm.ow2.org](http://asm.ow2.org)
     * **Manifest License:** BSD-3-Clause;link=https://asm.ow2.io/LICENSE.txt (Not packaged)
     * **POM Project URL:** [http://asm.ow2.io/](http://asm.ow2.io/)
     * **POM License: BSD-3-Clause** - [https://asm.ow2.io/license.html](https://asm.ow2.io/license.html)
     * **POM License: The Apache Software License, Version 2.0** - [http://www.apache.org/licenses/LICENSE-2.0.txt](http://www.apache.org/licenses/LICENSE-2.0.txt)

1. **Group:** org.ow2.asm **Name:** asm-analysis **Version:** 7.2
     * **Manifest Project URL:** [http://asm.ow2.org](http://asm.ow2.org)
     * **Manifest License:** BSD-3-Clause;link=https://asm.ow2.io/LICENSE.txt (Not packaged)
     * **POM Project URL:** [http://asm.ow2.io/](http://asm.ow2.io/)
     * **POM License: BSD-3-Clause** - [https://asm.ow2.io/license.html](https://asm.ow2.io/license.html)
     * **POM License: The Apache Software License, Version 2.0** - [http://www.apache.org/licenses/LICENSE-2.0.txt](http://www.apache.org/licenses/LICENSE-2.0.txt)

1. **Group:** org.ow2.asm **Name:** asm-commons **Version:** 7.2
     * **Manifest Project URL:** [http://asm.ow2.org](http://asm.ow2.org)
     * **Manifest License:** BSD-3-Clause;link=https://asm.ow2.io/LICENSE.txt (Not packaged)
     * **POM Project URL:** [http://asm.ow2.io/](http://asm.ow2.io/)
     * **POM License: BSD-3-Clause** - [https://asm.ow2.io/license.html](https://asm.ow2.io/license.html)
     * **POM License: The Apache Software License, Version 2.0** - [http://www.apache.org/licenses/LICENSE-2.0.txt](http://www.apache.org/licenses/LICENSE-2.0.txt)

1. **Group:** org.ow2.asm **Name:** asm-tree **Version:** 7.2
     * **Manifest Project URL:** [http://asm.ow2.org](http://asm.ow2.org)
     * **Manifest License:** BSD-3-Clause;link=https://asm.ow2.io/LICENSE.txt (Not packaged)
     * **POM Project URL:** [http://asm.ow2.io/](http://asm.ow2.io/)
     * **POM License: BSD-3-Clause** - [https://asm.ow2.io/license.html](https://asm.ow2.io/license.html)
     * **POM License: The Apache Software License, Version 2.0** - [http://www.apache.org/licenses/LICENSE-2.0.txt](http://www.apache.org/licenses/LICENSE-2.0.txt)

1. **Group:** org.pcollections **Name:** pcollections **Version:** 2.1.2
     * **POM Project URL:** [http://pcollections.org](http://pcollections.org)
     * **POM License: The MIT License** - [http://www.opensource.org/licenses/mit-license.php](http://www.opensource.org/licenses/mit-license.php)

1. **Group:** org.plumelib **Name:** plume-util **Version:** 1.0.6
     * **POM Project URL:** [https://github.com/plume-lib/plume-util](https://github.com/plume-lib/plume-util)
     * **POM License: MIT License** - [https://opensource.org/licenses/MIT](https://opensource.org/licenses/MIT)

1. **Group:** org.plumelib **Name:** reflection-util **Version:** 0.0.2
     * **POM Project URL:** [https://github.com/plume-lib/reflection-util](https://github.com/plume-lib/reflection-util)
     * **POM License: MIT License** - [https://opensource.org/licenses/MIT](https://opensource.org/licenses/MIT)

1. **Group:** org.plumelib **Name:** require-javadoc **Version:** 0.1.0
     * **POM Project URL:** [https://github.com/plume-lib/require-javadoc](https://github.com/plume-lib/require-javadoc)
     * **POM License: MIT License** - [https://opensource.org/licenses/MIT](https://opensource.org/licenses/MIT)

    
        
 The dependencies distributed under several licenses, are used according their commercial-use-friendly license.


<<<<<<< HEAD
This report was generated on **Mon May 11 16:54:33 EEST 2020** using [Gradle-License-Report plugin](https://github.com/jk1/Gradle-License-Report) by Evgeny Naumenko, licensed under [Apache 2.0 License](https://github.com/jk1/Gradle-License-Report/blob/master/LICENSE).



    
# Dependencies of `io.spine.tools:spine-javadoc-prettifier:1.5.12`
=======
This report was generated on **Tue Jun 09 13:39:21 EEST 2020** using [Gradle-License-Report plugin](https://github.com/jk1/Gradle-License-Report) by Evgeny Naumenko, licensed under [Apache 2.0 License](https://github.com/jk1/Gradle-License-Report/blob/master/LICENSE).



    
# Dependencies of `io.spine.tools:spine-javadoc-prettifier:1.5.15`
>>>>>>> 31a63064

## Runtime
1. **Group:** com.google.code.findbugs **Name:** jsr305 **Version:** 3.0.2
     * **POM Project URL:** [http://findbugs.sourceforge.net/](http://findbugs.sourceforge.net/)
     * **POM License: The Apache Software License, Version 2.0** - [http://www.apache.org/licenses/LICENSE-2.0.txt](http://www.apache.org/licenses/LICENSE-2.0.txt)

1. **Group:** com.google.code.gson **Name:** gson **Version:** 2.8.6
     * **POM License: Apache 2.0** - [http://www.apache.org/licenses/LICENSE-2.0.txt](http://www.apache.org/licenses/LICENSE-2.0.txt)

1. **Group:** com.google.errorprone **Name:** error_prone_annotations **Version:** 2.3.4
     * **POM License: Apache 2.0** - [http://www.apache.org/licenses/LICENSE-2.0.txt](http://www.apache.org/licenses/LICENSE-2.0.txt)

1. **Group:** com.google.errorprone **Name:** error_prone_type_annotations **Version:** 2.3.4
     * **POM License: Apache 2.0** - [http://www.apache.org/licenses/LICENSE-2.0.txt](http://www.apache.org/licenses/LICENSE-2.0.txt)

1. **Group:** com.google.flogger **Name:** flogger **Version:** 0.5.1
     * **POM Project URL:** [https://github.com/google/flogger](https://github.com/google/flogger)
     * **POM License: Apache 2.0** - [https://www.apache.org/licenses/LICENSE-2.0.txt](https://www.apache.org/licenses/LICENSE-2.0.txt)

1. **Group:** com.google.flogger **Name:** flogger-system-backend **Version:** 0.5.1
     * **POM Project URL:** [https://github.com/google/flogger](https://github.com/google/flogger)
     * **POM License: Apache 2.0** - [https://www.apache.org/licenses/LICENSE-2.0.txt](https://www.apache.org/licenses/LICENSE-2.0.txt)

1. **Group:** com.google.gradle **Name:** osdetector-gradle-plugin **Version:** 1.6.2
     * **POM Project URL:** [https://github.com/google/osdetector-gradle-plugin](https://github.com/google/osdetector-gradle-plugin)
     * **POM License: Apache License 2.0** - [http://opensource.org/licenses/Apache-2.0](http://opensource.org/licenses/Apache-2.0)

1. **Group:** com.google.guava **Name:** failureaccess **Version:** 1.0.1
     * **Manifest Project URL:** [https://github.com/google/guava/](https://github.com/google/guava/)
     * **POM License: The Apache Software License, Version 2.0** - [http://www.apache.org/licenses/LICENSE-2.0.txt](http://www.apache.org/licenses/LICENSE-2.0.txt)

1. **Group:** com.google.guava **Name:** guava **Version:** 29.0-jre
     * **Manifest Project URL:** [https://github.com/google/guava/](https://github.com/google/guava/)
     * **POM License: Apache License, Version 2.0** - [http://www.apache.org/licenses/LICENSE-2.0.txt](http://www.apache.org/licenses/LICENSE-2.0.txt)

1. **Group:** com.google.guava **Name:** listenablefuture **Version:** 9999.0-empty-to-avoid-conflict-with-guava
     * **POM License: The Apache Software License, Version 2.0** - [http://www.apache.org/licenses/LICENSE-2.0.txt](http://www.apache.org/licenses/LICENSE-2.0.txt)

1. **Group:** com.google.j2objc **Name:** j2objc-annotations **Version:** 1.3
     * **POM Project URL:** [https://github.com/google/j2objc/](https://github.com/google/j2objc/)
     * **POM License: The Apache Software License, Version 2.0** - [http://www.apache.org/licenses/LICENSE-2.0.txt](http://www.apache.org/licenses/LICENSE-2.0.txt)

1. **Group:** com.google.protobuf **Name:** protobuf-gradle-plugin **Version:** 0.8.12
     * **POM Project URL:** [https://github.com/google/protobuf-gradle-plugin](https://github.com/google/protobuf-gradle-plugin)
     * **POM License: BSD 3-Clause** - [http://opensource.org/licenses/BSD-3-Clause](http://opensource.org/licenses/BSD-3-Clause)

1. **Group:** com.google.protobuf **Name:** protobuf-java **Version:** 3.11.4
     * **Manifest Project URL:** [https://developers.google.com/protocol-buffers/](https://developers.google.com/protocol-buffers/)
     * **POM License: 3-Clause BSD License** - [https://opensource.org/licenses/BSD-3-Clause](https://opensource.org/licenses/BSD-3-Clause)

1. **Group:** com.google.protobuf **Name:** protobuf-java-util **Version:** 3.11.4
     * **Manifest Project URL:** [https://developers.google.com/protocol-buffers/](https://developers.google.com/protocol-buffers/)
     * **POM License: 3-Clause BSD License** - [https://opensource.org/licenses/BSD-3-Clause](https://opensource.org/licenses/BSD-3-Clause)

1. **Group:** com.squareup **Name:** javapoet **Version:** 1.12.1
     * **POM Project URL:** [http://github.com/square/javapoet/](http://github.com/square/javapoet/)
     * **POM License: Apache 2.0** - [http://www.apache.org/licenses/LICENSE-2.0.txt](http://www.apache.org/licenses/LICENSE-2.0.txt)

1. **Group:** commons-lang **Name:** commons-lang **Version:** 2.6
     * **Project URL:** [http://commons.apache.org/lang/](http://commons.apache.org/lang/)
     * **POM License: The Apache Software License, Version 2.0** - [http://www.apache.org/licenses/LICENSE-2.0.txt](http://www.apache.org/licenses/LICENSE-2.0.txt)

1. **Group:** kr.motd.maven **Name:** os-maven-plugin **Version:** 1.6.2
     * **POM Project URL:** [https://github.com/trustin/os-maven-plugin/](https://github.com/trustin/os-maven-plugin/)
     * **POM License: Apache License, Version 2.0** - [http://www.apache.org/licenses/LICENSE-2.0](http://www.apache.org/licenses/LICENSE-2.0)

1. **Group:** org.checkerframework **Name:** checker-compat-qual **Version:** 2.5.5
     * **POM Project URL:** [https://checkerframework.org](https://checkerframework.org)
     * **POM License: GNU General Public License, version 2 (GPL2), with the classpath exception** - [http://www.gnu.org/software/classpath/license.html](http://www.gnu.org/software/classpath/license.html)
     * **POM License: The MIT License** - [http://opensource.org/licenses/MIT](http://opensource.org/licenses/MIT)

1. **Group:** org.checkerframework **Name:** checker-qual **Version:** 3.3.0
     * **Manifest License:** MIT (Not packaged)
     * **POM Project URL:** [https://checkerframework.org](https://checkerframework.org)
     * **POM License: The MIT License** - [http://opensource.org/licenses/MIT](http://opensource.org/licenses/MIT)

## Compile, tests and tooling
1. **Group:** com.beust **Name:** jcommander **Version:** 1.72
     * **POM Project URL:** [http://jcommander.org](http://jcommander.org)
     * **POM License: Apache 2.0** - [http://www.apache.org/licenses/LICENSE-2.0](http://www.apache.org/licenses/LICENSE-2.0)

1. **Group:** com.github.ben-manes.caffeine **Name:** caffeine **Version:** 2.7.0
     * **POM Project URL:** [https://github.com/ben-manes/caffeine](https://github.com/ben-manes/caffeine)
     * **POM License: Apache License, Version 2.0** - [https://www.apache.org/licenses/LICENSE-2.0.txt](https://www.apache.org/licenses/LICENSE-2.0.txt)

1. **Group:** com.github.kevinstern **Name:** software-and-algorithms **Version:** 1.0
     * **POM Project URL:** [https://www.github.com/KevinStern/software-and-algorithms](https://www.github.com/KevinStern/software-and-algorithms)
     * **POM License: MIT License** - [http://www.opensource.org/licenses/mit-license.php](http://www.opensource.org/licenses/mit-license.php)

1. **Group:** com.google.auto **Name:** auto-common **Version:** 0.10
     * **POM License: Apache 2.0** - [http://www.apache.org/licenses/LICENSE-2.0.txt](http://www.apache.org/licenses/LICENSE-2.0.txt)

1. **Group:** com.google.auto.value **Name:** auto-value-annotations **Version:** 1.6.3
     * **POM License: Apache 2.0** - [http://www.apache.org/licenses/LICENSE-2.0.txt](http://www.apache.org/licenses/LICENSE-2.0.txt)

1. **Group:** com.google.code.findbugs **Name:** jFormatString **Version:** 3.0.0
     * **POM Project URL:** [http://findbugs.sourceforge.net/](http://findbugs.sourceforge.net/)
     * **POM License: GNU Lesser Public License** - [http://www.gnu.org/licenses/lgpl.html](http://www.gnu.org/licenses/lgpl.html)

1. **Group:** com.google.code.findbugs **Name:** jsr305 **Version:** 3.0.2
     * **POM Project URL:** [http://findbugs.sourceforge.net/](http://findbugs.sourceforge.net/)
     * **POM License: The Apache Software License, Version 2.0** - [http://www.apache.org/licenses/LICENSE-2.0.txt](http://www.apache.org/licenses/LICENSE-2.0.txt)

1. **Group:** com.google.code.gson **Name:** gson **Version:** 2.8.6
     * **POM License: Apache 2.0** - [http://www.apache.org/licenses/LICENSE-2.0.txt](http://www.apache.org/licenses/LICENSE-2.0.txt)

1. **Group:** com.google.errorprone **Name:** error_prone_annotation **Version:** 2.3.4
     * **POM License: Apache 2.0** - [http://www.apache.org/licenses/LICENSE-2.0.txt](http://www.apache.org/licenses/LICENSE-2.0.txt)

1. **Group:** com.google.errorprone **Name:** error_prone_annotations **Version:** 2.3.4
     * **POM License: Apache 2.0** - [http://www.apache.org/licenses/LICENSE-2.0.txt](http://www.apache.org/licenses/LICENSE-2.0.txt)

1. **Group:** com.google.errorprone **Name:** error_prone_check_api **Version:** 2.3.4
     * **POM License: Apache 2.0** - [http://www.apache.org/licenses/LICENSE-2.0.txt](http://www.apache.org/licenses/LICENSE-2.0.txt)

1. **Group:** com.google.errorprone **Name:** error_prone_core **Version:** 2.3.4
     * **POM License: Apache 2.0** - [http://www.apache.org/licenses/LICENSE-2.0.txt](http://www.apache.org/licenses/LICENSE-2.0.txt)

1. **Group:** com.google.errorprone **Name:** error_prone_type_annotations **Version:** 2.3.4
     * **POM License: Apache 2.0** - [http://www.apache.org/licenses/LICENSE-2.0.txt](http://www.apache.org/licenses/LICENSE-2.0.txt)

1. **Group:** com.google.errorprone **Name:** javac **Version:** 9+181-r4173-1
     * **POM Project URL:** [https://github.com/google/error-prone-javac](https://github.com/google/error-prone-javac)
     * **POM License: GNU General Public License, version 2, with the Classpath Exception** - [http://openjdk.java.net/legal/gplv2+ce.html](http://openjdk.java.net/legal/gplv2+ce.html)

1. **Group:** com.google.flogger **Name:** flogger **Version:** 0.5.1
     * **POM Project URL:** [https://github.com/google/flogger](https://github.com/google/flogger)
     * **POM License: Apache 2.0** - [https://www.apache.org/licenses/LICENSE-2.0.txt](https://www.apache.org/licenses/LICENSE-2.0.txt)

1. **Group:** com.google.flogger **Name:** flogger-system-backend **Version:** 0.5.1
     * **POM Project URL:** [https://github.com/google/flogger](https://github.com/google/flogger)
     * **POM License: Apache 2.0** - [https://www.apache.org/licenses/LICENSE-2.0.txt](https://www.apache.org/licenses/LICENSE-2.0.txt)

1. **Group:** com.google.gradle **Name:** osdetector-gradle-plugin **Version:** 1.6.2
     * **POM Project URL:** [https://github.com/google/osdetector-gradle-plugin](https://github.com/google/osdetector-gradle-plugin)
     * **POM License: Apache License 2.0** - [http://opensource.org/licenses/Apache-2.0](http://opensource.org/licenses/Apache-2.0)

1. **Group:** com.google.guava **Name:** failureaccess **Version:** 1.0.1
     * **Manifest Project URL:** [https://github.com/google/guava/](https://github.com/google/guava/)
     * **POM License: The Apache Software License, Version 2.0** - [http://www.apache.org/licenses/LICENSE-2.0.txt](http://www.apache.org/licenses/LICENSE-2.0.txt)

1. **Group:** com.google.guava **Name:** guava **Version:** 29.0-jre
     * **Manifest Project URL:** [https://github.com/google/guava/](https://github.com/google/guava/)
     * **POM License: Apache License, Version 2.0** - [http://www.apache.org/licenses/LICENSE-2.0.txt](http://www.apache.org/licenses/LICENSE-2.0.txt)

1. **Group:** com.google.guava **Name:** guava-testlib **Version:** 29.0-jre
     * **POM License: Apache License, Version 2.0** - [http://www.apache.org/licenses/LICENSE-2.0.txt](http://www.apache.org/licenses/LICENSE-2.0.txt)

1. **Group:** com.google.guava **Name:** listenablefuture **Version:** 9999.0-empty-to-avoid-conflict-with-guava
     * **POM License: The Apache Software License, Version 2.0** - [http://www.apache.org/licenses/LICENSE-2.0.txt](http://www.apache.org/licenses/LICENSE-2.0.txt)

1. **Group:** com.google.j2objc **Name:** j2objc-annotations **Version:** 1.3
     * **POM Project URL:** [https://github.com/google/j2objc/](https://github.com/google/j2objc/)
     * **POM License: The Apache Software License, Version 2.0** - [http://www.apache.org/licenses/LICENSE-2.0.txt](http://www.apache.org/licenses/LICENSE-2.0.txt)

1. **Group:** com.google.protobuf **Name:** protobuf-gradle-plugin **Version:** 0.8.12
     * **POM Project URL:** [https://github.com/google/protobuf-gradle-plugin](https://github.com/google/protobuf-gradle-plugin)
     * **POM License: BSD 3-Clause** - [http://opensource.org/licenses/BSD-3-Clause](http://opensource.org/licenses/BSD-3-Clause)

1. **Group:** com.google.protobuf **Name:** protobuf-java **Version:** 3.11.4
     * **Manifest Project URL:** [https://developers.google.com/protocol-buffers/](https://developers.google.com/protocol-buffers/)
     * **POM License: 3-Clause BSD License** - [https://opensource.org/licenses/BSD-3-Clause](https://opensource.org/licenses/BSD-3-Clause)

1. **Group:** com.google.protobuf **Name:** protobuf-java-util **Version:** 3.11.4
     * **Manifest Project URL:** [https://developers.google.com/protocol-buffers/](https://developers.google.com/protocol-buffers/)
     * **POM License: 3-Clause BSD License** - [https://opensource.org/licenses/BSD-3-Clause](https://opensource.org/licenses/BSD-3-Clause)

1. **Group:** com.google.protobuf **Name:** protoc **Version:** 3.11.4
     * **POM Project URL:** [https://developers.google.com/protocol-buffers/](https://developers.google.com/protocol-buffers/)
     * **POM License: 3-Clause BSD License** - [https://opensource.org/licenses/BSD-3-Clause](https://opensource.org/licenses/BSD-3-Clause)
     * **POM License: The Apache Software License, Version 2.0** - [http://www.apache.org/licenses/LICENSE-2.0.txt](http://www.apache.org/licenses/LICENSE-2.0.txt)

1. **Group:** com.google.truth **Name:** truth **Version:** 1.0.1
     * **POM License: The Apache Software License, Version 2.0** - [http://www.apache.org/licenses/LICENSE-2.0.txt](http://www.apache.org/licenses/LICENSE-2.0.txt)

1. **Group:** com.google.truth.extensions **Name:** truth-java8-extension **Version:** 1.0.1
     * **POM License: The Apache Software License, Version 2.0** - [http://www.apache.org/licenses/LICENSE-2.0.txt](http://www.apache.org/licenses/LICENSE-2.0.txt)

1. **Group:** com.google.truth.extensions **Name:** truth-liteproto-extension **Version:** 1.0.1
     * **POM License: The Apache Software License, Version 2.0** - [http://www.apache.org/licenses/LICENSE-2.0.txt](http://www.apache.org/licenses/LICENSE-2.0.txt)

1. **Group:** com.google.truth.extensions **Name:** truth-proto-extension **Version:** 1.0.1
     * **POM License: The Apache Software License, Version 2.0** - [http://www.apache.org/licenses/LICENSE-2.0.txt](http://www.apache.org/licenses/LICENSE-2.0.txt)

1. **Group:** com.googlecode.java-diff-utils **Name:** diffutils **Version:** 1.3.0
     * **POM Project URL:** [http://code.google.com/p/java-diff-utils/](http://code.google.com/p/java-diff-utils/)
     * **POM License: The Apache Software License, Version 2.0** - [http://www.apache.org/licenses/LICENSE-2.0.txt](http://www.apache.org/licenses/LICENSE-2.0.txt)

1. **Group:** com.squareup **Name:** javapoet **Version:** 1.12.1
     * **POM Project URL:** [http://github.com/square/javapoet/](http://github.com/square/javapoet/)
     * **POM License: Apache 2.0** - [http://www.apache.org/licenses/LICENSE-2.0.txt](http://www.apache.org/licenses/LICENSE-2.0.txt)

1. **Group:** commons-io **Name:** commons-io **Version:** 2.6
     * **Project URL:** [http://commons.apache.org/proper/commons-io/](http://commons.apache.org/proper/commons-io/)
     * **POM License: Apache License, Version 2.0** - [https://www.apache.org/licenses/LICENSE-2.0.txt](https://www.apache.org/licenses/LICENSE-2.0.txt)

1. **Group:** commons-lang **Name:** commons-lang **Version:** 2.6
     * **Project URL:** [http://commons.apache.org/lang/](http://commons.apache.org/lang/)
     * **POM License: The Apache Software License, Version 2.0** - [http://www.apache.org/licenses/LICENSE-2.0.txt](http://www.apache.org/licenses/LICENSE-2.0.txt)

1. **Group:** junit **Name:** junit **Version:** 4.12
     * **POM Project URL:** [http://junit.org](http://junit.org)
     * **POM License: Eclipse Public License 1.0** - [http://www.eclipse.org/legal/epl-v10.html](http://www.eclipse.org/legal/epl-v10.html)

1. **Group:** kr.motd.maven **Name:** os-maven-plugin **Version:** 1.6.2
     * **POM Project URL:** [https://github.com/trustin/os-maven-plugin/](https://github.com/trustin/os-maven-plugin/)
     * **POM License: Apache License, Version 2.0** - [http://www.apache.org/licenses/LICENSE-2.0](http://www.apache.org/licenses/LICENSE-2.0)

1. **Group:** net.java.dev.javacc **Name:** javacc **Version:** 5.0
     * **POM Project URL:** [https://javacc.dev.java.net/](https://javacc.dev.java.net/)
     * **POM License: Berkeley Software Distribution (BSD) License** - [http://www.opensource.org/licenses/bsd-license.html](http://www.opensource.org/licenses/bsd-license.html)

1. **Group:** net.sourceforge.pmd **Name:** pmd-core **Version:** 6.20.0
     * **POM License: BSD-style** - [http://pmd.sourceforge.net/license.html](http://pmd.sourceforge.net/license.html)

1. **Group:** net.sourceforge.pmd **Name:** pmd-java **Version:** 6.20.0
     * **POM License: BSD-style** - [http://pmd.sourceforge.net/license.html](http://pmd.sourceforge.net/license.html)

1. **Group:** net.sourceforge.saxon **Name:** saxon **Version:** 9.1.0.8
     * **POM Project URL:** [http://saxon.sourceforge.net/](http://saxon.sourceforge.net/)
     * **POM License: Mozilla Public License Version 1.0** - [http://www.mozilla.org/MPL/MPL-1.0.txt](http://www.mozilla.org/MPL/MPL-1.0.txt)

1. **Group:** org.antlr **Name:** antlr4-runtime **Version:** 4.7
     * **Manifest Project URL:** [http://www.antlr.org](http://www.antlr.org)
     * **POM License: The BSD License** - [http://www.antlr.org/license.html](http://www.antlr.org/license.html)

1. **Group:** org.apache.commons **Name:** commons-lang3 **Version:** 3.8.1
     * **Project URL:** [http://commons.apache.org/proper/commons-lang/](http://commons.apache.org/proper/commons-lang/)
     * **POM License: Apache License, Version 2.0** - [https://www.apache.org/licenses/LICENSE-2.0.txt](https://www.apache.org/licenses/LICENSE-2.0.txt)

1. **Group:** org.apiguardian **Name:** apiguardian-api **Version:** 1.1.0
     * **POM Project URL:** [https://github.com/apiguardian-team/apiguardian](https://github.com/apiguardian-team/apiguardian)
     * **POM License: The Apache License, Version 2.0** - [http://www.apache.org/licenses/LICENSE-2.0.txt](http://www.apache.org/licenses/LICENSE-2.0.txt)

1. **Group:** org.checkerframework **Name:** checker-compat-qual **Version:** 2.5.5
     * **POM Project URL:** [https://checkerframework.org](https://checkerframework.org)
     * **POM License: GNU General Public License, version 2 (GPL2), with the classpath exception** - [http://www.gnu.org/software/classpath/license.html](http://www.gnu.org/software/classpath/license.html)
     * **POM License: The MIT License** - [http://opensource.org/licenses/MIT](http://opensource.org/licenses/MIT)

1. **Group:** org.checkerframework **Name:** checker-qual **Version:** 3.3.0
     * **Manifest License:** MIT (Not packaged)
     * **POM Project URL:** [https://checkerframework.org](https://checkerframework.org)
     * **POM License: The MIT License** - [http://opensource.org/licenses/MIT](http://opensource.org/licenses/MIT)

1. **Group:** org.checkerframework **Name:** dataflow **Version:** 3.0.0
     * **Manifest License:** (GPL-2.0-only WITH Classpath-exception-2.0) (Not packaged)
     * **POM Project URL:** [https://checkerframework.org](https://checkerframework.org)
     * **POM License: GNU General Public License, version 2 (GPL2), with the classpath exception** - [http://www.gnu.org/software/classpath/license.html](http://www.gnu.org/software/classpath/license.html)
     * **POM License: The MIT License** - [http://opensource.org/licenses/MIT](http://opensource.org/licenses/MIT)

1. **Group:** org.checkerframework **Name:** javacutil **Version:** 3.0.0
     * **Manifest License:** (GPL-2.0-only WITH Classpath-exception-2.0) (Not packaged)
     * **POM Project URL:** [https://checkerframework.org](https://checkerframework.org)
     * **POM License: GNU General Public License, version 2 (GPL2), with the classpath exception** - [http://www.gnu.org/software/classpath/license.html](http://www.gnu.org/software/classpath/license.html)
     * **POM License: The MIT License** - [http://opensource.org/licenses/MIT](http://opensource.org/licenses/MIT)

1. **Group:** org.hamcrest **Name:** hamcrest-all **Version:** 1.3
     * **POM License: New BSD License** - [http://www.opensource.org/licenses/bsd-license.php](http://www.opensource.org/licenses/bsd-license.php)

1. **Group:** org.hamcrest **Name:** hamcrest-core **Version:** 1.3
     * **POM License: New BSD License** - [http://www.opensource.org/licenses/bsd-license.php](http://www.opensource.org/licenses/bsd-license.php)

1. **Group:** org.jacoco **Name:** org.jacoco.agent **Version:** 0.8.5
     * **POM License: Eclipse Public License 2.0** - [https://www.eclipse.org/legal/epl-2.0/](https://www.eclipse.org/legal/epl-2.0/)

1. **Group:** org.jacoco **Name:** org.jacoco.ant **Version:** 0.8.5
     * **POM License: Eclipse Public License 2.0** - [https://www.eclipse.org/legal/epl-2.0/](https://www.eclipse.org/legal/epl-2.0/)

1. **Group:** org.jacoco **Name:** org.jacoco.core **Version:** 0.8.5
     * **POM License: Eclipse Public License 2.0** - [https://www.eclipse.org/legal/epl-2.0/](https://www.eclipse.org/legal/epl-2.0/)

1. **Group:** org.jacoco **Name:** org.jacoco.report **Version:** 0.8.5
     * **POM License: Eclipse Public License 2.0** - [https://www.eclipse.org/legal/epl-2.0/](https://www.eclipse.org/legal/epl-2.0/)

1. **Group:** org.junit **Name:** junit-bom **Version:** 5.6.2 **No license information found**
1. **Group:** org.junit-pioneer **Name:** junit-pioneer **Version:** 0.4.2
     * **POM Project URL:** [https://github.com/junit-pioneer/junit-pioneer](https://github.com/junit-pioneer/junit-pioneer)
     * **POM License: The MIT License** - [https://github.com/junit-pioneer/junit-pioneer/blob/master/LICENSE](https://github.com/junit-pioneer/junit-pioneer/blob/master/LICENSE)

1. **Group:** org.junit.jupiter **Name:** junit-jupiter-api **Version:** 5.6.2
     * **POM Project URL:** [https://junit.org/junit5/](https://junit.org/junit5/)
     * **POM License: Eclipse Public License v2.0** - [https://www.eclipse.org/legal/epl-v20.html](https://www.eclipse.org/legal/epl-v20.html)

1. **Group:** org.junit.jupiter **Name:** junit-jupiter-engine **Version:** 5.6.2
     * **POM Project URL:** [https://junit.org/junit5/](https://junit.org/junit5/)
     * **POM License: Eclipse Public License v2.0** - [https://www.eclipse.org/legal/epl-v20.html](https://www.eclipse.org/legal/epl-v20.html)

1. **Group:** org.junit.jupiter **Name:** junit-jupiter-params **Version:** 5.6.2
     * **POM Project URL:** [https://junit.org/junit5/](https://junit.org/junit5/)
     * **POM License: Eclipse Public License v2.0** - [https://www.eclipse.org/legal/epl-v20.html](https://www.eclipse.org/legal/epl-v20.html)

1. **Group:** org.junit.platform **Name:** junit-platform-commons **Version:** 1.6.2
     * **POM Project URL:** [https://junit.org/junit5/](https://junit.org/junit5/)
     * **POM License: Eclipse Public License v2.0** - [https://www.eclipse.org/legal/epl-v20.html](https://www.eclipse.org/legal/epl-v20.html)

1. **Group:** org.junit.platform **Name:** junit-platform-engine **Version:** 1.6.2
     * **POM Project URL:** [https://junit.org/junit5/](https://junit.org/junit5/)
     * **POM License: Eclipse Public License v2.0** - [https://www.eclipse.org/legal/epl-v20.html](https://www.eclipse.org/legal/epl-v20.html)

1. **Group:** org.opentest4j **Name:** opentest4j **Version:** 1.2.0
     * **Manifest License:** The Apache License, Version 2.0 (Not packaged)
     * **POM Project URL:** [https://github.com/ota4j-team/opentest4j](https://github.com/ota4j-team/opentest4j)
     * **POM License: The Apache License, Version 2.0** - [http://www.apache.org/licenses/LICENSE-2.0.txt](http://www.apache.org/licenses/LICENSE-2.0.txt)

1. **Group:** org.ow2.asm **Name:** asm **Version:** 7.1
     * **Manifest Project URL:** [http://asm.ow2.org](http://asm.ow2.org)
     * **POM Project URL:** [http://asm.ow2.org/](http://asm.ow2.org/)
     * **POM License: BSD** - [http://asm.ow2.org/license.html](http://asm.ow2.org/license.html)
     * **POM License: The Apache Software License, Version 2.0** - [http://www.apache.org/licenses/LICENSE-2.0.txt](http://www.apache.org/licenses/LICENSE-2.0.txt)

1. **Group:** org.ow2.asm **Name:** asm **Version:** 7.2
     * **Manifest Project URL:** [http://asm.ow2.org](http://asm.ow2.org)
     * **Manifest License:** BSD-3-Clause;link=https://asm.ow2.io/LICENSE.txt (Not packaged)
     * **POM Project URL:** [http://asm.ow2.io/](http://asm.ow2.io/)
     * **POM License: BSD-3-Clause** - [https://asm.ow2.io/license.html](https://asm.ow2.io/license.html)
     * **POM License: The Apache Software License, Version 2.0** - [http://www.apache.org/licenses/LICENSE-2.0.txt](http://www.apache.org/licenses/LICENSE-2.0.txt)

1. **Group:** org.ow2.asm **Name:** asm-analysis **Version:** 7.2
     * **Manifest Project URL:** [http://asm.ow2.org](http://asm.ow2.org)
     * **Manifest License:** BSD-3-Clause;link=https://asm.ow2.io/LICENSE.txt (Not packaged)
     * **POM Project URL:** [http://asm.ow2.io/](http://asm.ow2.io/)
     * **POM License: BSD-3-Clause** - [https://asm.ow2.io/license.html](https://asm.ow2.io/license.html)
     * **POM License: The Apache Software License, Version 2.0** - [http://www.apache.org/licenses/LICENSE-2.0.txt](http://www.apache.org/licenses/LICENSE-2.0.txt)

1. **Group:** org.ow2.asm **Name:** asm-commons **Version:** 7.2
     * **Manifest Project URL:** [http://asm.ow2.org](http://asm.ow2.org)
     * **Manifest License:** BSD-3-Clause;link=https://asm.ow2.io/LICENSE.txt (Not packaged)
     * **POM Project URL:** [http://asm.ow2.io/](http://asm.ow2.io/)
     * **POM License: BSD-3-Clause** - [https://asm.ow2.io/license.html](https://asm.ow2.io/license.html)
     * **POM License: The Apache Software License, Version 2.0** - [http://www.apache.org/licenses/LICENSE-2.0.txt](http://www.apache.org/licenses/LICENSE-2.0.txt)

1. **Group:** org.ow2.asm **Name:** asm-tree **Version:** 7.2
     * **Manifest Project URL:** [http://asm.ow2.org](http://asm.ow2.org)
     * **Manifest License:** BSD-3-Clause;link=https://asm.ow2.io/LICENSE.txt (Not packaged)
     * **POM Project URL:** [http://asm.ow2.io/](http://asm.ow2.io/)
     * **POM License: BSD-3-Clause** - [https://asm.ow2.io/license.html](https://asm.ow2.io/license.html)
     * **POM License: The Apache Software License, Version 2.0** - [http://www.apache.org/licenses/LICENSE-2.0.txt](http://www.apache.org/licenses/LICENSE-2.0.txt)

1. **Group:** org.pcollections **Name:** pcollections **Version:** 2.1.2
     * **POM Project URL:** [http://pcollections.org](http://pcollections.org)
     * **POM License: The MIT License** - [http://www.opensource.org/licenses/mit-license.php](http://www.opensource.org/licenses/mit-license.php)

1. **Group:** org.plumelib **Name:** plume-util **Version:** 1.0.6
     * **POM Project URL:** [https://github.com/plume-lib/plume-util](https://github.com/plume-lib/plume-util)
     * **POM License: MIT License** - [https://opensource.org/licenses/MIT](https://opensource.org/licenses/MIT)

1. **Group:** org.plumelib **Name:** reflection-util **Version:** 0.0.2
     * **POM Project URL:** [https://github.com/plume-lib/reflection-util](https://github.com/plume-lib/reflection-util)
     * **POM License: MIT License** - [https://opensource.org/licenses/MIT](https://opensource.org/licenses/MIT)

1. **Group:** org.plumelib **Name:** require-javadoc **Version:** 0.1.0
     * **POM Project URL:** [https://github.com/plume-lib/require-javadoc](https://github.com/plume-lib/require-javadoc)
     * **POM License: MIT License** - [https://opensource.org/licenses/MIT](https://opensource.org/licenses/MIT)

    
        
 The dependencies distributed under several licenses, are used according their commercial-use-friendly license.


<<<<<<< HEAD
This report was generated on **Mon May 11 16:54:33 EEST 2020** using [Gradle-License-Report plugin](https://github.com/jk1/Gradle-License-Report) by Evgeny Naumenko, licensed under [Apache 2.0 License](https://github.com/jk1/Gradle-License-Report/blob/master/LICENSE).



    
# Dependencies of `io.spine.tools:spine-model-compiler:1.5.12`
=======
This report was generated on **Tue Jun 09 13:39:21 EEST 2020** using [Gradle-License-Report plugin](https://github.com/jk1/Gradle-License-Report) by Evgeny Naumenko, licensed under [Apache 2.0 License](https://github.com/jk1/Gradle-License-Report/blob/master/LICENSE).



    
# Dependencies of `io.spine.tools:spine-model-compiler:1.5.15`
>>>>>>> 31a63064

## Runtime
1. **Group:** com.google.code.findbugs **Name:** jsr305 **Version:** 3.0.2
     * **POM Project URL:** [http://findbugs.sourceforge.net/](http://findbugs.sourceforge.net/)
     * **POM License: The Apache Software License, Version 2.0** - [http://www.apache.org/licenses/LICENSE-2.0.txt](http://www.apache.org/licenses/LICENSE-2.0.txt)

1. **Group:** com.google.code.gson **Name:** gson **Version:** 2.8.6
     * **POM License: Apache 2.0** - [http://www.apache.org/licenses/LICENSE-2.0.txt](http://www.apache.org/licenses/LICENSE-2.0.txt)

1. **Group:** com.google.errorprone **Name:** error_prone_annotations **Version:** 2.3.4
     * **POM License: Apache 2.0** - [http://www.apache.org/licenses/LICENSE-2.0.txt](http://www.apache.org/licenses/LICENSE-2.0.txt)

1. **Group:** com.google.errorprone **Name:** error_prone_type_annotations **Version:** 2.3.4
     * **POM License: Apache 2.0** - [http://www.apache.org/licenses/LICENSE-2.0.txt](http://www.apache.org/licenses/LICENSE-2.0.txt)

1. **Group:** com.google.flogger **Name:** flogger **Version:** 0.5.1
     * **POM Project URL:** [https://github.com/google/flogger](https://github.com/google/flogger)
     * **POM License: Apache 2.0** - [https://www.apache.org/licenses/LICENSE-2.0.txt](https://www.apache.org/licenses/LICENSE-2.0.txt)

1. **Group:** com.google.flogger **Name:** flogger-system-backend **Version:** 0.5.1
     * **POM Project URL:** [https://github.com/google/flogger](https://github.com/google/flogger)
     * **POM License: Apache 2.0** - [https://www.apache.org/licenses/LICENSE-2.0.txt](https://www.apache.org/licenses/LICENSE-2.0.txt)

1. **Group:** com.google.gradle **Name:** osdetector-gradle-plugin **Version:** 1.6.2
     * **POM Project URL:** [https://github.com/google/osdetector-gradle-plugin](https://github.com/google/osdetector-gradle-plugin)
     * **POM License: Apache License 2.0** - [http://opensource.org/licenses/Apache-2.0](http://opensource.org/licenses/Apache-2.0)

1. **Group:** com.google.guava **Name:** failureaccess **Version:** 1.0.1
     * **Manifest Project URL:** [https://github.com/google/guava/](https://github.com/google/guava/)
     * **POM License: The Apache Software License, Version 2.0** - [http://www.apache.org/licenses/LICENSE-2.0.txt](http://www.apache.org/licenses/LICENSE-2.0.txt)

1. **Group:** com.google.guava **Name:** guava **Version:** 29.0-jre
     * **Manifest Project URL:** [https://github.com/google/guava/](https://github.com/google/guava/)
     * **POM License: Apache License, Version 2.0** - [http://www.apache.org/licenses/LICENSE-2.0.txt](http://www.apache.org/licenses/LICENSE-2.0.txt)

1. **Group:** com.google.guava **Name:** listenablefuture **Version:** 9999.0-empty-to-avoid-conflict-with-guava
     * **POM License: The Apache Software License, Version 2.0** - [http://www.apache.org/licenses/LICENSE-2.0.txt](http://www.apache.org/licenses/LICENSE-2.0.txt)

1. **Group:** com.google.j2objc **Name:** j2objc-annotations **Version:** 1.3
     * **POM Project URL:** [https://github.com/google/j2objc/](https://github.com/google/j2objc/)
     * **POM License: The Apache Software License, Version 2.0** - [http://www.apache.org/licenses/LICENSE-2.0.txt](http://www.apache.org/licenses/LICENSE-2.0.txt)

1. **Group:** com.google.protobuf **Name:** protobuf-gradle-plugin **Version:** 0.8.12
     * **POM Project URL:** [https://github.com/google/protobuf-gradle-plugin](https://github.com/google/protobuf-gradle-plugin)
     * **POM License: BSD 3-Clause** - [http://opensource.org/licenses/BSD-3-Clause](http://opensource.org/licenses/BSD-3-Clause)

1. **Group:** com.google.protobuf **Name:** protobuf-java **Version:** 3.11.4
     * **Manifest Project URL:** [https://developers.google.com/protocol-buffers/](https://developers.google.com/protocol-buffers/)
     * **POM License: 3-Clause BSD License** - [https://opensource.org/licenses/BSD-3-Clause](https://opensource.org/licenses/BSD-3-Clause)

1. **Group:** com.google.protobuf **Name:** protobuf-java-util **Version:** 3.11.4
     * **Manifest Project URL:** [https://developers.google.com/protocol-buffers/](https://developers.google.com/protocol-buffers/)
     * **POM License: 3-Clause BSD License** - [https://opensource.org/licenses/BSD-3-Clause](https://opensource.org/licenses/BSD-3-Clause)

1. **Group:** com.squareup **Name:** javapoet **Version:** 1.12.1
     * **POM Project URL:** [http://github.com/square/javapoet/](http://github.com/square/javapoet/)
     * **POM License: Apache 2.0** - [http://www.apache.org/licenses/LICENSE-2.0.txt](http://www.apache.org/licenses/LICENSE-2.0.txt)

1. **Group:** commons-lang **Name:** commons-lang **Version:** 2.6
     * **Project URL:** [http://commons.apache.org/lang/](http://commons.apache.org/lang/)
     * **POM License: The Apache Software License, Version 2.0** - [http://www.apache.org/licenses/LICENSE-2.0.txt](http://www.apache.org/licenses/LICENSE-2.0.txt)

1. **Group:** kr.motd.maven **Name:** os-maven-plugin **Version:** 1.6.2
     * **POM Project URL:** [https://github.com/trustin/os-maven-plugin/](https://github.com/trustin/os-maven-plugin/)
     * **POM License: Apache License, Version 2.0** - [http://www.apache.org/licenses/LICENSE-2.0](http://www.apache.org/licenses/LICENSE-2.0)

1. **Group:** org.checkerframework **Name:** checker-compat-qual **Version:** 2.5.5
     * **POM Project URL:** [https://checkerframework.org](https://checkerframework.org)
     * **POM License: GNU General Public License, version 2 (GPL2), with the classpath exception** - [http://www.gnu.org/software/classpath/license.html](http://www.gnu.org/software/classpath/license.html)
     * **POM License: The MIT License** - [http://opensource.org/licenses/MIT](http://opensource.org/licenses/MIT)

1. **Group:** org.checkerframework **Name:** checker-qual **Version:** 3.3.0
     * **Manifest License:** MIT (Not packaged)
     * **POM Project URL:** [https://checkerframework.org](https://checkerframework.org)
     * **POM License: The MIT License** - [http://opensource.org/licenses/MIT](http://opensource.org/licenses/MIT)

1. **Group:** org.jboss.forge.roaster **Name:** roaster-api **Version:** 2.21.2.Final
     * **POM License: Eclipse Public License version 1.0** - [http://www.eclipse.org/legal/epl-v10.html](http://www.eclipse.org/legal/epl-v10.html)
     * **POM License: Public Domain** - [http://repository.jboss.org/licenses/cc0-1.0.txt](http://repository.jboss.org/licenses/cc0-1.0.txt)

1. **Group:** org.jboss.forge.roaster **Name:** roaster-jdt **Version:** 2.21.2.Final
     * **POM License: Eclipse Public License version 1.0** - [http://www.eclipse.org/legal/epl-v10.html](http://www.eclipse.org/legal/epl-v10.html)
     * **POM License: Public Domain** - [http://repository.jboss.org/licenses/cc0-1.0.txt](http://repository.jboss.org/licenses/cc0-1.0.txt)

## Compile, tests and tooling
1. **Group:** com.beust **Name:** jcommander **Version:** 1.72
     * **POM Project URL:** [http://jcommander.org](http://jcommander.org)
     * **POM License: Apache 2.0** - [http://www.apache.org/licenses/LICENSE-2.0](http://www.apache.org/licenses/LICENSE-2.0)

1. **Group:** com.github.ben-manes.caffeine **Name:** caffeine **Version:** 2.7.0
     * **POM Project URL:** [https://github.com/ben-manes/caffeine](https://github.com/ben-manes/caffeine)
     * **POM License: Apache License, Version 2.0** - [https://www.apache.org/licenses/LICENSE-2.0.txt](https://www.apache.org/licenses/LICENSE-2.0.txt)

1. **Group:** com.github.kevinstern **Name:** software-and-algorithms **Version:** 1.0
     * **POM Project URL:** [https://www.github.com/KevinStern/software-and-algorithms](https://www.github.com/KevinStern/software-and-algorithms)
     * **POM License: MIT License** - [http://www.opensource.org/licenses/mit-license.php](http://www.opensource.org/licenses/mit-license.php)

1. **Group:** com.google.auto **Name:** auto-common **Version:** 0.10
     * **POM License: Apache 2.0** - [http://www.apache.org/licenses/LICENSE-2.0.txt](http://www.apache.org/licenses/LICENSE-2.0.txt)

1. **Group:** com.google.auto.value **Name:** auto-value-annotations **Version:** 1.6.3
     * **POM License: Apache 2.0** - [http://www.apache.org/licenses/LICENSE-2.0.txt](http://www.apache.org/licenses/LICENSE-2.0.txt)

1. **Group:** com.google.code.findbugs **Name:** jFormatString **Version:** 3.0.0
     * **POM Project URL:** [http://findbugs.sourceforge.net/](http://findbugs.sourceforge.net/)
     * **POM License: GNU Lesser Public License** - [http://www.gnu.org/licenses/lgpl.html](http://www.gnu.org/licenses/lgpl.html)

1. **Group:** com.google.code.findbugs **Name:** jsr305 **Version:** 3.0.2
     * **POM Project URL:** [http://findbugs.sourceforge.net/](http://findbugs.sourceforge.net/)
     * **POM License: The Apache Software License, Version 2.0** - [http://www.apache.org/licenses/LICENSE-2.0.txt](http://www.apache.org/licenses/LICENSE-2.0.txt)

1. **Group:** com.google.code.gson **Name:** gson **Version:** 2.8.6
     * **POM License: Apache 2.0** - [http://www.apache.org/licenses/LICENSE-2.0.txt](http://www.apache.org/licenses/LICENSE-2.0.txt)

1. **Group:** com.google.errorprone **Name:** error_prone_annotation **Version:** 2.3.4
     * **POM License: Apache 2.0** - [http://www.apache.org/licenses/LICENSE-2.0.txt](http://www.apache.org/licenses/LICENSE-2.0.txt)

1. **Group:** com.google.errorprone **Name:** error_prone_annotations **Version:** 2.3.4
     * **POM License: Apache 2.0** - [http://www.apache.org/licenses/LICENSE-2.0.txt](http://www.apache.org/licenses/LICENSE-2.0.txt)

1. **Group:** com.google.errorprone **Name:** error_prone_check_api **Version:** 2.3.4
     * **POM License: Apache 2.0** - [http://www.apache.org/licenses/LICENSE-2.0.txt](http://www.apache.org/licenses/LICENSE-2.0.txt)

1. **Group:** com.google.errorprone **Name:** error_prone_core **Version:** 2.3.4
     * **POM License: Apache 2.0** - [http://www.apache.org/licenses/LICENSE-2.0.txt](http://www.apache.org/licenses/LICENSE-2.0.txt)

1. **Group:** com.google.errorprone **Name:** error_prone_type_annotations **Version:** 2.3.4
     * **POM License: Apache 2.0** - [http://www.apache.org/licenses/LICENSE-2.0.txt](http://www.apache.org/licenses/LICENSE-2.0.txt)

1. **Group:** com.google.errorprone **Name:** javac **Version:** 9+181-r4173-1
     * **POM Project URL:** [https://github.com/google/error-prone-javac](https://github.com/google/error-prone-javac)
     * **POM License: GNU General Public License, version 2, with the Classpath Exception** - [http://openjdk.java.net/legal/gplv2+ce.html](http://openjdk.java.net/legal/gplv2+ce.html)

1. **Group:** com.google.flogger **Name:** flogger **Version:** 0.5.1
     * **POM Project URL:** [https://github.com/google/flogger](https://github.com/google/flogger)
     * **POM License: Apache 2.0** - [https://www.apache.org/licenses/LICENSE-2.0.txt](https://www.apache.org/licenses/LICENSE-2.0.txt)

1. **Group:** com.google.flogger **Name:** flogger-system-backend **Version:** 0.5.1
     * **POM Project URL:** [https://github.com/google/flogger](https://github.com/google/flogger)
     * **POM License: Apache 2.0** - [https://www.apache.org/licenses/LICENSE-2.0.txt](https://www.apache.org/licenses/LICENSE-2.0.txt)

1. **Group:** com.google.gradle **Name:** osdetector-gradle-plugin **Version:** 1.6.2
     * **POM Project URL:** [https://github.com/google/osdetector-gradle-plugin](https://github.com/google/osdetector-gradle-plugin)
     * **POM License: Apache License 2.0** - [http://opensource.org/licenses/Apache-2.0](http://opensource.org/licenses/Apache-2.0)

1. **Group:** com.google.guava **Name:** failureaccess **Version:** 1.0.1
     * **Manifest Project URL:** [https://github.com/google/guava/](https://github.com/google/guava/)
     * **POM License: The Apache Software License, Version 2.0** - [http://www.apache.org/licenses/LICENSE-2.0.txt](http://www.apache.org/licenses/LICENSE-2.0.txt)

1. **Group:** com.google.guava **Name:** guava **Version:** 29.0-jre
     * **Manifest Project URL:** [https://github.com/google/guava/](https://github.com/google/guava/)
     * **POM License: Apache License, Version 2.0** - [http://www.apache.org/licenses/LICENSE-2.0.txt](http://www.apache.org/licenses/LICENSE-2.0.txt)

1. **Group:** com.google.guava **Name:** guava-testlib **Version:** 29.0-jre
     * **POM License: Apache License, Version 2.0** - [http://www.apache.org/licenses/LICENSE-2.0.txt](http://www.apache.org/licenses/LICENSE-2.0.txt)

1. **Group:** com.google.guava **Name:** listenablefuture **Version:** 9999.0-empty-to-avoid-conflict-with-guava
     * **POM License: The Apache Software License, Version 2.0** - [http://www.apache.org/licenses/LICENSE-2.0.txt](http://www.apache.org/licenses/LICENSE-2.0.txt)

1. **Group:** com.google.j2objc **Name:** j2objc-annotations **Version:** 1.3
     * **POM Project URL:** [https://github.com/google/j2objc/](https://github.com/google/j2objc/)
     * **POM License: The Apache Software License, Version 2.0** - [http://www.apache.org/licenses/LICENSE-2.0.txt](http://www.apache.org/licenses/LICENSE-2.0.txt)

1. **Group:** com.google.protobuf **Name:** protobuf-gradle-plugin **Version:** 0.8.12
     * **POM Project URL:** [https://github.com/google/protobuf-gradle-plugin](https://github.com/google/protobuf-gradle-plugin)
     * **POM License: BSD 3-Clause** - [http://opensource.org/licenses/BSD-3-Clause](http://opensource.org/licenses/BSD-3-Clause)

1. **Group:** com.google.protobuf **Name:** protobuf-java **Version:** 3.11.4
     * **Manifest Project URL:** [https://developers.google.com/protocol-buffers/](https://developers.google.com/protocol-buffers/)
     * **POM License: 3-Clause BSD License** - [https://opensource.org/licenses/BSD-3-Clause](https://opensource.org/licenses/BSD-3-Clause)

1. **Group:** com.google.protobuf **Name:** protobuf-java-util **Version:** 3.11.4
     * **Manifest Project URL:** [https://developers.google.com/protocol-buffers/](https://developers.google.com/protocol-buffers/)
     * **POM License: 3-Clause BSD License** - [https://opensource.org/licenses/BSD-3-Clause](https://opensource.org/licenses/BSD-3-Clause)

1. **Group:** com.google.protobuf **Name:** protoc **Version:** 3.11.4
     * **POM Project URL:** [https://developers.google.com/protocol-buffers/](https://developers.google.com/protocol-buffers/)
     * **POM License: 3-Clause BSD License** - [https://opensource.org/licenses/BSD-3-Clause](https://opensource.org/licenses/BSD-3-Clause)
     * **POM License: The Apache Software License, Version 2.0** - [http://www.apache.org/licenses/LICENSE-2.0.txt](http://www.apache.org/licenses/LICENSE-2.0.txt)

1. **Group:** com.google.truth **Name:** truth **Version:** 1.0.1
     * **POM License: The Apache Software License, Version 2.0** - [http://www.apache.org/licenses/LICENSE-2.0.txt](http://www.apache.org/licenses/LICENSE-2.0.txt)

1. **Group:** com.google.truth.extensions **Name:** truth-java8-extension **Version:** 1.0.1
     * **POM License: The Apache Software License, Version 2.0** - [http://www.apache.org/licenses/LICENSE-2.0.txt](http://www.apache.org/licenses/LICENSE-2.0.txt)

1. **Group:** com.google.truth.extensions **Name:** truth-liteproto-extension **Version:** 1.0.1
     * **POM License: The Apache Software License, Version 2.0** - [http://www.apache.org/licenses/LICENSE-2.0.txt](http://www.apache.org/licenses/LICENSE-2.0.txt)

1. **Group:** com.google.truth.extensions **Name:** truth-proto-extension **Version:** 1.0.1
     * **POM License: The Apache Software License, Version 2.0** - [http://www.apache.org/licenses/LICENSE-2.0.txt](http://www.apache.org/licenses/LICENSE-2.0.txt)

1. **Group:** com.googlecode.java-diff-utils **Name:** diffutils **Version:** 1.3.0
     * **POM Project URL:** [http://code.google.com/p/java-diff-utils/](http://code.google.com/p/java-diff-utils/)
     * **POM License: The Apache Software License, Version 2.0** - [http://www.apache.org/licenses/LICENSE-2.0.txt](http://www.apache.org/licenses/LICENSE-2.0.txt)

1. **Group:** com.squareup **Name:** javapoet **Version:** 1.12.1
     * **POM Project URL:** [http://github.com/square/javapoet/](http://github.com/square/javapoet/)
     * **POM License: Apache 2.0** - [http://www.apache.org/licenses/LICENSE-2.0.txt](http://www.apache.org/licenses/LICENSE-2.0.txt)

1. **Group:** commons-io **Name:** commons-io **Version:** 2.6
     * **Project URL:** [http://commons.apache.org/proper/commons-io/](http://commons.apache.org/proper/commons-io/)
     * **POM License: Apache License, Version 2.0** - [https://www.apache.org/licenses/LICENSE-2.0.txt](https://www.apache.org/licenses/LICENSE-2.0.txt)

1. **Group:** commons-lang **Name:** commons-lang **Version:** 2.6
     * **Project URL:** [http://commons.apache.org/lang/](http://commons.apache.org/lang/)
     * **POM License: The Apache Software License, Version 2.0** - [http://www.apache.org/licenses/LICENSE-2.0.txt](http://www.apache.org/licenses/LICENSE-2.0.txt)

1. **Group:** junit **Name:** junit **Version:** 4.12
     * **POM Project URL:** [http://junit.org](http://junit.org)
     * **POM License: Eclipse Public License 1.0** - [http://www.eclipse.org/legal/epl-v10.html](http://www.eclipse.org/legal/epl-v10.html)

1. **Group:** kr.motd.maven **Name:** os-maven-plugin **Version:** 1.6.2
     * **POM Project URL:** [https://github.com/trustin/os-maven-plugin/](https://github.com/trustin/os-maven-plugin/)
     * **POM License: Apache License, Version 2.0** - [http://www.apache.org/licenses/LICENSE-2.0](http://www.apache.org/licenses/LICENSE-2.0)

1. **Group:** net.java.dev.javacc **Name:** javacc **Version:** 5.0
     * **POM Project URL:** [https://javacc.dev.java.net/](https://javacc.dev.java.net/)
     * **POM License: Berkeley Software Distribution (BSD) License** - [http://www.opensource.org/licenses/bsd-license.html](http://www.opensource.org/licenses/bsd-license.html)

1. **Group:** net.sourceforge.pmd **Name:** pmd-core **Version:** 6.20.0
     * **POM License: BSD-style** - [http://pmd.sourceforge.net/license.html](http://pmd.sourceforge.net/license.html)

1. **Group:** net.sourceforge.pmd **Name:** pmd-java **Version:** 6.20.0
     * **POM License: BSD-style** - [http://pmd.sourceforge.net/license.html](http://pmd.sourceforge.net/license.html)

1. **Group:** net.sourceforge.saxon **Name:** saxon **Version:** 9.1.0.8
     * **POM Project URL:** [http://saxon.sourceforge.net/](http://saxon.sourceforge.net/)
     * **POM License: Mozilla Public License Version 1.0** - [http://www.mozilla.org/MPL/MPL-1.0.txt](http://www.mozilla.org/MPL/MPL-1.0.txt)

1. **Group:** org.antlr **Name:** antlr4-runtime **Version:** 4.7
     * **Manifest Project URL:** [http://www.antlr.org](http://www.antlr.org)
     * **POM License: The BSD License** - [http://www.antlr.org/license.html](http://www.antlr.org/license.html)

1. **Group:** org.apache.commons **Name:** commons-lang3 **Version:** 3.8.1
     * **Project URL:** [http://commons.apache.org/proper/commons-lang/](http://commons.apache.org/proper/commons-lang/)
     * **POM License: Apache License, Version 2.0** - [https://www.apache.org/licenses/LICENSE-2.0.txt](https://www.apache.org/licenses/LICENSE-2.0.txt)

1. **Group:** org.apiguardian **Name:** apiguardian-api **Version:** 1.1.0
     * **POM Project URL:** [https://github.com/apiguardian-team/apiguardian](https://github.com/apiguardian-team/apiguardian)
     * **POM License: The Apache License, Version 2.0** - [http://www.apache.org/licenses/LICENSE-2.0.txt](http://www.apache.org/licenses/LICENSE-2.0.txt)

1. **Group:** org.checkerframework **Name:** checker-compat-qual **Version:** 2.5.5
     * **POM Project URL:** [https://checkerframework.org](https://checkerframework.org)
     * **POM License: GNU General Public License, version 2 (GPL2), with the classpath exception** - [http://www.gnu.org/software/classpath/license.html](http://www.gnu.org/software/classpath/license.html)
     * **POM License: The MIT License** - [http://opensource.org/licenses/MIT](http://opensource.org/licenses/MIT)

1. **Group:** org.checkerframework **Name:** checker-qual **Version:** 3.3.0
     * **Manifest License:** MIT (Not packaged)
     * **POM Project URL:** [https://checkerframework.org](https://checkerframework.org)
     * **POM License: The MIT License** - [http://opensource.org/licenses/MIT](http://opensource.org/licenses/MIT)

1. **Group:** org.checkerframework **Name:** dataflow **Version:** 3.0.0
     * **Manifest License:** (GPL-2.0-only WITH Classpath-exception-2.0) (Not packaged)
     * **POM Project URL:** [https://checkerframework.org](https://checkerframework.org)
     * **POM License: GNU General Public License, version 2 (GPL2), with the classpath exception** - [http://www.gnu.org/software/classpath/license.html](http://www.gnu.org/software/classpath/license.html)
     * **POM License: The MIT License** - [http://opensource.org/licenses/MIT](http://opensource.org/licenses/MIT)

1. **Group:** org.checkerframework **Name:** javacutil **Version:** 3.0.0
     * **Manifest License:** (GPL-2.0-only WITH Classpath-exception-2.0) (Not packaged)
     * **POM Project URL:** [https://checkerframework.org](https://checkerframework.org)
     * **POM License: GNU General Public License, version 2 (GPL2), with the classpath exception** - [http://www.gnu.org/software/classpath/license.html](http://www.gnu.org/software/classpath/license.html)
     * **POM License: The MIT License** - [http://opensource.org/licenses/MIT](http://opensource.org/licenses/MIT)

1. **Group:** org.hamcrest **Name:** hamcrest-all **Version:** 1.3
     * **POM License: New BSD License** - [http://www.opensource.org/licenses/bsd-license.php](http://www.opensource.org/licenses/bsd-license.php)

1. **Group:** org.hamcrest **Name:** hamcrest-core **Version:** 1.3
     * **POM License: New BSD License** - [http://www.opensource.org/licenses/bsd-license.php](http://www.opensource.org/licenses/bsd-license.php)

1. **Group:** org.jacoco **Name:** org.jacoco.agent **Version:** 0.8.5
     * **POM License: Eclipse Public License 2.0** - [https://www.eclipse.org/legal/epl-2.0/](https://www.eclipse.org/legal/epl-2.0/)

1. **Group:** org.jacoco **Name:** org.jacoco.ant **Version:** 0.8.5
     * **POM License: Eclipse Public License 2.0** - [https://www.eclipse.org/legal/epl-2.0/](https://www.eclipse.org/legal/epl-2.0/)

1. **Group:** org.jacoco **Name:** org.jacoco.core **Version:** 0.8.5
     * **POM License: Eclipse Public License 2.0** - [https://www.eclipse.org/legal/epl-2.0/](https://www.eclipse.org/legal/epl-2.0/)

1. **Group:** org.jacoco **Name:** org.jacoco.report **Version:** 0.8.5
     * **POM License: Eclipse Public License 2.0** - [https://www.eclipse.org/legal/epl-2.0/](https://www.eclipse.org/legal/epl-2.0/)

1. **Group:** org.jboss.forge.roaster **Name:** roaster-api **Version:** 2.21.2.Final
     * **POM License: Eclipse Public License version 1.0** - [http://www.eclipse.org/legal/epl-v10.html](http://www.eclipse.org/legal/epl-v10.html)
     * **POM License: Public Domain** - [http://repository.jboss.org/licenses/cc0-1.0.txt](http://repository.jboss.org/licenses/cc0-1.0.txt)

1. **Group:** org.jboss.forge.roaster **Name:** roaster-jdt **Version:** 2.21.2.Final
     * **POM License: Eclipse Public License version 1.0** - [http://www.eclipse.org/legal/epl-v10.html](http://www.eclipse.org/legal/epl-v10.html)
     * **POM License: Public Domain** - [http://repository.jboss.org/licenses/cc0-1.0.txt](http://repository.jboss.org/licenses/cc0-1.0.txt)

1. **Group:** org.junit **Name:** junit-bom **Version:** 5.6.2 **No license information found**
1. **Group:** org.junit-pioneer **Name:** junit-pioneer **Version:** 0.4.2
     * **POM Project URL:** [https://github.com/junit-pioneer/junit-pioneer](https://github.com/junit-pioneer/junit-pioneer)
     * **POM License: The MIT License** - [https://github.com/junit-pioneer/junit-pioneer/blob/master/LICENSE](https://github.com/junit-pioneer/junit-pioneer/blob/master/LICENSE)

1. **Group:** org.junit.jupiter **Name:** junit-jupiter-api **Version:** 5.6.2
     * **POM Project URL:** [https://junit.org/junit5/](https://junit.org/junit5/)
     * **POM License: Eclipse Public License v2.0** - [https://www.eclipse.org/legal/epl-v20.html](https://www.eclipse.org/legal/epl-v20.html)

1. **Group:** org.junit.jupiter **Name:** junit-jupiter-engine **Version:** 5.6.2
     * **POM Project URL:** [https://junit.org/junit5/](https://junit.org/junit5/)
     * **POM License: Eclipse Public License v2.0** - [https://www.eclipse.org/legal/epl-v20.html](https://www.eclipse.org/legal/epl-v20.html)

1. **Group:** org.junit.jupiter **Name:** junit-jupiter-params **Version:** 5.6.2
     * **POM Project URL:** [https://junit.org/junit5/](https://junit.org/junit5/)
     * **POM License: Eclipse Public License v2.0** - [https://www.eclipse.org/legal/epl-v20.html](https://www.eclipse.org/legal/epl-v20.html)

1. **Group:** org.junit.platform **Name:** junit-platform-commons **Version:** 1.6.2
     * **POM Project URL:** [https://junit.org/junit5/](https://junit.org/junit5/)
     * **POM License: Eclipse Public License v2.0** - [https://www.eclipse.org/legal/epl-v20.html](https://www.eclipse.org/legal/epl-v20.html)

1. **Group:** org.junit.platform **Name:** junit-platform-engine **Version:** 1.6.2
     * **POM Project URL:** [https://junit.org/junit5/](https://junit.org/junit5/)
     * **POM License: Eclipse Public License v2.0** - [https://www.eclipse.org/legal/epl-v20.html](https://www.eclipse.org/legal/epl-v20.html)

1. **Group:** org.opentest4j **Name:** opentest4j **Version:** 1.2.0
     * **Manifest License:** The Apache License, Version 2.0 (Not packaged)
     * **POM Project URL:** [https://github.com/ota4j-team/opentest4j](https://github.com/ota4j-team/opentest4j)
     * **POM License: The Apache License, Version 2.0** - [http://www.apache.org/licenses/LICENSE-2.0.txt](http://www.apache.org/licenses/LICENSE-2.0.txt)

1. **Group:** org.ow2.asm **Name:** asm **Version:** 7.1
     * **Manifest Project URL:** [http://asm.ow2.org](http://asm.ow2.org)
     * **POM Project URL:** [http://asm.ow2.org/](http://asm.ow2.org/)
     * **POM License: BSD** - [http://asm.ow2.org/license.html](http://asm.ow2.org/license.html)
     * **POM License: The Apache Software License, Version 2.0** - [http://www.apache.org/licenses/LICENSE-2.0.txt](http://www.apache.org/licenses/LICENSE-2.0.txt)

1. **Group:** org.ow2.asm **Name:** asm **Version:** 7.2
     * **Manifest Project URL:** [http://asm.ow2.org](http://asm.ow2.org)
     * **Manifest License:** BSD-3-Clause;link=https://asm.ow2.io/LICENSE.txt (Not packaged)
     * **POM Project URL:** [http://asm.ow2.io/](http://asm.ow2.io/)
     * **POM License: BSD-3-Clause** - [https://asm.ow2.io/license.html](https://asm.ow2.io/license.html)
     * **POM License: The Apache Software License, Version 2.0** - [http://www.apache.org/licenses/LICENSE-2.0.txt](http://www.apache.org/licenses/LICENSE-2.0.txt)

1. **Group:** org.ow2.asm **Name:** asm-analysis **Version:** 7.2
     * **Manifest Project URL:** [http://asm.ow2.org](http://asm.ow2.org)
     * **Manifest License:** BSD-3-Clause;link=https://asm.ow2.io/LICENSE.txt (Not packaged)
     * **POM Project URL:** [http://asm.ow2.io/](http://asm.ow2.io/)
     * **POM License: BSD-3-Clause** - [https://asm.ow2.io/license.html](https://asm.ow2.io/license.html)
     * **POM License: The Apache Software License, Version 2.0** - [http://www.apache.org/licenses/LICENSE-2.0.txt](http://www.apache.org/licenses/LICENSE-2.0.txt)

1. **Group:** org.ow2.asm **Name:** asm-commons **Version:** 7.2
     * **Manifest Project URL:** [http://asm.ow2.org](http://asm.ow2.org)
     * **Manifest License:** BSD-3-Clause;link=https://asm.ow2.io/LICENSE.txt (Not packaged)
     * **POM Project URL:** [http://asm.ow2.io/](http://asm.ow2.io/)
     * **POM License: BSD-3-Clause** - [https://asm.ow2.io/license.html](https://asm.ow2.io/license.html)
     * **POM License: The Apache Software License, Version 2.0** - [http://www.apache.org/licenses/LICENSE-2.0.txt](http://www.apache.org/licenses/LICENSE-2.0.txt)

1. **Group:** org.ow2.asm **Name:** asm-tree **Version:** 7.2
     * **Manifest Project URL:** [http://asm.ow2.org](http://asm.ow2.org)
     * **Manifest License:** BSD-3-Clause;link=https://asm.ow2.io/LICENSE.txt (Not packaged)
     * **POM Project URL:** [http://asm.ow2.io/](http://asm.ow2.io/)
     * **POM License: BSD-3-Clause** - [https://asm.ow2.io/license.html](https://asm.ow2.io/license.html)
     * **POM License: The Apache Software License, Version 2.0** - [http://www.apache.org/licenses/LICENSE-2.0.txt](http://www.apache.org/licenses/LICENSE-2.0.txt)

1. **Group:** org.pcollections **Name:** pcollections **Version:** 2.1.2
     * **POM Project URL:** [http://pcollections.org](http://pcollections.org)
     * **POM License: The MIT License** - [http://www.opensource.org/licenses/mit-license.php](http://www.opensource.org/licenses/mit-license.php)

1. **Group:** org.plumelib **Name:** plume-util **Version:** 1.0.6
     * **POM Project URL:** [https://github.com/plume-lib/plume-util](https://github.com/plume-lib/plume-util)
     * **POM License: MIT License** - [https://opensource.org/licenses/MIT](https://opensource.org/licenses/MIT)

1. **Group:** org.plumelib **Name:** reflection-util **Version:** 0.0.2
     * **POM Project URL:** [https://github.com/plume-lib/reflection-util](https://github.com/plume-lib/reflection-util)
     * **POM License: MIT License** - [https://opensource.org/licenses/MIT](https://opensource.org/licenses/MIT)

1. **Group:** org.plumelib **Name:** require-javadoc **Version:** 0.1.0
     * **POM Project URL:** [https://github.com/plume-lib/require-javadoc](https://github.com/plume-lib/require-javadoc)
     * **POM License: MIT License** - [https://opensource.org/licenses/MIT](https://opensource.org/licenses/MIT)

    
        
 The dependencies distributed under several licenses, are used according their commercial-use-friendly license.


<<<<<<< HEAD
This report was generated on **Mon May 11 16:54:34 EEST 2020** using [Gradle-License-Report plugin](https://github.com/jk1/Gradle-License-Report) by Evgeny Naumenko, licensed under [Apache 2.0 License](https://github.com/jk1/Gradle-License-Report/blob/master/LICENSE).



    
# Dependencies of `io.spine.tools:spine-mute-logging:1.5.12`
=======
This report was generated on **Tue Jun 09 13:39:21 EEST 2020** using [Gradle-License-Report plugin](https://github.com/jk1/Gradle-License-Report) by Evgeny Naumenko, licensed under [Apache 2.0 License](https://github.com/jk1/Gradle-License-Report/blob/master/LICENSE).



    
# Dependencies of `io.spine.tools:spine-mute-logging:1.5.15`
>>>>>>> 31a63064

## Runtime
1. **Group:** com.google.auto.value **Name:** auto-value-annotations **Version:** 1.6.3
     * **POM License: Apache 2.0** - [http://www.apache.org/licenses/LICENSE-2.0.txt](http://www.apache.org/licenses/LICENSE-2.0.txt)

1. **Group:** com.google.code.findbugs **Name:** jsr305 **Version:** 3.0.2
     * **POM Project URL:** [http://findbugs.sourceforge.net/](http://findbugs.sourceforge.net/)
     * **POM License: The Apache Software License, Version 2.0** - [http://www.apache.org/licenses/LICENSE-2.0.txt](http://www.apache.org/licenses/LICENSE-2.0.txt)

1. **Group:** com.google.code.gson **Name:** gson **Version:** 2.8.6
     * **POM License: Apache 2.0** - [http://www.apache.org/licenses/LICENSE-2.0.txt](http://www.apache.org/licenses/LICENSE-2.0.txt)

1. **Group:** com.google.errorprone **Name:** error_prone_annotations **Version:** 2.3.4
     * **POM License: Apache 2.0** - [http://www.apache.org/licenses/LICENSE-2.0.txt](http://www.apache.org/licenses/LICENSE-2.0.txt)

1. **Group:** com.google.errorprone **Name:** error_prone_type_annotations **Version:** 2.3.4
     * **POM License: Apache 2.0** - [http://www.apache.org/licenses/LICENSE-2.0.txt](http://www.apache.org/licenses/LICENSE-2.0.txt)

1. **Group:** com.google.flogger **Name:** flogger **Version:** 0.5.1
     * **POM Project URL:** [https://github.com/google/flogger](https://github.com/google/flogger)
     * **POM License: Apache 2.0** - [https://www.apache.org/licenses/LICENSE-2.0.txt](https://www.apache.org/licenses/LICENSE-2.0.txt)

1. **Group:** com.google.flogger **Name:** flogger-system-backend **Version:** 0.5.1
     * **POM Project URL:** [https://github.com/google/flogger](https://github.com/google/flogger)
     * **POM License: Apache 2.0** - [https://www.apache.org/licenses/LICENSE-2.0.txt](https://www.apache.org/licenses/LICENSE-2.0.txt)

1. **Group:** com.google.guava **Name:** failureaccess **Version:** 1.0.1
     * **Manifest Project URL:** [https://github.com/google/guava/](https://github.com/google/guava/)
     * **POM License: The Apache Software License, Version 2.0** - [http://www.apache.org/licenses/LICENSE-2.0.txt](http://www.apache.org/licenses/LICENSE-2.0.txt)

1. **Group:** com.google.guava **Name:** guava **Version:** 29.0-jre
     * **Manifest Project URL:** [https://github.com/google/guava/](https://github.com/google/guava/)
     * **POM License: Apache License, Version 2.0** - [http://www.apache.org/licenses/LICENSE-2.0.txt](http://www.apache.org/licenses/LICENSE-2.0.txt)

1. **Group:** com.google.guava **Name:** guava-testlib **Version:** 29.0-jre
     * **POM License: Apache License, Version 2.0** - [http://www.apache.org/licenses/LICENSE-2.0.txt](http://www.apache.org/licenses/LICENSE-2.0.txt)

1. **Group:** com.google.guava **Name:** listenablefuture **Version:** 9999.0-empty-to-avoid-conflict-with-guava
     * **POM License: The Apache Software License, Version 2.0** - [http://www.apache.org/licenses/LICENSE-2.0.txt](http://www.apache.org/licenses/LICENSE-2.0.txt)

1. **Group:** com.google.j2objc **Name:** j2objc-annotations **Version:** 1.3
     * **POM Project URL:** [https://github.com/google/j2objc/](https://github.com/google/j2objc/)
     * **POM License: The Apache Software License, Version 2.0** - [http://www.apache.org/licenses/LICENSE-2.0.txt](http://www.apache.org/licenses/LICENSE-2.0.txt)

1. **Group:** com.google.protobuf **Name:** protobuf-java **Version:** 3.11.4
     * **Manifest Project URL:** [https://developers.google.com/protocol-buffers/](https://developers.google.com/protocol-buffers/)
     * **POM License: 3-Clause BSD License** - [https://opensource.org/licenses/BSD-3-Clause](https://opensource.org/licenses/BSD-3-Clause)

1. **Group:** com.google.protobuf **Name:** protobuf-java-util **Version:** 3.11.4
     * **Manifest Project URL:** [https://developers.google.com/protocol-buffers/](https://developers.google.com/protocol-buffers/)
     * **POM License: 3-Clause BSD License** - [https://opensource.org/licenses/BSD-3-Clause](https://opensource.org/licenses/BSD-3-Clause)

1. **Group:** com.google.truth **Name:** truth **Version:** 1.0.1
     * **POM License: The Apache Software License, Version 2.0** - [http://www.apache.org/licenses/LICENSE-2.0.txt](http://www.apache.org/licenses/LICENSE-2.0.txt)

1. **Group:** com.google.truth.extensions **Name:** truth-java8-extension **Version:** 1.0.1
     * **POM License: The Apache Software License, Version 2.0** - [http://www.apache.org/licenses/LICENSE-2.0.txt](http://www.apache.org/licenses/LICENSE-2.0.txt)

1. **Group:** com.google.truth.extensions **Name:** truth-liteproto-extension **Version:** 1.0.1
     * **POM License: The Apache Software License, Version 2.0** - [http://www.apache.org/licenses/LICENSE-2.0.txt](http://www.apache.org/licenses/LICENSE-2.0.txt)

1. **Group:** com.google.truth.extensions **Name:** truth-proto-extension **Version:** 1.0.1
     * **POM License: The Apache Software License, Version 2.0** - [http://www.apache.org/licenses/LICENSE-2.0.txt](http://www.apache.org/licenses/LICENSE-2.0.txt)

1. **Group:** com.googlecode.java-diff-utils **Name:** diffutils **Version:** 1.3.0
     * **POM Project URL:** [http://code.google.com/p/java-diff-utils/](http://code.google.com/p/java-diff-utils/)
     * **POM License: The Apache Software License, Version 2.0** - [http://www.apache.org/licenses/LICENSE-2.0.txt](http://www.apache.org/licenses/LICENSE-2.0.txt)

1. **Group:** junit **Name:** junit **Version:** 4.12
     * **POM Project URL:** [http://junit.org](http://junit.org)
     * **POM License: Eclipse Public License 1.0** - [http://www.eclipse.org/legal/epl-v10.html](http://www.eclipse.org/legal/epl-v10.html)

1. **Group:** org.apiguardian **Name:** apiguardian-api **Version:** 1.1.0
     * **POM Project URL:** [https://github.com/apiguardian-team/apiguardian](https://github.com/apiguardian-team/apiguardian)
     * **POM License: The Apache License, Version 2.0** - [http://www.apache.org/licenses/LICENSE-2.0.txt](http://www.apache.org/licenses/LICENSE-2.0.txt)

1. **Group:** org.checkerframework **Name:** checker-compat-qual **Version:** 2.5.5
     * **POM Project URL:** [https://checkerframework.org](https://checkerframework.org)
     * **POM License: GNU General Public License, version 2 (GPL2), with the classpath exception** - [http://www.gnu.org/software/classpath/license.html](http://www.gnu.org/software/classpath/license.html)
     * **POM License: The MIT License** - [http://opensource.org/licenses/MIT](http://opensource.org/licenses/MIT)

1. **Group:** org.checkerframework **Name:** checker-qual **Version:** 3.3.0
     * **Manifest License:** MIT (Not packaged)
     * **POM Project URL:** [https://checkerframework.org](https://checkerframework.org)
     * **POM License: The MIT License** - [http://opensource.org/licenses/MIT](http://opensource.org/licenses/MIT)

1. **Group:** org.hamcrest **Name:** hamcrest-all **Version:** 1.3
     * **POM License: New BSD License** - [http://www.opensource.org/licenses/bsd-license.php](http://www.opensource.org/licenses/bsd-license.php)

1. **Group:** org.hamcrest **Name:** hamcrest-core **Version:** 1.3
     * **POM License: New BSD License** - [http://www.opensource.org/licenses/bsd-license.php](http://www.opensource.org/licenses/bsd-license.php)

1. **Group:** org.junit **Name:** junit-bom **Version:** 5.6.2 **No license information found**
1. **Group:** org.junit.jupiter **Name:** junit-jupiter-api **Version:** 5.6.2
     * **POM Project URL:** [https://junit.org/junit5/](https://junit.org/junit5/)
     * **POM License: Eclipse Public License v2.0** - [https://www.eclipse.org/legal/epl-v20.html](https://www.eclipse.org/legal/epl-v20.html)

1. **Group:** org.junit.jupiter **Name:** junit-jupiter-params **Version:** 5.6.2
     * **POM Project URL:** [https://junit.org/junit5/](https://junit.org/junit5/)
     * **POM License: Eclipse Public License v2.0** - [https://www.eclipse.org/legal/epl-v20.html](https://www.eclipse.org/legal/epl-v20.html)

1. **Group:** org.junit.platform **Name:** junit-platform-commons **Version:** 1.6.2
     * **POM Project URL:** [https://junit.org/junit5/](https://junit.org/junit5/)
     * **POM License: Eclipse Public License v2.0** - [https://www.eclipse.org/legal/epl-v20.html](https://www.eclipse.org/legal/epl-v20.html)

1. **Group:** org.opentest4j **Name:** opentest4j **Version:** 1.2.0
     * **Manifest License:** The Apache License, Version 2.0 (Not packaged)
     * **POM Project URL:** [https://github.com/ota4j-team/opentest4j](https://github.com/ota4j-team/opentest4j)
     * **POM License: The Apache License, Version 2.0** - [http://www.apache.org/licenses/LICENSE-2.0.txt](http://www.apache.org/licenses/LICENSE-2.0.txt)

## Compile, tests and tooling
1. **Group:** com.beust **Name:** jcommander **Version:** 1.72
     * **POM Project URL:** [http://jcommander.org](http://jcommander.org)
     * **POM License: Apache 2.0** - [http://www.apache.org/licenses/LICENSE-2.0](http://www.apache.org/licenses/LICENSE-2.0)

1. **Group:** com.github.ben-manes.caffeine **Name:** caffeine **Version:** 2.7.0
     * **POM Project URL:** [https://github.com/ben-manes/caffeine](https://github.com/ben-manes/caffeine)
     * **POM License: Apache License, Version 2.0** - [https://www.apache.org/licenses/LICENSE-2.0.txt](https://www.apache.org/licenses/LICENSE-2.0.txt)

1. **Group:** com.github.kevinstern **Name:** software-and-algorithms **Version:** 1.0
     * **POM Project URL:** [https://www.github.com/KevinStern/software-and-algorithms](https://www.github.com/KevinStern/software-and-algorithms)
     * **POM License: MIT License** - [http://www.opensource.org/licenses/mit-license.php](http://www.opensource.org/licenses/mit-license.php)

1. **Group:** com.google.auto **Name:** auto-common **Version:** 0.10
     * **POM License: Apache 2.0** - [http://www.apache.org/licenses/LICENSE-2.0.txt](http://www.apache.org/licenses/LICENSE-2.0.txt)

1. **Group:** com.google.auto.value **Name:** auto-value-annotations **Version:** 1.6.3
     * **POM License: Apache 2.0** - [http://www.apache.org/licenses/LICENSE-2.0.txt](http://www.apache.org/licenses/LICENSE-2.0.txt)

1. **Group:** com.google.code.findbugs **Name:** jFormatString **Version:** 3.0.0
     * **POM Project URL:** [http://findbugs.sourceforge.net/](http://findbugs.sourceforge.net/)
     * **POM License: GNU Lesser Public License** - [http://www.gnu.org/licenses/lgpl.html](http://www.gnu.org/licenses/lgpl.html)

1. **Group:** com.google.code.findbugs **Name:** jsr305 **Version:** 3.0.2
     * **POM Project URL:** [http://findbugs.sourceforge.net/](http://findbugs.sourceforge.net/)
     * **POM License: The Apache Software License, Version 2.0** - [http://www.apache.org/licenses/LICENSE-2.0.txt](http://www.apache.org/licenses/LICENSE-2.0.txt)

1. **Group:** com.google.code.gson **Name:** gson **Version:** 2.8.6
     * **POM License: Apache 2.0** - [http://www.apache.org/licenses/LICENSE-2.0.txt](http://www.apache.org/licenses/LICENSE-2.0.txt)

1. **Group:** com.google.errorprone **Name:** error_prone_annotation **Version:** 2.3.4
     * **POM License: Apache 2.0** - [http://www.apache.org/licenses/LICENSE-2.0.txt](http://www.apache.org/licenses/LICENSE-2.0.txt)

1. **Group:** com.google.errorprone **Name:** error_prone_annotations **Version:** 2.3.4
     * **POM License: Apache 2.0** - [http://www.apache.org/licenses/LICENSE-2.0.txt](http://www.apache.org/licenses/LICENSE-2.0.txt)

1. **Group:** com.google.errorprone **Name:** error_prone_check_api **Version:** 2.3.4
     * **POM License: Apache 2.0** - [http://www.apache.org/licenses/LICENSE-2.0.txt](http://www.apache.org/licenses/LICENSE-2.0.txt)

1. **Group:** com.google.errorprone **Name:** error_prone_core **Version:** 2.3.4
     * **POM License: Apache 2.0** - [http://www.apache.org/licenses/LICENSE-2.0.txt](http://www.apache.org/licenses/LICENSE-2.0.txt)

1. **Group:** com.google.errorprone **Name:** error_prone_type_annotations **Version:** 2.3.4
     * **POM License: Apache 2.0** - [http://www.apache.org/licenses/LICENSE-2.0.txt](http://www.apache.org/licenses/LICENSE-2.0.txt)

1. **Group:** com.google.errorprone **Name:** javac **Version:** 9+181-r4173-1
     * **POM Project URL:** [https://github.com/google/error-prone-javac](https://github.com/google/error-prone-javac)
     * **POM License: GNU General Public License, version 2, with the Classpath Exception** - [http://openjdk.java.net/legal/gplv2+ce.html](http://openjdk.java.net/legal/gplv2+ce.html)

1. **Group:** com.google.flogger **Name:** flogger **Version:** 0.5.1
     * **POM Project URL:** [https://github.com/google/flogger](https://github.com/google/flogger)
     * **POM License: Apache 2.0** - [https://www.apache.org/licenses/LICENSE-2.0.txt](https://www.apache.org/licenses/LICENSE-2.0.txt)

1. **Group:** com.google.flogger **Name:** flogger-system-backend **Version:** 0.5.1
     * **POM Project URL:** [https://github.com/google/flogger](https://github.com/google/flogger)
     * **POM License: Apache 2.0** - [https://www.apache.org/licenses/LICENSE-2.0.txt](https://www.apache.org/licenses/LICENSE-2.0.txt)

1. **Group:** com.google.guava **Name:** failureaccess **Version:** 1.0.1
     * **Manifest Project URL:** [https://github.com/google/guava/](https://github.com/google/guava/)
     * **POM License: The Apache Software License, Version 2.0** - [http://www.apache.org/licenses/LICENSE-2.0.txt](http://www.apache.org/licenses/LICENSE-2.0.txt)

1. **Group:** com.google.guava **Name:** guava **Version:** 29.0-jre
     * **Manifest Project URL:** [https://github.com/google/guava/](https://github.com/google/guava/)
     * **POM License: Apache License, Version 2.0** - [http://www.apache.org/licenses/LICENSE-2.0.txt](http://www.apache.org/licenses/LICENSE-2.0.txt)

1. **Group:** com.google.guava **Name:** guava-testlib **Version:** 29.0-jre
     * **POM License: Apache License, Version 2.0** - [http://www.apache.org/licenses/LICENSE-2.0.txt](http://www.apache.org/licenses/LICENSE-2.0.txt)

1. **Group:** com.google.guava **Name:** listenablefuture **Version:** 9999.0-empty-to-avoid-conflict-with-guava
     * **POM License: The Apache Software License, Version 2.0** - [http://www.apache.org/licenses/LICENSE-2.0.txt](http://www.apache.org/licenses/LICENSE-2.0.txt)

1. **Group:** com.google.j2objc **Name:** j2objc-annotations **Version:** 1.3
     * **POM Project URL:** [https://github.com/google/j2objc/](https://github.com/google/j2objc/)
     * **POM License: The Apache Software License, Version 2.0** - [http://www.apache.org/licenses/LICENSE-2.0.txt](http://www.apache.org/licenses/LICENSE-2.0.txt)

1. **Group:** com.google.protobuf **Name:** protobuf-java **Version:** 3.11.4
     * **Manifest Project URL:** [https://developers.google.com/protocol-buffers/](https://developers.google.com/protocol-buffers/)
     * **POM License: 3-Clause BSD License** - [https://opensource.org/licenses/BSD-3-Clause](https://opensource.org/licenses/BSD-3-Clause)

1. **Group:** com.google.protobuf **Name:** protobuf-java-util **Version:** 3.11.4
     * **Manifest Project URL:** [https://developers.google.com/protocol-buffers/](https://developers.google.com/protocol-buffers/)
     * **POM License: 3-Clause BSD License** - [https://opensource.org/licenses/BSD-3-Clause](https://opensource.org/licenses/BSD-3-Clause)

1. **Group:** com.google.protobuf **Name:** protoc **Version:** 3.11.4
     * **POM Project URL:** [https://developers.google.com/protocol-buffers/](https://developers.google.com/protocol-buffers/)
     * **POM License: 3-Clause BSD License** - [https://opensource.org/licenses/BSD-3-Clause](https://opensource.org/licenses/BSD-3-Clause)
     * **POM License: The Apache Software License, Version 2.0** - [http://www.apache.org/licenses/LICENSE-2.0.txt](http://www.apache.org/licenses/LICENSE-2.0.txt)

1. **Group:** com.google.truth **Name:** truth **Version:** 1.0.1
     * **POM License: The Apache Software License, Version 2.0** - [http://www.apache.org/licenses/LICENSE-2.0.txt](http://www.apache.org/licenses/LICENSE-2.0.txt)

1. **Group:** com.google.truth.extensions **Name:** truth-java8-extension **Version:** 1.0.1
     * **POM License: The Apache Software License, Version 2.0** - [http://www.apache.org/licenses/LICENSE-2.0.txt](http://www.apache.org/licenses/LICENSE-2.0.txt)

1. **Group:** com.google.truth.extensions **Name:** truth-liteproto-extension **Version:** 1.0.1
     * **POM License: The Apache Software License, Version 2.0** - [http://www.apache.org/licenses/LICENSE-2.0.txt](http://www.apache.org/licenses/LICENSE-2.0.txt)

1. **Group:** com.google.truth.extensions **Name:** truth-proto-extension **Version:** 1.0.1
     * **POM License: The Apache Software License, Version 2.0** - [http://www.apache.org/licenses/LICENSE-2.0.txt](http://www.apache.org/licenses/LICENSE-2.0.txt)

1. **Group:** com.googlecode.java-diff-utils **Name:** diffutils **Version:** 1.3.0
     * **POM Project URL:** [http://code.google.com/p/java-diff-utils/](http://code.google.com/p/java-diff-utils/)
     * **POM License: The Apache Software License, Version 2.0** - [http://www.apache.org/licenses/LICENSE-2.0.txt](http://www.apache.org/licenses/LICENSE-2.0.txt)

1. **Group:** commons-io **Name:** commons-io **Version:** 2.6
     * **Project URL:** [http://commons.apache.org/proper/commons-io/](http://commons.apache.org/proper/commons-io/)
     * **POM License: Apache License, Version 2.0** - [https://www.apache.org/licenses/LICENSE-2.0.txt](https://www.apache.org/licenses/LICENSE-2.0.txt)

1. **Group:** junit **Name:** junit **Version:** 4.12
     * **POM Project URL:** [http://junit.org](http://junit.org)
     * **POM License: Eclipse Public License 1.0** - [http://www.eclipse.org/legal/epl-v10.html](http://www.eclipse.org/legal/epl-v10.html)

1. **Group:** net.java.dev.javacc **Name:** javacc **Version:** 5.0
     * **POM Project URL:** [https://javacc.dev.java.net/](https://javacc.dev.java.net/)
     * **POM License: Berkeley Software Distribution (BSD) License** - [http://www.opensource.org/licenses/bsd-license.html](http://www.opensource.org/licenses/bsd-license.html)

1. **Group:** net.sourceforge.pmd **Name:** pmd-core **Version:** 6.20.0
     * **POM License: BSD-style** - [http://pmd.sourceforge.net/license.html](http://pmd.sourceforge.net/license.html)

1. **Group:** net.sourceforge.pmd **Name:** pmd-java **Version:** 6.20.0
     * **POM License: BSD-style** - [http://pmd.sourceforge.net/license.html](http://pmd.sourceforge.net/license.html)

1. **Group:** net.sourceforge.saxon **Name:** saxon **Version:** 9.1.0.8
     * **POM Project URL:** [http://saxon.sourceforge.net/](http://saxon.sourceforge.net/)
     * **POM License: Mozilla Public License Version 1.0** - [http://www.mozilla.org/MPL/MPL-1.0.txt](http://www.mozilla.org/MPL/MPL-1.0.txt)

1. **Group:** org.antlr **Name:** antlr4-runtime **Version:** 4.7
     * **Manifest Project URL:** [http://www.antlr.org](http://www.antlr.org)
     * **POM License: The BSD License** - [http://www.antlr.org/license.html](http://www.antlr.org/license.html)

1. **Group:** org.apache.commons **Name:** commons-lang3 **Version:** 3.8.1
     * **Project URL:** [http://commons.apache.org/proper/commons-lang/](http://commons.apache.org/proper/commons-lang/)
     * **POM License: Apache License, Version 2.0** - [https://www.apache.org/licenses/LICENSE-2.0.txt](https://www.apache.org/licenses/LICENSE-2.0.txt)

1. **Group:** org.apiguardian **Name:** apiguardian-api **Version:** 1.1.0
     * **POM Project URL:** [https://github.com/apiguardian-team/apiguardian](https://github.com/apiguardian-team/apiguardian)
     * **POM License: The Apache License, Version 2.0** - [http://www.apache.org/licenses/LICENSE-2.0.txt](http://www.apache.org/licenses/LICENSE-2.0.txt)

1. **Group:** org.checkerframework **Name:** checker-compat-qual **Version:** 2.5.5
     * **POM Project URL:** [https://checkerframework.org](https://checkerframework.org)
     * **POM License: GNU General Public License, version 2 (GPL2), with the classpath exception** - [http://www.gnu.org/software/classpath/license.html](http://www.gnu.org/software/classpath/license.html)
     * **POM License: The MIT License** - [http://opensource.org/licenses/MIT](http://opensource.org/licenses/MIT)

1. **Group:** org.checkerframework **Name:** checker-qual **Version:** 3.3.0
     * **Manifest License:** MIT (Not packaged)
     * **POM Project URL:** [https://checkerframework.org](https://checkerframework.org)
     * **POM License: The MIT License** - [http://opensource.org/licenses/MIT](http://opensource.org/licenses/MIT)

1. **Group:** org.checkerframework **Name:** dataflow **Version:** 3.0.0
     * **Manifest License:** (GPL-2.0-only WITH Classpath-exception-2.0) (Not packaged)
     * **POM Project URL:** [https://checkerframework.org](https://checkerframework.org)
     * **POM License: GNU General Public License, version 2 (GPL2), with the classpath exception** - [http://www.gnu.org/software/classpath/license.html](http://www.gnu.org/software/classpath/license.html)
     * **POM License: The MIT License** - [http://opensource.org/licenses/MIT](http://opensource.org/licenses/MIT)

1. **Group:** org.checkerframework **Name:** javacutil **Version:** 3.0.0
     * **Manifest License:** (GPL-2.0-only WITH Classpath-exception-2.0) (Not packaged)
     * **POM Project URL:** [https://checkerframework.org](https://checkerframework.org)
     * **POM License: GNU General Public License, version 2 (GPL2), with the classpath exception** - [http://www.gnu.org/software/classpath/license.html](http://www.gnu.org/software/classpath/license.html)
     * **POM License: The MIT License** - [http://opensource.org/licenses/MIT](http://opensource.org/licenses/MIT)

1. **Group:** org.hamcrest **Name:** hamcrest-all **Version:** 1.3
     * **POM License: New BSD License** - [http://www.opensource.org/licenses/bsd-license.php](http://www.opensource.org/licenses/bsd-license.php)

1. **Group:** org.hamcrest **Name:** hamcrest-core **Version:** 1.3
     * **POM License: New BSD License** - [http://www.opensource.org/licenses/bsd-license.php](http://www.opensource.org/licenses/bsd-license.php)

1. **Group:** org.jacoco **Name:** org.jacoco.agent **Version:** 0.8.5
     * **POM License: Eclipse Public License 2.0** - [https://www.eclipse.org/legal/epl-2.0/](https://www.eclipse.org/legal/epl-2.0/)

1. **Group:** org.jacoco **Name:** org.jacoco.ant **Version:** 0.8.5
     * **POM License: Eclipse Public License 2.0** - [https://www.eclipse.org/legal/epl-2.0/](https://www.eclipse.org/legal/epl-2.0/)

1. **Group:** org.jacoco **Name:** org.jacoco.core **Version:** 0.8.5
     * **POM License: Eclipse Public License 2.0** - [https://www.eclipse.org/legal/epl-2.0/](https://www.eclipse.org/legal/epl-2.0/)

1. **Group:** org.jacoco **Name:** org.jacoco.report **Version:** 0.8.5
     * **POM License: Eclipse Public License 2.0** - [https://www.eclipse.org/legal/epl-2.0/](https://www.eclipse.org/legal/epl-2.0/)

1. **Group:** org.junit **Name:** junit-bom **Version:** 5.6.2 **No license information found**
1. **Group:** org.junit-pioneer **Name:** junit-pioneer **Version:** 0.4.2
     * **POM Project URL:** [https://github.com/junit-pioneer/junit-pioneer](https://github.com/junit-pioneer/junit-pioneer)
     * **POM License: The MIT License** - [https://github.com/junit-pioneer/junit-pioneer/blob/master/LICENSE](https://github.com/junit-pioneer/junit-pioneer/blob/master/LICENSE)

1. **Group:** org.junit.jupiter **Name:** junit-jupiter-api **Version:** 5.6.2
     * **POM Project URL:** [https://junit.org/junit5/](https://junit.org/junit5/)
     * **POM License: Eclipse Public License v2.0** - [https://www.eclipse.org/legal/epl-v20.html](https://www.eclipse.org/legal/epl-v20.html)

1. **Group:** org.junit.jupiter **Name:** junit-jupiter-engine **Version:** 5.6.2
     * **POM Project URL:** [https://junit.org/junit5/](https://junit.org/junit5/)
     * **POM License: Eclipse Public License v2.0** - [https://www.eclipse.org/legal/epl-v20.html](https://www.eclipse.org/legal/epl-v20.html)

1. **Group:** org.junit.jupiter **Name:** junit-jupiter-params **Version:** 5.6.2
     * **POM Project URL:** [https://junit.org/junit5/](https://junit.org/junit5/)
     * **POM License: Eclipse Public License v2.0** - [https://www.eclipse.org/legal/epl-v20.html](https://www.eclipse.org/legal/epl-v20.html)

1. **Group:** org.junit.platform **Name:** junit-platform-commons **Version:** 1.6.2
     * **POM Project URL:** [https://junit.org/junit5/](https://junit.org/junit5/)
     * **POM License: Eclipse Public License v2.0** - [https://www.eclipse.org/legal/epl-v20.html](https://www.eclipse.org/legal/epl-v20.html)

1. **Group:** org.junit.platform **Name:** junit-platform-engine **Version:** 1.6.2
     * **POM Project URL:** [https://junit.org/junit5/](https://junit.org/junit5/)
     * **POM License: Eclipse Public License v2.0** - [https://www.eclipse.org/legal/epl-v20.html](https://www.eclipse.org/legal/epl-v20.html)

1. **Group:** org.opentest4j **Name:** opentest4j **Version:** 1.2.0
     * **Manifest License:** The Apache License, Version 2.0 (Not packaged)
     * **POM Project URL:** [https://github.com/ota4j-team/opentest4j](https://github.com/ota4j-team/opentest4j)
     * **POM License: The Apache License, Version 2.0** - [http://www.apache.org/licenses/LICENSE-2.0.txt](http://www.apache.org/licenses/LICENSE-2.0.txt)

1. **Group:** org.ow2.asm **Name:** asm **Version:** 7.1
     * **Manifest Project URL:** [http://asm.ow2.org](http://asm.ow2.org)
     * **POM Project URL:** [http://asm.ow2.org/](http://asm.ow2.org/)
     * **POM License: BSD** - [http://asm.ow2.org/license.html](http://asm.ow2.org/license.html)
     * **POM License: The Apache Software License, Version 2.0** - [http://www.apache.org/licenses/LICENSE-2.0.txt](http://www.apache.org/licenses/LICENSE-2.0.txt)

1. **Group:** org.ow2.asm **Name:** asm **Version:** 7.2
     * **Manifest Project URL:** [http://asm.ow2.org](http://asm.ow2.org)
     * **Manifest License:** BSD-3-Clause;link=https://asm.ow2.io/LICENSE.txt (Not packaged)
     * **POM Project URL:** [http://asm.ow2.io/](http://asm.ow2.io/)
     * **POM License: BSD-3-Clause** - [https://asm.ow2.io/license.html](https://asm.ow2.io/license.html)
     * **POM License: The Apache Software License, Version 2.0** - [http://www.apache.org/licenses/LICENSE-2.0.txt](http://www.apache.org/licenses/LICENSE-2.0.txt)

1. **Group:** org.ow2.asm **Name:** asm-analysis **Version:** 7.2
     * **Manifest Project URL:** [http://asm.ow2.org](http://asm.ow2.org)
     * **Manifest License:** BSD-3-Clause;link=https://asm.ow2.io/LICENSE.txt (Not packaged)
     * **POM Project URL:** [http://asm.ow2.io/](http://asm.ow2.io/)
     * **POM License: BSD-3-Clause** - [https://asm.ow2.io/license.html](https://asm.ow2.io/license.html)
     * **POM License: The Apache Software License, Version 2.0** - [http://www.apache.org/licenses/LICENSE-2.0.txt](http://www.apache.org/licenses/LICENSE-2.0.txt)

1. **Group:** org.ow2.asm **Name:** asm-commons **Version:** 7.2
     * **Manifest Project URL:** [http://asm.ow2.org](http://asm.ow2.org)
     * **Manifest License:** BSD-3-Clause;link=https://asm.ow2.io/LICENSE.txt (Not packaged)
     * **POM Project URL:** [http://asm.ow2.io/](http://asm.ow2.io/)
     * **POM License: BSD-3-Clause** - [https://asm.ow2.io/license.html](https://asm.ow2.io/license.html)
     * **POM License: The Apache Software License, Version 2.0** - [http://www.apache.org/licenses/LICENSE-2.0.txt](http://www.apache.org/licenses/LICENSE-2.0.txt)

1. **Group:** org.ow2.asm **Name:** asm-tree **Version:** 7.2
     * **Manifest Project URL:** [http://asm.ow2.org](http://asm.ow2.org)
     * **Manifest License:** BSD-3-Clause;link=https://asm.ow2.io/LICENSE.txt (Not packaged)
     * **POM Project URL:** [http://asm.ow2.io/](http://asm.ow2.io/)
     * **POM License: BSD-3-Clause** - [https://asm.ow2.io/license.html](https://asm.ow2.io/license.html)
     * **POM License: The Apache Software License, Version 2.0** - [http://www.apache.org/licenses/LICENSE-2.0.txt](http://www.apache.org/licenses/LICENSE-2.0.txt)

1. **Group:** org.pcollections **Name:** pcollections **Version:** 2.1.2
     * **POM Project URL:** [http://pcollections.org](http://pcollections.org)
     * **POM License: The MIT License** - [http://www.opensource.org/licenses/mit-license.php](http://www.opensource.org/licenses/mit-license.php)

1. **Group:** org.plumelib **Name:** plume-util **Version:** 1.0.6
     * **POM Project URL:** [https://github.com/plume-lib/plume-util](https://github.com/plume-lib/plume-util)
     * **POM License: MIT License** - [https://opensource.org/licenses/MIT](https://opensource.org/licenses/MIT)

1. **Group:** org.plumelib **Name:** reflection-util **Version:** 0.0.2
     * **POM Project URL:** [https://github.com/plume-lib/reflection-util](https://github.com/plume-lib/reflection-util)
     * **POM License: MIT License** - [https://opensource.org/licenses/MIT](https://opensource.org/licenses/MIT)

1. **Group:** org.plumelib **Name:** require-javadoc **Version:** 0.1.0
     * **POM Project URL:** [https://github.com/plume-lib/require-javadoc](https://github.com/plume-lib/require-javadoc)
     * **POM License: MIT License** - [https://opensource.org/licenses/MIT](https://opensource.org/licenses/MIT)

    
        
 The dependencies distributed under several licenses, are used according their commercial-use-friendly license.


<<<<<<< HEAD
This report was generated on **Mon May 11 16:54:35 EEST 2020** using [Gradle-License-Report plugin](https://github.com/jk1/Gradle-License-Report) by Evgeny Naumenko, licensed under [Apache 2.0 License](https://github.com/jk1/Gradle-License-Report/blob/master/LICENSE).



    
# Dependencies of `io.spine.tools:spine-plugin-base:1.5.12`
=======
This report was generated on **Tue Jun 09 13:39:22 EEST 2020** using [Gradle-License-Report plugin](https://github.com/jk1/Gradle-License-Report) by Evgeny Naumenko, licensed under [Apache 2.0 License](https://github.com/jk1/Gradle-License-Report/blob/master/LICENSE).



    
# Dependencies of `io.spine.tools:spine-plugin-base:1.5.15`
>>>>>>> 31a63064

## Runtime
1. **Group:** com.google.code.findbugs **Name:** jsr305 **Version:** 3.0.2
     * **POM Project URL:** [http://findbugs.sourceforge.net/](http://findbugs.sourceforge.net/)
     * **POM License: The Apache Software License, Version 2.0** - [http://www.apache.org/licenses/LICENSE-2.0.txt](http://www.apache.org/licenses/LICENSE-2.0.txt)

1. **Group:** com.google.code.gson **Name:** gson **Version:** 2.8.6
     * **POM License: Apache 2.0** - [http://www.apache.org/licenses/LICENSE-2.0.txt](http://www.apache.org/licenses/LICENSE-2.0.txt)

1. **Group:** com.google.errorprone **Name:** error_prone_annotations **Version:** 2.3.4
     * **POM License: Apache 2.0** - [http://www.apache.org/licenses/LICENSE-2.0.txt](http://www.apache.org/licenses/LICENSE-2.0.txt)

1. **Group:** com.google.errorprone **Name:** error_prone_type_annotations **Version:** 2.3.4
     * **POM License: Apache 2.0** - [http://www.apache.org/licenses/LICENSE-2.0.txt](http://www.apache.org/licenses/LICENSE-2.0.txt)

1. **Group:** com.google.flogger **Name:** flogger **Version:** 0.5.1
     * **POM Project URL:** [https://github.com/google/flogger](https://github.com/google/flogger)
     * **POM License: Apache 2.0** - [https://www.apache.org/licenses/LICENSE-2.0.txt](https://www.apache.org/licenses/LICENSE-2.0.txt)

1. **Group:** com.google.flogger **Name:** flogger-system-backend **Version:** 0.5.1
     * **POM Project URL:** [https://github.com/google/flogger](https://github.com/google/flogger)
     * **POM License: Apache 2.0** - [https://www.apache.org/licenses/LICENSE-2.0.txt](https://www.apache.org/licenses/LICENSE-2.0.txt)

1. **Group:** com.google.gradle **Name:** osdetector-gradle-plugin **Version:** 1.6.2
     * **POM Project URL:** [https://github.com/google/osdetector-gradle-plugin](https://github.com/google/osdetector-gradle-plugin)
     * **POM License: Apache License 2.0** - [http://opensource.org/licenses/Apache-2.0](http://opensource.org/licenses/Apache-2.0)

1. **Group:** com.google.guava **Name:** failureaccess **Version:** 1.0.1
     * **Manifest Project URL:** [https://github.com/google/guava/](https://github.com/google/guava/)
     * **POM License: The Apache Software License, Version 2.0** - [http://www.apache.org/licenses/LICENSE-2.0.txt](http://www.apache.org/licenses/LICENSE-2.0.txt)

1. **Group:** com.google.guava **Name:** guava **Version:** 29.0-jre
     * **Manifest Project URL:** [https://github.com/google/guava/](https://github.com/google/guava/)
     * **POM License: Apache License, Version 2.0** - [http://www.apache.org/licenses/LICENSE-2.0.txt](http://www.apache.org/licenses/LICENSE-2.0.txt)

1. **Group:** com.google.guava **Name:** listenablefuture **Version:** 9999.0-empty-to-avoid-conflict-with-guava
     * **POM License: The Apache Software License, Version 2.0** - [http://www.apache.org/licenses/LICENSE-2.0.txt](http://www.apache.org/licenses/LICENSE-2.0.txt)

1. **Group:** com.google.j2objc **Name:** j2objc-annotations **Version:** 1.3
     * **POM Project URL:** [https://github.com/google/j2objc/](https://github.com/google/j2objc/)
     * **POM License: The Apache Software License, Version 2.0** - [http://www.apache.org/licenses/LICENSE-2.0.txt](http://www.apache.org/licenses/LICENSE-2.0.txt)

1. **Group:** com.google.protobuf **Name:** protobuf-gradle-plugin **Version:** 0.8.12
     * **POM Project URL:** [https://github.com/google/protobuf-gradle-plugin](https://github.com/google/protobuf-gradle-plugin)
     * **POM License: BSD 3-Clause** - [http://opensource.org/licenses/BSD-3-Clause](http://opensource.org/licenses/BSD-3-Clause)

1. **Group:** com.google.protobuf **Name:** protobuf-java **Version:** 3.11.4
     * **Manifest Project URL:** [https://developers.google.com/protocol-buffers/](https://developers.google.com/protocol-buffers/)
     * **POM License: 3-Clause BSD License** - [https://opensource.org/licenses/BSD-3-Clause](https://opensource.org/licenses/BSD-3-Clause)

1. **Group:** com.google.protobuf **Name:** protobuf-java-util **Version:** 3.11.4
     * **Manifest Project URL:** [https://developers.google.com/protocol-buffers/](https://developers.google.com/protocol-buffers/)
     * **POM License: 3-Clause BSD License** - [https://opensource.org/licenses/BSD-3-Clause](https://opensource.org/licenses/BSD-3-Clause)

1. **Group:** com.squareup **Name:** javapoet **Version:** 1.12.1
     * **POM Project URL:** [http://github.com/square/javapoet/](http://github.com/square/javapoet/)
     * **POM License: Apache 2.0** - [http://www.apache.org/licenses/LICENSE-2.0.txt](http://www.apache.org/licenses/LICENSE-2.0.txt)

1. **Group:** commons-lang **Name:** commons-lang **Version:** 2.6
     * **Project URL:** [http://commons.apache.org/lang/](http://commons.apache.org/lang/)
     * **POM License: The Apache Software License, Version 2.0** - [http://www.apache.org/licenses/LICENSE-2.0.txt](http://www.apache.org/licenses/LICENSE-2.0.txt)

1. **Group:** kr.motd.maven **Name:** os-maven-plugin **Version:** 1.6.2
     * **POM Project URL:** [https://github.com/trustin/os-maven-plugin/](https://github.com/trustin/os-maven-plugin/)
     * **POM License: Apache License, Version 2.0** - [http://www.apache.org/licenses/LICENSE-2.0](http://www.apache.org/licenses/LICENSE-2.0)

1. **Group:** org.checkerframework **Name:** checker-compat-qual **Version:** 2.5.5
     * **POM Project URL:** [https://checkerframework.org](https://checkerframework.org)
     * **POM License: GNU General Public License, version 2 (GPL2), with the classpath exception** - [http://www.gnu.org/software/classpath/license.html](http://www.gnu.org/software/classpath/license.html)
     * **POM License: The MIT License** - [http://opensource.org/licenses/MIT](http://opensource.org/licenses/MIT)

1. **Group:** org.checkerframework **Name:** checker-qual **Version:** 3.3.0
     * **Manifest License:** MIT (Not packaged)
     * **POM Project URL:** [https://checkerframework.org](https://checkerframework.org)
     * **POM License: The MIT License** - [http://opensource.org/licenses/MIT](http://opensource.org/licenses/MIT)

## Compile, tests and tooling
1. **Group:** com.beust **Name:** jcommander **Version:** 1.72
     * **POM Project URL:** [http://jcommander.org](http://jcommander.org)
     * **POM License: Apache 2.0** - [http://www.apache.org/licenses/LICENSE-2.0](http://www.apache.org/licenses/LICENSE-2.0)

1. **Group:** com.github.ben-manes.caffeine **Name:** caffeine **Version:** 2.7.0
     * **POM Project URL:** [https://github.com/ben-manes/caffeine](https://github.com/ben-manes/caffeine)
     * **POM License: Apache License, Version 2.0** - [https://www.apache.org/licenses/LICENSE-2.0.txt](https://www.apache.org/licenses/LICENSE-2.0.txt)

1. **Group:** com.github.kevinstern **Name:** software-and-algorithms **Version:** 1.0
     * **POM Project URL:** [https://www.github.com/KevinStern/software-and-algorithms](https://www.github.com/KevinStern/software-and-algorithms)
     * **POM License: MIT License** - [http://www.opensource.org/licenses/mit-license.php](http://www.opensource.org/licenses/mit-license.php)

1. **Group:** com.google.auto **Name:** auto-common **Version:** 0.10
     * **POM License: Apache 2.0** - [http://www.apache.org/licenses/LICENSE-2.0.txt](http://www.apache.org/licenses/LICENSE-2.0.txt)

1. **Group:** com.google.auto.value **Name:** auto-value-annotations **Version:** 1.6.3
     * **POM License: Apache 2.0** - [http://www.apache.org/licenses/LICENSE-2.0.txt](http://www.apache.org/licenses/LICENSE-2.0.txt)

1. **Group:** com.google.code.findbugs **Name:** jFormatString **Version:** 3.0.0
     * **POM Project URL:** [http://findbugs.sourceforge.net/](http://findbugs.sourceforge.net/)
     * **POM License: GNU Lesser Public License** - [http://www.gnu.org/licenses/lgpl.html](http://www.gnu.org/licenses/lgpl.html)

1. **Group:** com.google.code.findbugs **Name:** jsr305 **Version:** 3.0.2
     * **POM Project URL:** [http://findbugs.sourceforge.net/](http://findbugs.sourceforge.net/)
     * **POM License: The Apache Software License, Version 2.0** - [http://www.apache.org/licenses/LICENSE-2.0.txt](http://www.apache.org/licenses/LICENSE-2.0.txt)

1. **Group:** com.google.code.gson **Name:** gson **Version:** 2.8.6
     * **POM License: Apache 2.0** - [http://www.apache.org/licenses/LICENSE-2.0.txt](http://www.apache.org/licenses/LICENSE-2.0.txt)

1. **Group:** com.google.errorprone **Name:** error_prone_annotation **Version:** 2.3.4
     * **POM License: Apache 2.0** - [http://www.apache.org/licenses/LICENSE-2.0.txt](http://www.apache.org/licenses/LICENSE-2.0.txt)

1. **Group:** com.google.errorprone **Name:** error_prone_annotations **Version:** 2.3.4
     * **POM License: Apache 2.0** - [http://www.apache.org/licenses/LICENSE-2.0.txt](http://www.apache.org/licenses/LICENSE-2.0.txt)

1. **Group:** com.google.errorprone **Name:** error_prone_check_api **Version:** 2.3.4
     * **POM License: Apache 2.0** - [http://www.apache.org/licenses/LICENSE-2.0.txt](http://www.apache.org/licenses/LICENSE-2.0.txt)

1. **Group:** com.google.errorprone **Name:** error_prone_core **Version:** 2.3.4
     * **POM License: Apache 2.0** - [http://www.apache.org/licenses/LICENSE-2.0.txt](http://www.apache.org/licenses/LICENSE-2.0.txt)

1. **Group:** com.google.errorprone **Name:** error_prone_type_annotations **Version:** 2.3.4
     * **POM License: Apache 2.0** - [http://www.apache.org/licenses/LICENSE-2.0.txt](http://www.apache.org/licenses/LICENSE-2.0.txt)

1. **Group:** com.google.errorprone **Name:** javac **Version:** 9+181-r4173-1
     * **POM Project URL:** [https://github.com/google/error-prone-javac](https://github.com/google/error-prone-javac)
     * **POM License: GNU General Public License, version 2, with the Classpath Exception** - [http://openjdk.java.net/legal/gplv2+ce.html](http://openjdk.java.net/legal/gplv2+ce.html)

1. **Group:** com.google.flogger **Name:** flogger **Version:** 0.5.1
     * **POM Project URL:** [https://github.com/google/flogger](https://github.com/google/flogger)
     * **POM License: Apache 2.0** - [https://www.apache.org/licenses/LICENSE-2.0.txt](https://www.apache.org/licenses/LICENSE-2.0.txt)

1. **Group:** com.google.flogger **Name:** flogger-system-backend **Version:** 0.5.1
     * **POM Project URL:** [https://github.com/google/flogger](https://github.com/google/flogger)
     * **POM License: Apache 2.0** - [https://www.apache.org/licenses/LICENSE-2.0.txt](https://www.apache.org/licenses/LICENSE-2.0.txt)

1. **Group:** com.google.gradle **Name:** osdetector-gradle-plugin **Version:** 1.6.2
     * **POM Project URL:** [https://github.com/google/osdetector-gradle-plugin](https://github.com/google/osdetector-gradle-plugin)
     * **POM License: Apache License 2.0** - [http://opensource.org/licenses/Apache-2.0](http://opensource.org/licenses/Apache-2.0)

1. **Group:** com.google.guava **Name:** failureaccess **Version:** 1.0.1
     * **Manifest Project URL:** [https://github.com/google/guava/](https://github.com/google/guava/)
     * **POM License: The Apache Software License, Version 2.0** - [http://www.apache.org/licenses/LICENSE-2.0.txt](http://www.apache.org/licenses/LICENSE-2.0.txt)

1. **Group:** com.google.guava **Name:** guava **Version:** 29.0-jre
     * **Manifest Project URL:** [https://github.com/google/guava/](https://github.com/google/guava/)
     * **POM License: Apache License, Version 2.0** - [http://www.apache.org/licenses/LICENSE-2.0.txt](http://www.apache.org/licenses/LICENSE-2.0.txt)

1. **Group:** com.google.guava **Name:** guava-testlib **Version:** 29.0-jre
     * **POM License: Apache License, Version 2.0** - [http://www.apache.org/licenses/LICENSE-2.0.txt](http://www.apache.org/licenses/LICENSE-2.0.txt)

1. **Group:** com.google.guava **Name:** listenablefuture **Version:** 9999.0-empty-to-avoid-conflict-with-guava
     * **POM License: The Apache Software License, Version 2.0** - [http://www.apache.org/licenses/LICENSE-2.0.txt](http://www.apache.org/licenses/LICENSE-2.0.txt)

1. **Group:** com.google.j2objc **Name:** j2objc-annotations **Version:** 1.3
     * **POM Project URL:** [https://github.com/google/j2objc/](https://github.com/google/j2objc/)
     * **POM License: The Apache Software License, Version 2.0** - [http://www.apache.org/licenses/LICENSE-2.0.txt](http://www.apache.org/licenses/LICENSE-2.0.txt)

1. **Group:** com.google.protobuf **Name:** protobuf-gradle-plugin **Version:** 0.8.12
     * **POM Project URL:** [https://github.com/google/protobuf-gradle-plugin](https://github.com/google/protobuf-gradle-plugin)
     * **POM License: BSD 3-Clause** - [http://opensource.org/licenses/BSD-3-Clause](http://opensource.org/licenses/BSD-3-Clause)

1. **Group:** com.google.protobuf **Name:** protobuf-java **Version:** 3.11.4
     * **Manifest Project URL:** [https://developers.google.com/protocol-buffers/](https://developers.google.com/protocol-buffers/)
     * **POM License: 3-Clause BSD License** - [https://opensource.org/licenses/BSD-3-Clause](https://opensource.org/licenses/BSD-3-Clause)

1. **Group:** com.google.protobuf **Name:** protobuf-java-util **Version:** 3.11.4
     * **Manifest Project URL:** [https://developers.google.com/protocol-buffers/](https://developers.google.com/protocol-buffers/)
     * **POM License: 3-Clause BSD License** - [https://opensource.org/licenses/BSD-3-Clause](https://opensource.org/licenses/BSD-3-Clause)

1. **Group:** com.google.protobuf **Name:** protoc **Version:** 3.11.4
     * **POM Project URL:** [https://developers.google.com/protocol-buffers/](https://developers.google.com/protocol-buffers/)
     * **POM License: 3-Clause BSD License** - [https://opensource.org/licenses/BSD-3-Clause](https://opensource.org/licenses/BSD-3-Clause)
     * **POM License: The Apache Software License, Version 2.0** - [http://www.apache.org/licenses/LICENSE-2.0.txt](http://www.apache.org/licenses/LICENSE-2.0.txt)

1. **Group:** com.google.truth **Name:** truth **Version:** 1.0.1
     * **POM License: The Apache Software License, Version 2.0** - [http://www.apache.org/licenses/LICENSE-2.0.txt](http://www.apache.org/licenses/LICENSE-2.0.txt)

1. **Group:** com.google.truth.extensions **Name:** truth-java8-extension **Version:** 1.0.1
     * **POM License: The Apache Software License, Version 2.0** - [http://www.apache.org/licenses/LICENSE-2.0.txt](http://www.apache.org/licenses/LICENSE-2.0.txt)

1. **Group:** com.google.truth.extensions **Name:** truth-liteproto-extension **Version:** 1.0.1
     * **POM License: The Apache Software License, Version 2.0** - [http://www.apache.org/licenses/LICENSE-2.0.txt](http://www.apache.org/licenses/LICENSE-2.0.txt)

1. **Group:** com.google.truth.extensions **Name:** truth-proto-extension **Version:** 1.0.1
     * **POM License: The Apache Software License, Version 2.0** - [http://www.apache.org/licenses/LICENSE-2.0.txt](http://www.apache.org/licenses/LICENSE-2.0.txt)

1. **Group:** com.googlecode.java-diff-utils **Name:** diffutils **Version:** 1.3.0
     * **POM Project URL:** [http://code.google.com/p/java-diff-utils/](http://code.google.com/p/java-diff-utils/)
     * **POM License: The Apache Software License, Version 2.0** - [http://www.apache.org/licenses/LICENSE-2.0.txt](http://www.apache.org/licenses/LICENSE-2.0.txt)

1. **Group:** com.squareup **Name:** javapoet **Version:** 1.12.1
     * **POM Project URL:** [http://github.com/square/javapoet/](http://github.com/square/javapoet/)
     * **POM License: Apache 2.0** - [http://www.apache.org/licenses/LICENSE-2.0.txt](http://www.apache.org/licenses/LICENSE-2.0.txt)

1. **Group:** commons-io **Name:** commons-io **Version:** 2.6
     * **Project URL:** [http://commons.apache.org/proper/commons-io/](http://commons.apache.org/proper/commons-io/)
     * **POM License: Apache License, Version 2.0** - [https://www.apache.org/licenses/LICENSE-2.0.txt](https://www.apache.org/licenses/LICENSE-2.0.txt)

1. **Group:** commons-lang **Name:** commons-lang **Version:** 2.6
     * **Project URL:** [http://commons.apache.org/lang/](http://commons.apache.org/lang/)
     * **POM License: The Apache Software License, Version 2.0** - [http://www.apache.org/licenses/LICENSE-2.0.txt](http://www.apache.org/licenses/LICENSE-2.0.txt)

1. **Group:** junit **Name:** junit **Version:** 4.12
     * **POM Project URL:** [http://junit.org](http://junit.org)
     * **POM License: Eclipse Public License 1.0** - [http://www.eclipse.org/legal/epl-v10.html](http://www.eclipse.org/legal/epl-v10.html)

1. **Group:** kr.motd.maven **Name:** os-maven-plugin **Version:** 1.6.2
     * **POM Project URL:** [https://github.com/trustin/os-maven-plugin/](https://github.com/trustin/os-maven-plugin/)
     * **POM License: Apache License, Version 2.0** - [http://www.apache.org/licenses/LICENSE-2.0](http://www.apache.org/licenses/LICENSE-2.0)

1. **Group:** net.java.dev.javacc **Name:** javacc **Version:** 5.0
     * **POM Project URL:** [https://javacc.dev.java.net/](https://javacc.dev.java.net/)
     * **POM License: Berkeley Software Distribution (BSD) License** - [http://www.opensource.org/licenses/bsd-license.html](http://www.opensource.org/licenses/bsd-license.html)

1. **Group:** net.sourceforge.pmd **Name:** pmd-core **Version:** 6.20.0
     * **POM License: BSD-style** - [http://pmd.sourceforge.net/license.html](http://pmd.sourceforge.net/license.html)

1. **Group:** net.sourceforge.pmd **Name:** pmd-java **Version:** 6.20.0
     * **POM License: BSD-style** - [http://pmd.sourceforge.net/license.html](http://pmd.sourceforge.net/license.html)

1. **Group:** net.sourceforge.saxon **Name:** saxon **Version:** 9.1.0.8
     * **POM Project URL:** [http://saxon.sourceforge.net/](http://saxon.sourceforge.net/)
     * **POM License: Mozilla Public License Version 1.0** - [http://www.mozilla.org/MPL/MPL-1.0.txt](http://www.mozilla.org/MPL/MPL-1.0.txt)

1. **Group:** org.antlr **Name:** antlr4-runtime **Version:** 4.7
     * **Manifest Project URL:** [http://www.antlr.org](http://www.antlr.org)
     * **POM License: The BSD License** - [http://www.antlr.org/license.html](http://www.antlr.org/license.html)

1. **Group:** org.apache.commons **Name:** commons-lang3 **Version:** 3.8.1
     * **Project URL:** [http://commons.apache.org/proper/commons-lang/](http://commons.apache.org/proper/commons-lang/)
     * **POM License: Apache License, Version 2.0** - [https://www.apache.org/licenses/LICENSE-2.0.txt](https://www.apache.org/licenses/LICENSE-2.0.txt)

1. **Group:** org.apiguardian **Name:** apiguardian-api **Version:** 1.1.0
     * **POM Project URL:** [https://github.com/apiguardian-team/apiguardian](https://github.com/apiguardian-team/apiguardian)
     * **POM License: The Apache License, Version 2.0** - [http://www.apache.org/licenses/LICENSE-2.0.txt](http://www.apache.org/licenses/LICENSE-2.0.txt)

1. **Group:** org.checkerframework **Name:** checker-compat-qual **Version:** 2.5.5
     * **POM Project URL:** [https://checkerframework.org](https://checkerframework.org)
     * **POM License: GNU General Public License, version 2 (GPL2), with the classpath exception** - [http://www.gnu.org/software/classpath/license.html](http://www.gnu.org/software/classpath/license.html)
     * **POM License: The MIT License** - [http://opensource.org/licenses/MIT](http://opensource.org/licenses/MIT)

1. **Group:** org.checkerframework **Name:** checker-qual **Version:** 3.3.0
     * **Manifest License:** MIT (Not packaged)
     * **POM Project URL:** [https://checkerframework.org](https://checkerframework.org)
     * **POM License: The MIT License** - [http://opensource.org/licenses/MIT](http://opensource.org/licenses/MIT)

1. **Group:** org.checkerframework **Name:** dataflow **Version:** 3.0.0
     * **Manifest License:** (GPL-2.0-only WITH Classpath-exception-2.0) (Not packaged)
     * **POM Project URL:** [https://checkerframework.org](https://checkerframework.org)
     * **POM License: GNU General Public License, version 2 (GPL2), with the classpath exception** - [http://www.gnu.org/software/classpath/license.html](http://www.gnu.org/software/classpath/license.html)
     * **POM License: The MIT License** - [http://opensource.org/licenses/MIT](http://opensource.org/licenses/MIT)

1. **Group:** org.checkerframework **Name:** javacutil **Version:** 3.0.0
     * **Manifest License:** (GPL-2.0-only WITH Classpath-exception-2.0) (Not packaged)
     * **POM Project URL:** [https://checkerframework.org](https://checkerframework.org)
     * **POM License: GNU General Public License, version 2 (GPL2), with the classpath exception** - [http://www.gnu.org/software/classpath/license.html](http://www.gnu.org/software/classpath/license.html)
     * **POM License: The MIT License** - [http://opensource.org/licenses/MIT](http://opensource.org/licenses/MIT)

1. **Group:** org.hamcrest **Name:** hamcrest-all **Version:** 1.3
     * **POM License: New BSD License** - [http://www.opensource.org/licenses/bsd-license.php](http://www.opensource.org/licenses/bsd-license.php)

1. **Group:** org.hamcrest **Name:** hamcrest-core **Version:** 1.3
     * **POM License: New BSD License** - [http://www.opensource.org/licenses/bsd-license.php](http://www.opensource.org/licenses/bsd-license.php)

1. **Group:** org.jacoco **Name:** org.jacoco.agent **Version:** 0.8.5
     * **POM License: Eclipse Public License 2.0** - [https://www.eclipse.org/legal/epl-2.0/](https://www.eclipse.org/legal/epl-2.0/)

1. **Group:** org.jacoco **Name:** org.jacoco.ant **Version:** 0.8.5
     * **POM License: Eclipse Public License 2.0** - [https://www.eclipse.org/legal/epl-2.0/](https://www.eclipse.org/legal/epl-2.0/)

1. **Group:** org.jacoco **Name:** org.jacoco.core **Version:** 0.8.5
     * **POM License: Eclipse Public License 2.0** - [https://www.eclipse.org/legal/epl-2.0/](https://www.eclipse.org/legal/epl-2.0/)

1. **Group:** org.jacoco **Name:** org.jacoco.report **Version:** 0.8.5
     * **POM License: Eclipse Public License 2.0** - [https://www.eclipse.org/legal/epl-2.0/](https://www.eclipse.org/legal/epl-2.0/)

1. **Group:** org.junit **Name:** junit-bom **Version:** 5.6.2 **No license information found**
1. **Group:** org.junit-pioneer **Name:** junit-pioneer **Version:** 0.4.2
     * **POM Project URL:** [https://github.com/junit-pioneer/junit-pioneer](https://github.com/junit-pioneer/junit-pioneer)
     * **POM License: The MIT License** - [https://github.com/junit-pioneer/junit-pioneer/blob/master/LICENSE](https://github.com/junit-pioneer/junit-pioneer/blob/master/LICENSE)

1. **Group:** org.junit.jupiter **Name:** junit-jupiter-api **Version:** 5.6.2
     * **POM Project URL:** [https://junit.org/junit5/](https://junit.org/junit5/)
     * **POM License: Eclipse Public License v2.0** - [https://www.eclipse.org/legal/epl-v20.html](https://www.eclipse.org/legal/epl-v20.html)

1. **Group:** org.junit.jupiter **Name:** junit-jupiter-engine **Version:** 5.6.2
     * **POM Project URL:** [https://junit.org/junit5/](https://junit.org/junit5/)
     * **POM License: Eclipse Public License v2.0** - [https://www.eclipse.org/legal/epl-v20.html](https://www.eclipse.org/legal/epl-v20.html)

1. **Group:** org.junit.jupiter **Name:** junit-jupiter-params **Version:** 5.6.2
     * **POM Project URL:** [https://junit.org/junit5/](https://junit.org/junit5/)
     * **POM License: Eclipse Public License v2.0** - [https://www.eclipse.org/legal/epl-v20.html](https://www.eclipse.org/legal/epl-v20.html)

1. **Group:** org.junit.platform **Name:** junit-platform-commons **Version:** 1.6.2
     * **POM Project URL:** [https://junit.org/junit5/](https://junit.org/junit5/)
     * **POM License: Eclipse Public License v2.0** - [https://www.eclipse.org/legal/epl-v20.html](https://www.eclipse.org/legal/epl-v20.html)

1. **Group:** org.junit.platform **Name:** junit-platform-engine **Version:** 1.6.2
     * **POM Project URL:** [https://junit.org/junit5/](https://junit.org/junit5/)
     * **POM License: Eclipse Public License v2.0** - [https://www.eclipse.org/legal/epl-v20.html](https://www.eclipse.org/legal/epl-v20.html)

1. **Group:** org.opentest4j **Name:** opentest4j **Version:** 1.2.0
     * **Manifest License:** The Apache License, Version 2.0 (Not packaged)
     * **POM Project URL:** [https://github.com/ota4j-team/opentest4j](https://github.com/ota4j-team/opentest4j)
     * **POM License: The Apache License, Version 2.0** - [http://www.apache.org/licenses/LICENSE-2.0.txt](http://www.apache.org/licenses/LICENSE-2.0.txt)

1. **Group:** org.ow2.asm **Name:** asm **Version:** 7.1
     * **Manifest Project URL:** [http://asm.ow2.org](http://asm.ow2.org)
     * **POM Project URL:** [http://asm.ow2.org/](http://asm.ow2.org/)
     * **POM License: BSD** - [http://asm.ow2.org/license.html](http://asm.ow2.org/license.html)
     * **POM License: The Apache Software License, Version 2.0** - [http://www.apache.org/licenses/LICENSE-2.0.txt](http://www.apache.org/licenses/LICENSE-2.0.txt)

1. **Group:** org.ow2.asm **Name:** asm **Version:** 7.2
     * **Manifest Project URL:** [http://asm.ow2.org](http://asm.ow2.org)
     * **Manifest License:** BSD-3-Clause;link=https://asm.ow2.io/LICENSE.txt (Not packaged)
     * **POM Project URL:** [http://asm.ow2.io/](http://asm.ow2.io/)
     * **POM License: BSD-3-Clause** - [https://asm.ow2.io/license.html](https://asm.ow2.io/license.html)
     * **POM License: The Apache Software License, Version 2.0** - [http://www.apache.org/licenses/LICENSE-2.0.txt](http://www.apache.org/licenses/LICENSE-2.0.txt)

1. **Group:** org.ow2.asm **Name:** asm-analysis **Version:** 7.2
     * **Manifest Project URL:** [http://asm.ow2.org](http://asm.ow2.org)
     * **Manifest License:** BSD-3-Clause;link=https://asm.ow2.io/LICENSE.txt (Not packaged)
     * **POM Project URL:** [http://asm.ow2.io/](http://asm.ow2.io/)
     * **POM License: BSD-3-Clause** - [https://asm.ow2.io/license.html](https://asm.ow2.io/license.html)
     * **POM License: The Apache Software License, Version 2.0** - [http://www.apache.org/licenses/LICENSE-2.0.txt](http://www.apache.org/licenses/LICENSE-2.0.txt)

1. **Group:** org.ow2.asm **Name:** asm-commons **Version:** 7.2
     * **Manifest Project URL:** [http://asm.ow2.org](http://asm.ow2.org)
     * **Manifest License:** BSD-3-Clause;link=https://asm.ow2.io/LICENSE.txt (Not packaged)
     * **POM Project URL:** [http://asm.ow2.io/](http://asm.ow2.io/)
     * **POM License: BSD-3-Clause** - [https://asm.ow2.io/license.html](https://asm.ow2.io/license.html)
     * **POM License: The Apache Software License, Version 2.0** - [http://www.apache.org/licenses/LICENSE-2.0.txt](http://www.apache.org/licenses/LICENSE-2.0.txt)

1. **Group:** org.ow2.asm **Name:** asm-tree **Version:** 7.2
     * **Manifest Project URL:** [http://asm.ow2.org](http://asm.ow2.org)
     * **Manifest License:** BSD-3-Clause;link=https://asm.ow2.io/LICENSE.txt (Not packaged)
     * **POM Project URL:** [http://asm.ow2.io/](http://asm.ow2.io/)
     * **POM License: BSD-3-Clause** - [https://asm.ow2.io/license.html](https://asm.ow2.io/license.html)
     * **POM License: The Apache Software License, Version 2.0** - [http://www.apache.org/licenses/LICENSE-2.0.txt](http://www.apache.org/licenses/LICENSE-2.0.txt)

1. **Group:** org.pcollections **Name:** pcollections **Version:** 2.1.2
     * **POM Project URL:** [http://pcollections.org](http://pcollections.org)
     * **POM License: The MIT License** - [http://www.opensource.org/licenses/mit-license.php](http://www.opensource.org/licenses/mit-license.php)

1. **Group:** org.plumelib **Name:** plume-util **Version:** 1.0.6
     * **POM Project URL:** [https://github.com/plume-lib/plume-util](https://github.com/plume-lib/plume-util)
     * **POM License: MIT License** - [https://opensource.org/licenses/MIT](https://opensource.org/licenses/MIT)

1. **Group:** org.plumelib **Name:** reflection-util **Version:** 0.0.2
     * **POM Project URL:** [https://github.com/plume-lib/reflection-util](https://github.com/plume-lib/reflection-util)
     * **POM License: MIT License** - [https://opensource.org/licenses/MIT](https://opensource.org/licenses/MIT)

1. **Group:** org.plumelib **Name:** require-javadoc **Version:** 0.1.0
     * **POM Project URL:** [https://github.com/plume-lib/require-javadoc](https://github.com/plume-lib/require-javadoc)
     * **POM License: MIT License** - [https://opensource.org/licenses/MIT](https://opensource.org/licenses/MIT)

    
        
 The dependencies distributed under several licenses, are used according their commercial-use-friendly license.


<<<<<<< HEAD
This report was generated on **Mon May 11 16:54:36 EEST 2020** using [Gradle-License-Report plugin](https://github.com/jk1/Gradle-License-Report) by Evgeny Naumenko, licensed under [Apache 2.0 License](https://github.com/jk1/Gradle-License-Report/blob/master/LICENSE).



    
# Dependencies of `io.spine.tools:spine-plugin-testlib:1.5.12`
=======
This report was generated on **Tue Jun 09 13:39:22 EEST 2020** using [Gradle-License-Report plugin](https://github.com/jk1/Gradle-License-Report) by Evgeny Naumenko, licensed under [Apache 2.0 License](https://github.com/jk1/Gradle-License-Report/blob/master/LICENSE).



    
# Dependencies of `io.spine.tools:spine-plugin-testlib:1.5.15`
>>>>>>> 31a63064

## Runtime
1. **Group:** com.google.auto.value **Name:** auto-value-annotations **Version:** 1.6.3
     * **POM License: Apache 2.0** - [http://www.apache.org/licenses/LICENSE-2.0.txt](http://www.apache.org/licenses/LICENSE-2.0.txt)

1. **Group:** com.google.code.findbugs **Name:** jsr305 **Version:** 3.0.2
     * **POM Project URL:** [http://findbugs.sourceforge.net/](http://findbugs.sourceforge.net/)
     * **POM License: The Apache Software License, Version 2.0** - [http://www.apache.org/licenses/LICENSE-2.0.txt](http://www.apache.org/licenses/LICENSE-2.0.txt)

1. **Group:** com.google.code.gson **Name:** gson **Version:** 2.8.6
     * **POM License: Apache 2.0** - [http://www.apache.org/licenses/LICENSE-2.0.txt](http://www.apache.org/licenses/LICENSE-2.0.txt)

1. **Group:** com.google.errorprone **Name:** error_prone_annotations **Version:** 2.3.4
     * **POM License: Apache 2.0** - [http://www.apache.org/licenses/LICENSE-2.0.txt](http://www.apache.org/licenses/LICENSE-2.0.txt)

1. **Group:** com.google.errorprone **Name:** error_prone_type_annotations **Version:** 2.3.4
     * **POM License: Apache 2.0** - [http://www.apache.org/licenses/LICENSE-2.0.txt](http://www.apache.org/licenses/LICENSE-2.0.txt)

1. **Group:** com.google.flogger **Name:** flogger **Version:** 0.5.1
     * **POM Project URL:** [https://github.com/google/flogger](https://github.com/google/flogger)
     * **POM License: Apache 2.0** - [https://www.apache.org/licenses/LICENSE-2.0.txt](https://www.apache.org/licenses/LICENSE-2.0.txt)

1. **Group:** com.google.flogger **Name:** flogger-system-backend **Version:** 0.5.1
     * **POM Project URL:** [https://github.com/google/flogger](https://github.com/google/flogger)
     * **POM License: Apache 2.0** - [https://www.apache.org/licenses/LICENSE-2.0.txt](https://www.apache.org/licenses/LICENSE-2.0.txt)

1. **Group:** com.google.gradle **Name:** osdetector-gradle-plugin **Version:** 1.6.2
     * **POM Project URL:** [https://github.com/google/osdetector-gradle-plugin](https://github.com/google/osdetector-gradle-plugin)
     * **POM License: Apache License 2.0** - [http://opensource.org/licenses/Apache-2.0](http://opensource.org/licenses/Apache-2.0)

1. **Group:** com.google.guava **Name:** failureaccess **Version:** 1.0.1
     * **Manifest Project URL:** [https://github.com/google/guava/](https://github.com/google/guava/)
     * **POM License: The Apache Software License, Version 2.0** - [http://www.apache.org/licenses/LICENSE-2.0.txt](http://www.apache.org/licenses/LICENSE-2.0.txt)

1. **Group:** com.google.guava **Name:** guava **Version:** 29.0-jre
     * **Manifest Project URL:** [https://github.com/google/guava/](https://github.com/google/guava/)
     * **POM License: Apache License, Version 2.0** - [http://www.apache.org/licenses/LICENSE-2.0.txt](http://www.apache.org/licenses/LICENSE-2.0.txt)

1. **Group:** com.google.guava **Name:** guava-testlib **Version:** 29.0-jre
     * **POM License: Apache License, Version 2.0** - [http://www.apache.org/licenses/LICENSE-2.0.txt](http://www.apache.org/licenses/LICENSE-2.0.txt)

1. **Group:** com.google.guava **Name:** listenablefuture **Version:** 9999.0-empty-to-avoid-conflict-with-guava
     * **POM License: The Apache Software License, Version 2.0** - [http://www.apache.org/licenses/LICENSE-2.0.txt](http://www.apache.org/licenses/LICENSE-2.0.txt)

1. **Group:** com.google.j2objc **Name:** j2objc-annotations **Version:** 1.3
     * **POM Project URL:** [https://github.com/google/j2objc/](https://github.com/google/j2objc/)
     * **POM License: The Apache Software License, Version 2.0** - [http://www.apache.org/licenses/LICENSE-2.0.txt](http://www.apache.org/licenses/LICENSE-2.0.txt)

1. **Group:** com.google.protobuf **Name:** protobuf-gradle-plugin **Version:** 0.8.12
     * **POM Project URL:** [https://github.com/google/protobuf-gradle-plugin](https://github.com/google/protobuf-gradle-plugin)
     * **POM License: BSD 3-Clause** - [http://opensource.org/licenses/BSD-3-Clause](http://opensource.org/licenses/BSD-3-Clause)

1. **Group:** com.google.protobuf **Name:** protobuf-java **Version:** 3.11.4
     * **Manifest Project URL:** [https://developers.google.com/protocol-buffers/](https://developers.google.com/protocol-buffers/)
     * **POM License: 3-Clause BSD License** - [https://opensource.org/licenses/BSD-3-Clause](https://opensource.org/licenses/BSD-3-Clause)

1. **Group:** com.google.protobuf **Name:** protobuf-java-util **Version:** 3.11.4
     * **Manifest Project URL:** [https://developers.google.com/protocol-buffers/](https://developers.google.com/protocol-buffers/)
     * **POM License: 3-Clause BSD License** - [https://opensource.org/licenses/BSD-3-Clause](https://opensource.org/licenses/BSD-3-Clause)

1. **Group:** com.google.truth **Name:** truth **Version:** 1.0.1
     * **POM License: The Apache Software License, Version 2.0** - [http://www.apache.org/licenses/LICENSE-2.0.txt](http://www.apache.org/licenses/LICENSE-2.0.txt)

1. **Group:** com.google.truth.extensions **Name:** truth-java8-extension **Version:** 1.0.1
     * **POM License: The Apache Software License, Version 2.0** - [http://www.apache.org/licenses/LICENSE-2.0.txt](http://www.apache.org/licenses/LICENSE-2.0.txt)

1. **Group:** com.google.truth.extensions **Name:** truth-liteproto-extension **Version:** 1.0.1
     * **POM License: The Apache Software License, Version 2.0** - [http://www.apache.org/licenses/LICENSE-2.0.txt](http://www.apache.org/licenses/LICENSE-2.0.txt)

1. **Group:** com.google.truth.extensions **Name:** truth-proto-extension **Version:** 1.0.1
     * **POM License: The Apache Software License, Version 2.0** - [http://www.apache.org/licenses/LICENSE-2.0.txt](http://www.apache.org/licenses/LICENSE-2.0.txt)

1. **Group:** com.googlecode.java-diff-utils **Name:** diffutils **Version:** 1.3.0
     * **POM Project URL:** [http://code.google.com/p/java-diff-utils/](http://code.google.com/p/java-diff-utils/)
     * **POM License: The Apache Software License, Version 2.0** - [http://www.apache.org/licenses/LICENSE-2.0.txt](http://www.apache.org/licenses/LICENSE-2.0.txt)

1. **Group:** com.squareup **Name:** javapoet **Version:** 1.12.1
     * **POM Project URL:** [http://github.com/square/javapoet/](http://github.com/square/javapoet/)
     * **POM License: Apache 2.0** - [http://www.apache.org/licenses/LICENSE-2.0.txt](http://www.apache.org/licenses/LICENSE-2.0.txt)

1. **Group:** commons-lang **Name:** commons-lang **Version:** 2.6
     * **Project URL:** [http://commons.apache.org/lang/](http://commons.apache.org/lang/)
     * **POM License: The Apache Software License, Version 2.0** - [http://www.apache.org/licenses/LICENSE-2.0.txt](http://www.apache.org/licenses/LICENSE-2.0.txt)

1. **Group:** junit **Name:** junit **Version:** 4.12
     * **POM Project URL:** [http://junit.org](http://junit.org)
     * **POM License: Eclipse Public License 1.0** - [http://www.eclipse.org/legal/epl-v10.html](http://www.eclipse.org/legal/epl-v10.html)

1. **Group:** kr.motd.maven **Name:** os-maven-plugin **Version:** 1.6.2
     * **POM Project URL:** [https://github.com/trustin/os-maven-plugin/](https://github.com/trustin/os-maven-plugin/)
     * **POM License: Apache License, Version 2.0** - [http://www.apache.org/licenses/LICENSE-2.0](http://www.apache.org/licenses/LICENSE-2.0)

1. **Group:** org.apiguardian **Name:** apiguardian-api **Version:** 1.1.0
     * **POM Project URL:** [https://github.com/apiguardian-team/apiguardian](https://github.com/apiguardian-team/apiguardian)
     * **POM License: The Apache License, Version 2.0** - [http://www.apache.org/licenses/LICENSE-2.0.txt](http://www.apache.org/licenses/LICENSE-2.0.txt)

1. **Group:** org.checkerframework **Name:** checker-compat-qual **Version:** 2.5.5
     * **POM Project URL:** [https://checkerframework.org](https://checkerframework.org)
     * **POM License: GNU General Public License, version 2 (GPL2), with the classpath exception** - [http://www.gnu.org/software/classpath/license.html](http://www.gnu.org/software/classpath/license.html)
     * **POM License: The MIT License** - [http://opensource.org/licenses/MIT](http://opensource.org/licenses/MIT)

1. **Group:** org.checkerframework **Name:** checker-qual **Version:** 3.3.0
     * **Manifest License:** MIT (Not packaged)
     * **POM Project URL:** [https://checkerframework.org](https://checkerframework.org)
     * **POM License: The MIT License** - [http://opensource.org/licenses/MIT](http://opensource.org/licenses/MIT)

1. **Group:** org.hamcrest **Name:** hamcrest-all **Version:** 1.3
     * **POM License: New BSD License** - [http://www.opensource.org/licenses/bsd-license.php](http://www.opensource.org/licenses/bsd-license.php)

1. **Group:** org.hamcrest **Name:** hamcrest-core **Version:** 1.3
     * **POM License: New BSD License** - [http://www.opensource.org/licenses/bsd-license.php](http://www.opensource.org/licenses/bsd-license.php)

1. **Group:** org.junit **Name:** junit-bom **Version:** 5.6.2 **No license information found**
1. **Group:** org.junit.jupiter **Name:** junit-jupiter-api **Version:** 5.6.2
     * **POM Project URL:** [https://junit.org/junit5/](https://junit.org/junit5/)
     * **POM License: Eclipse Public License v2.0** - [https://www.eclipse.org/legal/epl-v20.html](https://www.eclipse.org/legal/epl-v20.html)

1. **Group:** org.junit.jupiter **Name:** junit-jupiter-params **Version:** 5.6.2
     * **POM Project URL:** [https://junit.org/junit5/](https://junit.org/junit5/)
     * **POM License: Eclipse Public License v2.0** - [https://www.eclipse.org/legal/epl-v20.html](https://www.eclipse.org/legal/epl-v20.html)

1. **Group:** org.junit.platform **Name:** junit-platform-commons **Version:** 1.6.2
     * **POM Project URL:** [https://junit.org/junit5/](https://junit.org/junit5/)
     * **POM License: Eclipse Public License v2.0** - [https://www.eclipse.org/legal/epl-v20.html](https://www.eclipse.org/legal/epl-v20.html)

1. **Group:** org.opentest4j **Name:** opentest4j **Version:** 1.2.0
     * **Manifest License:** The Apache License, Version 2.0 (Not packaged)
     * **POM Project URL:** [https://github.com/ota4j-team/opentest4j](https://github.com/ota4j-team/opentest4j)
     * **POM License: The Apache License, Version 2.0** - [http://www.apache.org/licenses/LICENSE-2.0.txt](http://www.apache.org/licenses/LICENSE-2.0.txt)

## Compile, tests and tooling
1. **Group:** com.beust **Name:** jcommander **Version:** 1.72
     * **POM Project URL:** [http://jcommander.org](http://jcommander.org)
     * **POM License: Apache 2.0** - [http://www.apache.org/licenses/LICENSE-2.0](http://www.apache.org/licenses/LICENSE-2.0)

1. **Group:** com.github.ben-manes.caffeine **Name:** caffeine **Version:** 2.7.0
     * **POM Project URL:** [https://github.com/ben-manes/caffeine](https://github.com/ben-manes/caffeine)
     * **POM License: Apache License, Version 2.0** - [https://www.apache.org/licenses/LICENSE-2.0.txt](https://www.apache.org/licenses/LICENSE-2.0.txt)

1. **Group:** com.github.kevinstern **Name:** software-and-algorithms **Version:** 1.0
     * **POM Project URL:** [https://www.github.com/KevinStern/software-and-algorithms](https://www.github.com/KevinStern/software-and-algorithms)
     * **POM License: MIT License** - [http://www.opensource.org/licenses/mit-license.php](http://www.opensource.org/licenses/mit-license.php)

1. **Group:** com.google.auto **Name:** auto-common **Version:** 0.10
     * **POM License: Apache 2.0** - [http://www.apache.org/licenses/LICENSE-2.0.txt](http://www.apache.org/licenses/LICENSE-2.0.txt)

1. **Group:** com.google.auto.value **Name:** auto-value-annotations **Version:** 1.6.3
     * **POM License: Apache 2.0** - [http://www.apache.org/licenses/LICENSE-2.0.txt](http://www.apache.org/licenses/LICENSE-2.0.txt)

1. **Group:** com.google.code.findbugs **Name:** jFormatString **Version:** 3.0.0
     * **POM Project URL:** [http://findbugs.sourceforge.net/](http://findbugs.sourceforge.net/)
     * **POM License: GNU Lesser Public License** - [http://www.gnu.org/licenses/lgpl.html](http://www.gnu.org/licenses/lgpl.html)

1. **Group:** com.google.code.findbugs **Name:** jsr305 **Version:** 3.0.2
     * **POM Project URL:** [http://findbugs.sourceforge.net/](http://findbugs.sourceforge.net/)
     * **POM License: The Apache Software License, Version 2.0** - [http://www.apache.org/licenses/LICENSE-2.0.txt](http://www.apache.org/licenses/LICENSE-2.0.txt)

1. **Group:** com.google.code.gson **Name:** gson **Version:** 2.8.6
     * **POM License: Apache 2.0** - [http://www.apache.org/licenses/LICENSE-2.0.txt](http://www.apache.org/licenses/LICENSE-2.0.txt)

1. **Group:** com.google.errorprone **Name:** error_prone_annotation **Version:** 2.3.4
     * **POM License: Apache 2.0** - [http://www.apache.org/licenses/LICENSE-2.0.txt](http://www.apache.org/licenses/LICENSE-2.0.txt)

1. **Group:** com.google.errorprone **Name:** error_prone_annotations **Version:** 2.3.4
     * **POM License: Apache 2.0** - [http://www.apache.org/licenses/LICENSE-2.0.txt](http://www.apache.org/licenses/LICENSE-2.0.txt)

1. **Group:** com.google.errorprone **Name:** error_prone_check_api **Version:** 2.3.4
     * **POM License: Apache 2.0** - [http://www.apache.org/licenses/LICENSE-2.0.txt](http://www.apache.org/licenses/LICENSE-2.0.txt)

1. **Group:** com.google.errorprone **Name:** error_prone_core **Version:** 2.3.4
     * **POM License: Apache 2.0** - [http://www.apache.org/licenses/LICENSE-2.0.txt](http://www.apache.org/licenses/LICENSE-2.0.txt)

1. **Group:** com.google.errorprone **Name:** error_prone_type_annotations **Version:** 2.3.4
     * **POM License: Apache 2.0** - [http://www.apache.org/licenses/LICENSE-2.0.txt](http://www.apache.org/licenses/LICENSE-2.0.txt)

1. **Group:** com.google.errorprone **Name:** javac **Version:** 9+181-r4173-1
     * **POM Project URL:** [https://github.com/google/error-prone-javac](https://github.com/google/error-prone-javac)
     * **POM License: GNU General Public License, version 2, with the Classpath Exception** - [http://openjdk.java.net/legal/gplv2+ce.html](http://openjdk.java.net/legal/gplv2+ce.html)

1. **Group:** com.google.flogger **Name:** flogger **Version:** 0.5.1
     * **POM Project URL:** [https://github.com/google/flogger](https://github.com/google/flogger)
     * **POM License: Apache 2.0** - [https://www.apache.org/licenses/LICENSE-2.0.txt](https://www.apache.org/licenses/LICENSE-2.0.txt)

1. **Group:** com.google.flogger **Name:** flogger-system-backend **Version:** 0.5.1
     * **POM Project URL:** [https://github.com/google/flogger](https://github.com/google/flogger)
     * **POM License: Apache 2.0** - [https://www.apache.org/licenses/LICENSE-2.0.txt](https://www.apache.org/licenses/LICENSE-2.0.txt)

1. **Group:** com.google.gradle **Name:** osdetector-gradle-plugin **Version:** 1.6.2
     * **POM Project URL:** [https://github.com/google/osdetector-gradle-plugin](https://github.com/google/osdetector-gradle-plugin)
     * **POM License: Apache License 2.0** - [http://opensource.org/licenses/Apache-2.0](http://opensource.org/licenses/Apache-2.0)

1. **Group:** com.google.guava **Name:** failureaccess **Version:** 1.0.1
     * **Manifest Project URL:** [https://github.com/google/guava/](https://github.com/google/guava/)
     * **POM License: The Apache Software License, Version 2.0** - [http://www.apache.org/licenses/LICENSE-2.0.txt](http://www.apache.org/licenses/LICENSE-2.0.txt)

1. **Group:** com.google.guava **Name:** guava **Version:** 29.0-jre
     * **Manifest Project URL:** [https://github.com/google/guava/](https://github.com/google/guava/)
     * **POM License: Apache License, Version 2.0** - [http://www.apache.org/licenses/LICENSE-2.0.txt](http://www.apache.org/licenses/LICENSE-2.0.txt)

1. **Group:** com.google.guava **Name:** guava-testlib **Version:** 29.0-jre
     * **POM License: Apache License, Version 2.0** - [http://www.apache.org/licenses/LICENSE-2.0.txt](http://www.apache.org/licenses/LICENSE-2.0.txt)

1. **Group:** com.google.guava **Name:** listenablefuture **Version:** 9999.0-empty-to-avoid-conflict-with-guava
     * **POM License: The Apache Software License, Version 2.0** - [http://www.apache.org/licenses/LICENSE-2.0.txt](http://www.apache.org/licenses/LICENSE-2.0.txt)

1. **Group:** com.google.j2objc **Name:** j2objc-annotations **Version:** 1.3
     * **POM Project URL:** [https://github.com/google/j2objc/](https://github.com/google/j2objc/)
     * **POM License: The Apache Software License, Version 2.0** - [http://www.apache.org/licenses/LICENSE-2.0.txt](http://www.apache.org/licenses/LICENSE-2.0.txt)

1. **Group:** com.google.protobuf **Name:** protobuf-gradle-plugin **Version:** 0.8.12
     * **POM Project URL:** [https://github.com/google/protobuf-gradle-plugin](https://github.com/google/protobuf-gradle-plugin)
     * **POM License: BSD 3-Clause** - [http://opensource.org/licenses/BSD-3-Clause](http://opensource.org/licenses/BSD-3-Clause)

1. **Group:** com.google.protobuf **Name:** protobuf-java **Version:** 3.11.4
     * **Manifest Project URL:** [https://developers.google.com/protocol-buffers/](https://developers.google.com/protocol-buffers/)
     * **POM License: 3-Clause BSD License** - [https://opensource.org/licenses/BSD-3-Clause](https://opensource.org/licenses/BSD-3-Clause)

1. **Group:** com.google.protobuf **Name:** protobuf-java-util **Version:** 3.11.4
     * **Manifest Project URL:** [https://developers.google.com/protocol-buffers/](https://developers.google.com/protocol-buffers/)
     * **POM License: 3-Clause BSD License** - [https://opensource.org/licenses/BSD-3-Clause](https://opensource.org/licenses/BSD-3-Clause)

1. **Group:** com.google.protobuf **Name:** protoc **Version:** 3.11.4
     * **POM Project URL:** [https://developers.google.com/protocol-buffers/](https://developers.google.com/protocol-buffers/)
     * **POM License: 3-Clause BSD License** - [https://opensource.org/licenses/BSD-3-Clause](https://opensource.org/licenses/BSD-3-Clause)
     * **POM License: The Apache Software License, Version 2.0** - [http://www.apache.org/licenses/LICENSE-2.0.txt](http://www.apache.org/licenses/LICENSE-2.0.txt)

1. **Group:** com.google.truth **Name:** truth **Version:** 1.0.1
     * **POM License: The Apache Software License, Version 2.0** - [http://www.apache.org/licenses/LICENSE-2.0.txt](http://www.apache.org/licenses/LICENSE-2.0.txt)

1. **Group:** com.google.truth.extensions **Name:** truth-java8-extension **Version:** 1.0.1
     * **POM License: The Apache Software License, Version 2.0** - [http://www.apache.org/licenses/LICENSE-2.0.txt](http://www.apache.org/licenses/LICENSE-2.0.txt)

1. **Group:** com.google.truth.extensions **Name:** truth-liteproto-extension **Version:** 1.0.1
     * **POM License: The Apache Software License, Version 2.0** - [http://www.apache.org/licenses/LICENSE-2.0.txt](http://www.apache.org/licenses/LICENSE-2.0.txt)

1. **Group:** com.google.truth.extensions **Name:** truth-proto-extension **Version:** 1.0.1
     * **POM License: The Apache Software License, Version 2.0** - [http://www.apache.org/licenses/LICENSE-2.0.txt](http://www.apache.org/licenses/LICENSE-2.0.txt)

1. **Group:** com.googlecode.java-diff-utils **Name:** diffutils **Version:** 1.3.0
     * **POM Project URL:** [http://code.google.com/p/java-diff-utils/](http://code.google.com/p/java-diff-utils/)
     * **POM License: The Apache Software License, Version 2.0** - [http://www.apache.org/licenses/LICENSE-2.0.txt](http://www.apache.org/licenses/LICENSE-2.0.txt)

1. **Group:** com.squareup **Name:** javapoet **Version:** 1.12.1
     * **POM Project URL:** [http://github.com/square/javapoet/](http://github.com/square/javapoet/)
     * **POM License: Apache 2.0** - [http://www.apache.org/licenses/LICENSE-2.0.txt](http://www.apache.org/licenses/LICENSE-2.0.txt)

1. **Group:** commons-io **Name:** commons-io **Version:** 2.6
     * **Project URL:** [http://commons.apache.org/proper/commons-io/](http://commons.apache.org/proper/commons-io/)
     * **POM License: Apache License, Version 2.0** - [https://www.apache.org/licenses/LICENSE-2.0.txt](https://www.apache.org/licenses/LICENSE-2.0.txt)

1. **Group:** commons-lang **Name:** commons-lang **Version:** 2.6
     * **Project URL:** [http://commons.apache.org/lang/](http://commons.apache.org/lang/)
     * **POM License: The Apache Software License, Version 2.0** - [http://www.apache.org/licenses/LICENSE-2.0.txt](http://www.apache.org/licenses/LICENSE-2.0.txt)

1. **Group:** junit **Name:** junit **Version:** 4.12
     * **POM Project URL:** [http://junit.org](http://junit.org)
     * **POM License: Eclipse Public License 1.0** - [http://www.eclipse.org/legal/epl-v10.html](http://www.eclipse.org/legal/epl-v10.html)

1. **Group:** kr.motd.maven **Name:** os-maven-plugin **Version:** 1.6.2
     * **POM Project URL:** [https://github.com/trustin/os-maven-plugin/](https://github.com/trustin/os-maven-plugin/)
     * **POM License: Apache License, Version 2.0** - [http://www.apache.org/licenses/LICENSE-2.0](http://www.apache.org/licenses/LICENSE-2.0)

1. **Group:** net.java.dev.javacc **Name:** javacc **Version:** 5.0
     * **POM Project URL:** [https://javacc.dev.java.net/](https://javacc.dev.java.net/)
     * **POM License: Berkeley Software Distribution (BSD) License** - [http://www.opensource.org/licenses/bsd-license.html](http://www.opensource.org/licenses/bsd-license.html)

1. **Group:** net.sourceforge.pmd **Name:** pmd-core **Version:** 6.20.0
     * **POM License: BSD-style** - [http://pmd.sourceforge.net/license.html](http://pmd.sourceforge.net/license.html)

1. **Group:** net.sourceforge.pmd **Name:** pmd-java **Version:** 6.20.0
     * **POM License: BSD-style** - [http://pmd.sourceforge.net/license.html](http://pmd.sourceforge.net/license.html)

1. **Group:** net.sourceforge.saxon **Name:** saxon **Version:** 9.1.0.8
     * **POM Project URL:** [http://saxon.sourceforge.net/](http://saxon.sourceforge.net/)
     * **POM License: Mozilla Public License Version 1.0** - [http://www.mozilla.org/MPL/MPL-1.0.txt](http://www.mozilla.org/MPL/MPL-1.0.txt)

1. **Group:** org.antlr **Name:** antlr4-runtime **Version:** 4.7
     * **Manifest Project URL:** [http://www.antlr.org](http://www.antlr.org)
     * **POM License: The BSD License** - [http://www.antlr.org/license.html](http://www.antlr.org/license.html)

1. **Group:** org.apache.commons **Name:** commons-lang3 **Version:** 3.8.1
     * **Project URL:** [http://commons.apache.org/proper/commons-lang/](http://commons.apache.org/proper/commons-lang/)
     * **POM License: Apache License, Version 2.0** - [https://www.apache.org/licenses/LICENSE-2.0.txt](https://www.apache.org/licenses/LICENSE-2.0.txt)

1. **Group:** org.apiguardian **Name:** apiguardian-api **Version:** 1.1.0
     * **POM Project URL:** [https://github.com/apiguardian-team/apiguardian](https://github.com/apiguardian-team/apiguardian)
     * **POM License: The Apache License, Version 2.0** - [http://www.apache.org/licenses/LICENSE-2.0.txt](http://www.apache.org/licenses/LICENSE-2.0.txt)

1. **Group:** org.checkerframework **Name:** checker-compat-qual **Version:** 2.5.5
     * **POM Project URL:** [https://checkerframework.org](https://checkerframework.org)
     * **POM License: GNU General Public License, version 2 (GPL2), with the classpath exception** - [http://www.gnu.org/software/classpath/license.html](http://www.gnu.org/software/classpath/license.html)
     * **POM License: The MIT License** - [http://opensource.org/licenses/MIT](http://opensource.org/licenses/MIT)

1. **Group:** org.checkerframework **Name:** checker-qual **Version:** 3.3.0
     * **Manifest License:** MIT (Not packaged)
     * **POM Project URL:** [https://checkerframework.org](https://checkerframework.org)
     * **POM License: The MIT License** - [http://opensource.org/licenses/MIT](http://opensource.org/licenses/MIT)

1. **Group:** org.checkerframework **Name:** dataflow **Version:** 3.0.0
     * **Manifest License:** (GPL-2.0-only WITH Classpath-exception-2.0) (Not packaged)
     * **POM Project URL:** [https://checkerframework.org](https://checkerframework.org)
     * **POM License: GNU General Public License, version 2 (GPL2), with the classpath exception** - [http://www.gnu.org/software/classpath/license.html](http://www.gnu.org/software/classpath/license.html)
     * **POM License: The MIT License** - [http://opensource.org/licenses/MIT](http://opensource.org/licenses/MIT)

1. **Group:** org.checkerframework **Name:** javacutil **Version:** 3.0.0
     * **Manifest License:** (GPL-2.0-only WITH Classpath-exception-2.0) (Not packaged)
     * **POM Project URL:** [https://checkerframework.org](https://checkerframework.org)
     * **POM License: GNU General Public License, version 2 (GPL2), with the classpath exception** - [http://www.gnu.org/software/classpath/license.html](http://www.gnu.org/software/classpath/license.html)
     * **POM License: The MIT License** - [http://opensource.org/licenses/MIT](http://opensource.org/licenses/MIT)

1. **Group:** org.hamcrest **Name:** hamcrest-all **Version:** 1.3
     * **POM License: New BSD License** - [http://www.opensource.org/licenses/bsd-license.php](http://www.opensource.org/licenses/bsd-license.php)

1. **Group:** org.hamcrest **Name:** hamcrest-core **Version:** 1.3
     * **POM License: New BSD License** - [http://www.opensource.org/licenses/bsd-license.php](http://www.opensource.org/licenses/bsd-license.php)

1. **Group:** org.jacoco **Name:** org.jacoco.agent **Version:** 0.8.5
     * **POM License: Eclipse Public License 2.0** - [https://www.eclipse.org/legal/epl-2.0/](https://www.eclipse.org/legal/epl-2.0/)

1. **Group:** org.jacoco **Name:** org.jacoco.ant **Version:** 0.8.5
     * **POM License: Eclipse Public License 2.0** - [https://www.eclipse.org/legal/epl-2.0/](https://www.eclipse.org/legal/epl-2.0/)

1. **Group:** org.jacoco **Name:** org.jacoco.core **Version:** 0.8.5
     * **POM License: Eclipse Public License 2.0** - [https://www.eclipse.org/legal/epl-2.0/](https://www.eclipse.org/legal/epl-2.0/)

1. **Group:** org.jacoco **Name:** org.jacoco.report **Version:** 0.8.5
     * **POM License: Eclipse Public License 2.0** - [https://www.eclipse.org/legal/epl-2.0/](https://www.eclipse.org/legal/epl-2.0/)

1. **Group:** org.junit **Name:** junit-bom **Version:** 5.6.2 **No license information found**
1. **Group:** org.junit-pioneer **Name:** junit-pioneer **Version:** 0.4.2
     * **POM Project URL:** [https://github.com/junit-pioneer/junit-pioneer](https://github.com/junit-pioneer/junit-pioneer)
     * **POM License: The MIT License** - [https://github.com/junit-pioneer/junit-pioneer/blob/master/LICENSE](https://github.com/junit-pioneer/junit-pioneer/blob/master/LICENSE)

1. **Group:** org.junit.jupiter **Name:** junit-jupiter-api **Version:** 5.6.2
     * **POM Project URL:** [https://junit.org/junit5/](https://junit.org/junit5/)
     * **POM License: Eclipse Public License v2.0** - [https://www.eclipse.org/legal/epl-v20.html](https://www.eclipse.org/legal/epl-v20.html)

1. **Group:** org.junit.jupiter **Name:** junit-jupiter-engine **Version:** 5.6.2
     * **POM Project URL:** [https://junit.org/junit5/](https://junit.org/junit5/)
     * **POM License: Eclipse Public License v2.0** - [https://www.eclipse.org/legal/epl-v20.html](https://www.eclipse.org/legal/epl-v20.html)

1. **Group:** org.junit.jupiter **Name:** junit-jupiter-params **Version:** 5.6.2
     * **POM Project URL:** [https://junit.org/junit5/](https://junit.org/junit5/)
     * **POM License: Eclipse Public License v2.0** - [https://www.eclipse.org/legal/epl-v20.html](https://www.eclipse.org/legal/epl-v20.html)

1. **Group:** org.junit.platform **Name:** junit-platform-commons **Version:** 1.6.2
     * **POM Project URL:** [https://junit.org/junit5/](https://junit.org/junit5/)
     * **POM License: Eclipse Public License v2.0** - [https://www.eclipse.org/legal/epl-v20.html](https://www.eclipse.org/legal/epl-v20.html)

1. **Group:** org.junit.platform **Name:** junit-platform-engine **Version:** 1.6.2
     * **POM Project URL:** [https://junit.org/junit5/](https://junit.org/junit5/)
     * **POM License: Eclipse Public License v2.0** - [https://www.eclipse.org/legal/epl-v20.html](https://www.eclipse.org/legal/epl-v20.html)

1. **Group:** org.opentest4j **Name:** opentest4j **Version:** 1.2.0
     * **Manifest License:** The Apache License, Version 2.0 (Not packaged)
     * **POM Project URL:** [https://github.com/ota4j-team/opentest4j](https://github.com/ota4j-team/opentest4j)
     * **POM License: The Apache License, Version 2.0** - [http://www.apache.org/licenses/LICENSE-2.0.txt](http://www.apache.org/licenses/LICENSE-2.0.txt)

1. **Group:** org.ow2.asm **Name:** asm **Version:** 7.1
     * **Manifest Project URL:** [http://asm.ow2.org](http://asm.ow2.org)
     * **POM Project URL:** [http://asm.ow2.org/](http://asm.ow2.org/)
     * **POM License: BSD** - [http://asm.ow2.org/license.html](http://asm.ow2.org/license.html)
     * **POM License: The Apache Software License, Version 2.0** - [http://www.apache.org/licenses/LICENSE-2.0.txt](http://www.apache.org/licenses/LICENSE-2.0.txt)

1. **Group:** org.ow2.asm **Name:** asm **Version:** 7.2
     * **Manifest Project URL:** [http://asm.ow2.org](http://asm.ow2.org)
     * **Manifest License:** BSD-3-Clause;link=https://asm.ow2.io/LICENSE.txt (Not packaged)
     * **POM Project URL:** [http://asm.ow2.io/](http://asm.ow2.io/)
     * **POM License: BSD-3-Clause** - [https://asm.ow2.io/license.html](https://asm.ow2.io/license.html)
     * **POM License: The Apache Software License, Version 2.0** - [http://www.apache.org/licenses/LICENSE-2.0.txt](http://www.apache.org/licenses/LICENSE-2.0.txt)

1. **Group:** org.ow2.asm **Name:** asm-analysis **Version:** 7.2
     * **Manifest Project URL:** [http://asm.ow2.org](http://asm.ow2.org)
     * **Manifest License:** BSD-3-Clause;link=https://asm.ow2.io/LICENSE.txt (Not packaged)
     * **POM Project URL:** [http://asm.ow2.io/](http://asm.ow2.io/)
     * **POM License: BSD-3-Clause** - [https://asm.ow2.io/license.html](https://asm.ow2.io/license.html)
     * **POM License: The Apache Software License, Version 2.0** - [http://www.apache.org/licenses/LICENSE-2.0.txt](http://www.apache.org/licenses/LICENSE-2.0.txt)

1. **Group:** org.ow2.asm **Name:** asm-commons **Version:** 7.2
     * **Manifest Project URL:** [http://asm.ow2.org](http://asm.ow2.org)
     * **Manifest License:** BSD-3-Clause;link=https://asm.ow2.io/LICENSE.txt (Not packaged)
     * **POM Project URL:** [http://asm.ow2.io/](http://asm.ow2.io/)
     * **POM License: BSD-3-Clause** - [https://asm.ow2.io/license.html](https://asm.ow2.io/license.html)
     * **POM License: The Apache Software License, Version 2.0** - [http://www.apache.org/licenses/LICENSE-2.0.txt](http://www.apache.org/licenses/LICENSE-2.0.txt)

1. **Group:** org.ow2.asm **Name:** asm-tree **Version:** 7.2
     * **Manifest Project URL:** [http://asm.ow2.org](http://asm.ow2.org)
     * **Manifest License:** BSD-3-Clause;link=https://asm.ow2.io/LICENSE.txt (Not packaged)
     * **POM Project URL:** [http://asm.ow2.io/](http://asm.ow2.io/)
     * **POM License: BSD-3-Clause** - [https://asm.ow2.io/license.html](https://asm.ow2.io/license.html)
     * **POM License: The Apache Software License, Version 2.0** - [http://www.apache.org/licenses/LICENSE-2.0.txt](http://www.apache.org/licenses/LICENSE-2.0.txt)

1. **Group:** org.pcollections **Name:** pcollections **Version:** 2.1.2
     * **POM Project URL:** [http://pcollections.org](http://pcollections.org)
     * **POM License: The MIT License** - [http://www.opensource.org/licenses/mit-license.php](http://www.opensource.org/licenses/mit-license.php)

1. **Group:** org.plumelib **Name:** plume-util **Version:** 1.0.6
     * **POM Project URL:** [https://github.com/plume-lib/plume-util](https://github.com/plume-lib/plume-util)
     * **POM License: MIT License** - [https://opensource.org/licenses/MIT](https://opensource.org/licenses/MIT)

1. **Group:** org.plumelib **Name:** reflection-util **Version:** 0.0.2
     * **POM Project URL:** [https://github.com/plume-lib/reflection-util](https://github.com/plume-lib/reflection-util)
     * **POM License: MIT License** - [https://opensource.org/licenses/MIT](https://opensource.org/licenses/MIT)

1. **Group:** org.plumelib **Name:** require-javadoc **Version:** 0.1.0
     * **POM Project URL:** [https://github.com/plume-lib/require-javadoc](https://github.com/plume-lib/require-javadoc)
     * **POM License: MIT License** - [https://opensource.org/licenses/MIT](https://opensource.org/licenses/MIT)

    
        
 The dependencies distributed under several licenses, are used according their commercial-use-friendly license.


<<<<<<< HEAD
This report was generated on **Mon May 11 16:54:37 EEST 2020** using [Gradle-License-Report plugin](https://github.com/jk1/Gradle-License-Report) by Evgeny Naumenko, licensed under [Apache 2.0 License](https://github.com/jk1/Gradle-License-Report/blob/master/LICENSE).



    
# Dependencies of `io.spine.tools:spine-proto-dart-plugin:1.5.12`
=======
This report was generated on **Tue Jun 09 13:39:22 EEST 2020** using [Gradle-License-Report plugin](https://github.com/jk1/Gradle-License-Report) by Evgeny Naumenko, licensed under [Apache 2.0 License](https://github.com/jk1/Gradle-License-Report/blob/master/LICENSE).



    
# Dependencies of `io.spine.tools:spine-proto-dart-plugin:1.5.15`
>>>>>>> 31a63064

## Runtime
1. **Group:** com.google.code.findbugs **Name:** jsr305 **Version:** 3.0.2
     * **POM Project URL:** [http://findbugs.sourceforge.net/](http://findbugs.sourceforge.net/)
     * **POM License: The Apache Software License, Version 2.0** - [http://www.apache.org/licenses/LICENSE-2.0.txt](http://www.apache.org/licenses/LICENSE-2.0.txt)

1. **Group:** com.google.code.gson **Name:** gson **Version:** 2.8.6
     * **POM License: Apache 2.0** - [http://www.apache.org/licenses/LICENSE-2.0.txt](http://www.apache.org/licenses/LICENSE-2.0.txt)

1. **Group:** com.google.errorprone **Name:** error_prone_annotations **Version:** 2.3.4
     * **POM License: Apache 2.0** - [http://www.apache.org/licenses/LICENSE-2.0.txt](http://www.apache.org/licenses/LICENSE-2.0.txt)

1. **Group:** com.google.errorprone **Name:** error_prone_type_annotations **Version:** 2.3.4
     * **POM License: Apache 2.0** - [http://www.apache.org/licenses/LICENSE-2.0.txt](http://www.apache.org/licenses/LICENSE-2.0.txt)

1. **Group:** com.google.flogger **Name:** flogger **Version:** 0.5.1
     * **POM Project URL:** [https://github.com/google/flogger](https://github.com/google/flogger)
     * **POM License: Apache 2.0** - [https://www.apache.org/licenses/LICENSE-2.0.txt](https://www.apache.org/licenses/LICENSE-2.0.txt)

1. **Group:** com.google.flogger **Name:** flogger-system-backend **Version:** 0.5.1
     * **POM Project URL:** [https://github.com/google/flogger](https://github.com/google/flogger)
     * **POM License: Apache 2.0** - [https://www.apache.org/licenses/LICENSE-2.0.txt](https://www.apache.org/licenses/LICENSE-2.0.txt)

1. **Group:** com.google.gradle **Name:** osdetector-gradle-plugin **Version:** 1.6.2
     * **POM Project URL:** [https://github.com/google/osdetector-gradle-plugin](https://github.com/google/osdetector-gradle-plugin)
     * **POM License: Apache License 2.0** - [http://opensource.org/licenses/Apache-2.0](http://opensource.org/licenses/Apache-2.0)

1. **Group:** com.google.guava **Name:** failureaccess **Version:** 1.0.1
     * **Manifest Project URL:** [https://github.com/google/guava/](https://github.com/google/guava/)
     * **POM License: The Apache Software License, Version 2.0** - [http://www.apache.org/licenses/LICENSE-2.0.txt](http://www.apache.org/licenses/LICENSE-2.0.txt)

1. **Group:** com.google.guava **Name:** guava **Version:** 29.0-jre
     * **Manifest Project URL:** [https://github.com/google/guava/](https://github.com/google/guava/)
     * **POM License: Apache License, Version 2.0** - [http://www.apache.org/licenses/LICENSE-2.0.txt](http://www.apache.org/licenses/LICENSE-2.0.txt)

1. **Group:** com.google.guava **Name:** listenablefuture **Version:** 9999.0-empty-to-avoid-conflict-with-guava
     * **POM License: The Apache Software License, Version 2.0** - [http://www.apache.org/licenses/LICENSE-2.0.txt](http://www.apache.org/licenses/LICENSE-2.0.txt)

1. **Group:** com.google.j2objc **Name:** j2objc-annotations **Version:** 1.3
     * **POM Project URL:** [https://github.com/google/j2objc/](https://github.com/google/j2objc/)
     * **POM License: The Apache Software License, Version 2.0** - [http://www.apache.org/licenses/LICENSE-2.0.txt](http://www.apache.org/licenses/LICENSE-2.0.txt)

1. **Group:** com.google.protobuf **Name:** protobuf-gradle-plugin **Version:** 0.8.12
     * **POM Project URL:** [https://github.com/google/protobuf-gradle-plugin](https://github.com/google/protobuf-gradle-plugin)
     * **POM License: BSD 3-Clause** - [http://opensource.org/licenses/BSD-3-Clause](http://opensource.org/licenses/BSD-3-Clause)

1. **Group:** com.google.protobuf **Name:** protobuf-java **Version:** 3.11.4
     * **Manifest Project URL:** [https://developers.google.com/protocol-buffers/](https://developers.google.com/protocol-buffers/)
     * **POM License: 3-Clause BSD License** - [https://opensource.org/licenses/BSD-3-Clause](https://opensource.org/licenses/BSD-3-Clause)

1. **Group:** com.google.protobuf **Name:** protobuf-java-util **Version:** 3.11.4
     * **Manifest Project URL:** [https://developers.google.com/protocol-buffers/](https://developers.google.com/protocol-buffers/)
     * **POM License: 3-Clause BSD License** - [https://opensource.org/licenses/BSD-3-Clause](https://opensource.org/licenses/BSD-3-Clause)

1. **Group:** com.squareup **Name:** javapoet **Version:** 1.12.1
     * **POM Project URL:** [http://github.com/square/javapoet/](http://github.com/square/javapoet/)
     * **POM License: Apache 2.0** - [http://www.apache.org/licenses/LICENSE-2.0.txt](http://www.apache.org/licenses/LICENSE-2.0.txt)

1. **Group:** commons-lang **Name:** commons-lang **Version:** 2.6
     * **Project URL:** [http://commons.apache.org/lang/](http://commons.apache.org/lang/)
     * **POM License: The Apache Software License, Version 2.0** - [http://www.apache.org/licenses/LICENSE-2.0.txt](http://www.apache.org/licenses/LICENSE-2.0.txt)

1. **Group:** kr.motd.maven **Name:** os-maven-plugin **Version:** 1.6.2
     * **POM Project URL:** [https://github.com/trustin/os-maven-plugin/](https://github.com/trustin/os-maven-plugin/)
     * **POM License: Apache License, Version 2.0** - [http://www.apache.org/licenses/LICENSE-2.0](http://www.apache.org/licenses/LICENSE-2.0)

1. **Group:** org.checkerframework **Name:** checker-compat-qual **Version:** 2.5.5
     * **POM Project URL:** [https://checkerframework.org](https://checkerframework.org)
     * **POM License: GNU General Public License, version 2 (GPL2), with the classpath exception** - [http://www.gnu.org/software/classpath/license.html](http://www.gnu.org/software/classpath/license.html)
     * **POM License: The MIT License** - [http://opensource.org/licenses/MIT](http://opensource.org/licenses/MIT)

1. **Group:** org.checkerframework **Name:** checker-qual **Version:** 3.3.0
     * **Manifest License:** MIT (Not packaged)
     * **POM Project URL:** [https://checkerframework.org](https://checkerframework.org)
     * **POM License: The MIT License** - [http://opensource.org/licenses/MIT](http://opensource.org/licenses/MIT)

## Compile, tests and tooling
1. **Group:** com.beust **Name:** jcommander **Version:** 1.72
     * **POM Project URL:** [http://jcommander.org](http://jcommander.org)
     * **POM License: Apache 2.0** - [http://www.apache.org/licenses/LICENSE-2.0](http://www.apache.org/licenses/LICENSE-2.0)

1. **Group:** com.github.ben-manes.caffeine **Name:** caffeine **Version:** 2.7.0
     * **POM Project URL:** [https://github.com/ben-manes/caffeine](https://github.com/ben-manes/caffeine)
     * **POM License: Apache License, Version 2.0** - [https://www.apache.org/licenses/LICENSE-2.0.txt](https://www.apache.org/licenses/LICENSE-2.0.txt)

1. **Group:** com.github.kevinstern **Name:** software-and-algorithms **Version:** 1.0
     * **POM Project URL:** [https://www.github.com/KevinStern/software-and-algorithms](https://www.github.com/KevinStern/software-and-algorithms)
     * **POM License: MIT License** - [http://www.opensource.org/licenses/mit-license.php](http://www.opensource.org/licenses/mit-license.php)

1. **Group:** com.google.auto **Name:** auto-common **Version:** 0.10
     * **POM License: Apache 2.0** - [http://www.apache.org/licenses/LICENSE-2.0.txt](http://www.apache.org/licenses/LICENSE-2.0.txt)

1. **Group:** com.google.auto.value **Name:** auto-value-annotations **Version:** 1.6.3
     * **POM License: Apache 2.0** - [http://www.apache.org/licenses/LICENSE-2.0.txt](http://www.apache.org/licenses/LICENSE-2.0.txt)

1. **Group:** com.google.code.findbugs **Name:** jFormatString **Version:** 3.0.0
     * **POM Project URL:** [http://findbugs.sourceforge.net/](http://findbugs.sourceforge.net/)
     * **POM License: GNU Lesser Public License** - [http://www.gnu.org/licenses/lgpl.html](http://www.gnu.org/licenses/lgpl.html)

1. **Group:** com.google.code.findbugs **Name:** jsr305 **Version:** 3.0.2
     * **POM Project URL:** [http://findbugs.sourceforge.net/](http://findbugs.sourceforge.net/)
     * **POM License: The Apache Software License, Version 2.0** - [http://www.apache.org/licenses/LICENSE-2.0.txt](http://www.apache.org/licenses/LICENSE-2.0.txt)

1. **Group:** com.google.code.gson **Name:** gson **Version:** 2.8.6
     * **POM License: Apache 2.0** - [http://www.apache.org/licenses/LICENSE-2.0.txt](http://www.apache.org/licenses/LICENSE-2.0.txt)

1. **Group:** com.google.errorprone **Name:** error_prone_annotation **Version:** 2.3.4
     * **POM License: Apache 2.0** - [http://www.apache.org/licenses/LICENSE-2.0.txt](http://www.apache.org/licenses/LICENSE-2.0.txt)

1. **Group:** com.google.errorprone **Name:** error_prone_annotations **Version:** 2.3.4
     * **POM License: Apache 2.0** - [http://www.apache.org/licenses/LICENSE-2.0.txt](http://www.apache.org/licenses/LICENSE-2.0.txt)

1. **Group:** com.google.errorprone **Name:** error_prone_check_api **Version:** 2.3.4
     * **POM License: Apache 2.0** - [http://www.apache.org/licenses/LICENSE-2.0.txt](http://www.apache.org/licenses/LICENSE-2.0.txt)

1. **Group:** com.google.errorprone **Name:** error_prone_core **Version:** 2.3.4
     * **POM License: Apache 2.0** - [http://www.apache.org/licenses/LICENSE-2.0.txt](http://www.apache.org/licenses/LICENSE-2.0.txt)

1. **Group:** com.google.errorprone **Name:** error_prone_type_annotations **Version:** 2.3.4
     * **POM License: Apache 2.0** - [http://www.apache.org/licenses/LICENSE-2.0.txt](http://www.apache.org/licenses/LICENSE-2.0.txt)

1. **Group:** com.google.errorprone **Name:** javac **Version:** 9+181-r4173-1
     * **POM Project URL:** [https://github.com/google/error-prone-javac](https://github.com/google/error-prone-javac)
     * **POM License: GNU General Public License, version 2, with the Classpath Exception** - [http://openjdk.java.net/legal/gplv2+ce.html](http://openjdk.java.net/legal/gplv2+ce.html)

1. **Group:** com.google.flogger **Name:** flogger **Version:** 0.5.1
     * **POM Project URL:** [https://github.com/google/flogger](https://github.com/google/flogger)
     * **POM License: Apache 2.0** - [https://www.apache.org/licenses/LICENSE-2.0.txt](https://www.apache.org/licenses/LICENSE-2.0.txt)

1. **Group:** com.google.flogger **Name:** flogger-system-backend **Version:** 0.5.1
     * **POM Project URL:** [https://github.com/google/flogger](https://github.com/google/flogger)
     * **POM License: Apache 2.0** - [https://www.apache.org/licenses/LICENSE-2.0.txt](https://www.apache.org/licenses/LICENSE-2.0.txt)

1. **Group:** com.google.gradle **Name:** osdetector-gradle-plugin **Version:** 1.6.2
     * **POM Project URL:** [https://github.com/google/osdetector-gradle-plugin](https://github.com/google/osdetector-gradle-plugin)
     * **POM License: Apache License 2.0** - [http://opensource.org/licenses/Apache-2.0](http://opensource.org/licenses/Apache-2.0)

1. **Group:** com.google.guava **Name:** failureaccess **Version:** 1.0.1
     * **Manifest Project URL:** [https://github.com/google/guava/](https://github.com/google/guava/)
     * **POM License: The Apache Software License, Version 2.0** - [http://www.apache.org/licenses/LICENSE-2.0.txt](http://www.apache.org/licenses/LICENSE-2.0.txt)

1. **Group:** com.google.guava **Name:** guava **Version:** 29.0-jre
     * **Manifest Project URL:** [https://github.com/google/guava/](https://github.com/google/guava/)
     * **POM License: Apache License, Version 2.0** - [http://www.apache.org/licenses/LICENSE-2.0.txt](http://www.apache.org/licenses/LICENSE-2.0.txt)

1. **Group:** com.google.guava **Name:** guava-testlib **Version:** 29.0-jre
     * **POM License: Apache License, Version 2.0** - [http://www.apache.org/licenses/LICENSE-2.0.txt](http://www.apache.org/licenses/LICENSE-2.0.txt)

1. **Group:** com.google.guava **Name:** listenablefuture **Version:** 9999.0-empty-to-avoid-conflict-with-guava
     * **POM License: The Apache Software License, Version 2.0** - [http://www.apache.org/licenses/LICENSE-2.0.txt](http://www.apache.org/licenses/LICENSE-2.0.txt)

1. **Group:** com.google.j2objc **Name:** j2objc-annotations **Version:** 1.3
     * **POM Project URL:** [https://github.com/google/j2objc/](https://github.com/google/j2objc/)
     * **POM License: The Apache Software License, Version 2.0** - [http://www.apache.org/licenses/LICENSE-2.0.txt](http://www.apache.org/licenses/LICENSE-2.0.txt)

1. **Group:** com.google.protobuf **Name:** protobuf-gradle-plugin **Version:** 0.8.12
     * **POM Project URL:** [https://github.com/google/protobuf-gradle-plugin](https://github.com/google/protobuf-gradle-plugin)
     * **POM License: BSD 3-Clause** - [http://opensource.org/licenses/BSD-3-Clause](http://opensource.org/licenses/BSD-3-Clause)

1. **Group:** com.google.protobuf **Name:** protobuf-java **Version:** 3.11.4
     * **Manifest Project URL:** [https://developers.google.com/protocol-buffers/](https://developers.google.com/protocol-buffers/)
     * **POM License: 3-Clause BSD License** - [https://opensource.org/licenses/BSD-3-Clause](https://opensource.org/licenses/BSD-3-Clause)

1. **Group:** com.google.protobuf **Name:** protobuf-java-util **Version:** 3.11.4
     * **Manifest Project URL:** [https://developers.google.com/protocol-buffers/](https://developers.google.com/protocol-buffers/)
     * **POM License: 3-Clause BSD License** - [https://opensource.org/licenses/BSD-3-Clause](https://opensource.org/licenses/BSD-3-Clause)

1. **Group:** com.google.protobuf **Name:** protoc **Version:** 3.11.4
     * **POM Project URL:** [https://developers.google.com/protocol-buffers/](https://developers.google.com/protocol-buffers/)
     * **POM License: 3-Clause BSD License** - [https://opensource.org/licenses/BSD-3-Clause](https://opensource.org/licenses/BSD-3-Clause)
     * **POM License: The Apache Software License, Version 2.0** - [http://www.apache.org/licenses/LICENSE-2.0.txt](http://www.apache.org/licenses/LICENSE-2.0.txt)

1. **Group:** com.google.truth **Name:** truth **Version:** 1.0.1
     * **POM License: The Apache Software License, Version 2.0** - [http://www.apache.org/licenses/LICENSE-2.0.txt](http://www.apache.org/licenses/LICENSE-2.0.txt)

1. **Group:** com.google.truth.extensions **Name:** truth-java8-extension **Version:** 1.0.1
     * **POM License: The Apache Software License, Version 2.0** - [http://www.apache.org/licenses/LICENSE-2.0.txt](http://www.apache.org/licenses/LICENSE-2.0.txt)

1. **Group:** com.google.truth.extensions **Name:** truth-liteproto-extension **Version:** 1.0.1
     * **POM License: The Apache Software License, Version 2.0** - [http://www.apache.org/licenses/LICENSE-2.0.txt](http://www.apache.org/licenses/LICENSE-2.0.txt)

1. **Group:** com.google.truth.extensions **Name:** truth-proto-extension **Version:** 1.0.1
     * **POM License: The Apache Software License, Version 2.0** - [http://www.apache.org/licenses/LICENSE-2.0.txt](http://www.apache.org/licenses/LICENSE-2.0.txt)

1. **Group:** com.googlecode.java-diff-utils **Name:** diffutils **Version:** 1.3.0
     * **POM Project URL:** [http://code.google.com/p/java-diff-utils/](http://code.google.com/p/java-diff-utils/)
     * **POM License: The Apache Software License, Version 2.0** - [http://www.apache.org/licenses/LICENSE-2.0.txt](http://www.apache.org/licenses/LICENSE-2.0.txt)

1. **Group:** com.squareup **Name:** javapoet **Version:** 1.12.1
     * **POM Project URL:** [http://github.com/square/javapoet/](http://github.com/square/javapoet/)
     * **POM License: Apache 2.0** - [http://www.apache.org/licenses/LICENSE-2.0.txt](http://www.apache.org/licenses/LICENSE-2.0.txt)

1. **Group:** commons-io **Name:** commons-io **Version:** 2.6
     * **Project URL:** [http://commons.apache.org/proper/commons-io/](http://commons.apache.org/proper/commons-io/)
     * **POM License: Apache License, Version 2.0** - [https://www.apache.org/licenses/LICENSE-2.0.txt](https://www.apache.org/licenses/LICENSE-2.0.txt)

1. **Group:** commons-lang **Name:** commons-lang **Version:** 2.6
     * **Project URL:** [http://commons.apache.org/lang/](http://commons.apache.org/lang/)
     * **POM License: The Apache Software License, Version 2.0** - [http://www.apache.org/licenses/LICENSE-2.0.txt](http://www.apache.org/licenses/LICENSE-2.0.txt)

1. **Group:** junit **Name:** junit **Version:** 4.12
     * **POM Project URL:** [http://junit.org](http://junit.org)
     * **POM License: Eclipse Public License 1.0** - [http://www.eclipse.org/legal/epl-v10.html](http://www.eclipse.org/legal/epl-v10.html)

1. **Group:** kr.motd.maven **Name:** os-maven-plugin **Version:** 1.6.2
     * **POM Project URL:** [https://github.com/trustin/os-maven-plugin/](https://github.com/trustin/os-maven-plugin/)
     * **POM License: Apache License, Version 2.0** - [http://www.apache.org/licenses/LICENSE-2.0](http://www.apache.org/licenses/LICENSE-2.0)

1. **Group:** net.java.dev.javacc **Name:** javacc **Version:** 5.0
     * **POM Project URL:** [https://javacc.dev.java.net/](https://javacc.dev.java.net/)
     * **POM License: Berkeley Software Distribution (BSD) License** - [http://www.opensource.org/licenses/bsd-license.html](http://www.opensource.org/licenses/bsd-license.html)

1. **Group:** net.sourceforge.pmd **Name:** pmd-core **Version:** 6.20.0
     * **POM License: BSD-style** - [http://pmd.sourceforge.net/license.html](http://pmd.sourceforge.net/license.html)

1. **Group:** net.sourceforge.pmd **Name:** pmd-java **Version:** 6.20.0
     * **POM License: BSD-style** - [http://pmd.sourceforge.net/license.html](http://pmd.sourceforge.net/license.html)

1. **Group:** net.sourceforge.saxon **Name:** saxon **Version:** 9.1.0.8
     * **POM Project URL:** [http://saxon.sourceforge.net/](http://saxon.sourceforge.net/)
     * **POM License: Mozilla Public License Version 1.0** - [http://www.mozilla.org/MPL/MPL-1.0.txt](http://www.mozilla.org/MPL/MPL-1.0.txt)

1. **Group:** org.antlr **Name:** antlr4-runtime **Version:** 4.7
     * **Manifest Project URL:** [http://www.antlr.org](http://www.antlr.org)
     * **POM License: The BSD License** - [http://www.antlr.org/license.html](http://www.antlr.org/license.html)

1. **Group:** org.apache.commons **Name:** commons-lang3 **Version:** 3.8.1
     * **Project URL:** [http://commons.apache.org/proper/commons-lang/](http://commons.apache.org/proper/commons-lang/)
     * **POM License: Apache License, Version 2.0** - [https://www.apache.org/licenses/LICENSE-2.0.txt](https://www.apache.org/licenses/LICENSE-2.0.txt)

1. **Group:** org.apiguardian **Name:** apiguardian-api **Version:** 1.1.0
     * **POM Project URL:** [https://github.com/apiguardian-team/apiguardian](https://github.com/apiguardian-team/apiguardian)
     * **POM License: The Apache License, Version 2.0** - [http://www.apache.org/licenses/LICENSE-2.0.txt](http://www.apache.org/licenses/LICENSE-2.0.txt)

1. **Group:** org.checkerframework **Name:** checker-compat-qual **Version:** 2.5.5
     * **POM Project URL:** [https://checkerframework.org](https://checkerframework.org)
     * **POM License: GNU General Public License, version 2 (GPL2), with the classpath exception** - [http://www.gnu.org/software/classpath/license.html](http://www.gnu.org/software/classpath/license.html)
     * **POM License: The MIT License** - [http://opensource.org/licenses/MIT](http://opensource.org/licenses/MIT)

1. **Group:** org.checkerframework **Name:** checker-qual **Version:** 3.3.0
     * **Manifest License:** MIT (Not packaged)
     * **POM Project URL:** [https://checkerframework.org](https://checkerframework.org)
     * **POM License: The MIT License** - [http://opensource.org/licenses/MIT](http://opensource.org/licenses/MIT)

1. **Group:** org.checkerframework **Name:** dataflow **Version:** 3.0.0
     * **Manifest License:** (GPL-2.0-only WITH Classpath-exception-2.0) (Not packaged)
     * **POM Project URL:** [https://checkerframework.org](https://checkerframework.org)
     * **POM License: GNU General Public License, version 2 (GPL2), with the classpath exception** - [http://www.gnu.org/software/classpath/license.html](http://www.gnu.org/software/classpath/license.html)
     * **POM License: The MIT License** - [http://opensource.org/licenses/MIT](http://opensource.org/licenses/MIT)

1. **Group:** org.checkerframework **Name:** javacutil **Version:** 3.0.0
     * **Manifest License:** (GPL-2.0-only WITH Classpath-exception-2.0) (Not packaged)
     * **POM Project URL:** [https://checkerframework.org](https://checkerframework.org)
     * **POM License: GNU General Public License, version 2 (GPL2), with the classpath exception** - [http://www.gnu.org/software/classpath/license.html](http://www.gnu.org/software/classpath/license.html)
     * **POM License: The MIT License** - [http://opensource.org/licenses/MIT](http://opensource.org/licenses/MIT)

1. **Group:** org.hamcrest **Name:** hamcrest-all **Version:** 1.3
     * **POM License: New BSD License** - [http://www.opensource.org/licenses/bsd-license.php](http://www.opensource.org/licenses/bsd-license.php)

1. **Group:** org.hamcrest **Name:** hamcrest-core **Version:** 1.3
     * **POM License: New BSD License** - [http://www.opensource.org/licenses/bsd-license.php](http://www.opensource.org/licenses/bsd-license.php)

1. **Group:** org.jacoco **Name:** org.jacoco.agent **Version:** 0.8.5
     * **POM License: Eclipse Public License 2.0** - [https://www.eclipse.org/legal/epl-2.0/](https://www.eclipse.org/legal/epl-2.0/)

1. **Group:** org.jacoco **Name:** org.jacoco.ant **Version:** 0.8.5
     * **POM License: Eclipse Public License 2.0** - [https://www.eclipse.org/legal/epl-2.0/](https://www.eclipse.org/legal/epl-2.0/)

1. **Group:** org.jacoco **Name:** org.jacoco.core **Version:** 0.8.5
     * **POM License: Eclipse Public License 2.0** - [https://www.eclipse.org/legal/epl-2.0/](https://www.eclipse.org/legal/epl-2.0/)

1. **Group:** org.jacoco **Name:** org.jacoco.report **Version:** 0.8.5
     * **POM License: Eclipse Public License 2.0** - [https://www.eclipse.org/legal/epl-2.0/](https://www.eclipse.org/legal/epl-2.0/)

1. **Group:** org.junit **Name:** junit-bom **Version:** 5.6.2 **No license information found**
1. **Group:** org.junit-pioneer **Name:** junit-pioneer **Version:** 0.4.2
     * **POM Project URL:** [https://github.com/junit-pioneer/junit-pioneer](https://github.com/junit-pioneer/junit-pioneer)
     * **POM License: The MIT License** - [https://github.com/junit-pioneer/junit-pioneer/blob/master/LICENSE](https://github.com/junit-pioneer/junit-pioneer/blob/master/LICENSE)

1. **Group:** org.junit.jupiter **Name:** junit-jupiter-api **Version:** 5.6.2
     * **POM Project URL:** [https://junit.org/junit5/](https://junit.org/junit5/)
     * **POM License: Eclipse Public License v2.0** - [https://www.eclipse.org/legal/epl-v20.html](https://www.eclipse.org/legal/epl-v20.html)

1. **Group:** org.junit.jupiter **Name:** junit-jupiter-engine **Version:** 5.6.2
     * **POM Project URL:** [https://junit.org/junit5/](https://junit.org/junit5/)
     * **POM License: Eclipse Public License v2.0** - [https://www.eclipse.org/legal/epl-v20.html](https://www.eclipse.org/legal/epl-v20.html)

1. **Group:** org.junit.jupiter **Name:** junit-jupiter-params **Version:** 5.6.2
     * **POM Project URL:** [https://junit.org/junit5/](https://junit.org/junit5/)
     * **POM License: Eclipse Public License v2.0** - [https://www.eclipse.org/legal/epl-v20.html](https://www.eclipse.org/legal/epl-v20.html)

1. **Group:** org.junit.platform **Name:** junit-platform-commons **Version:** 1.6.2
     * **POM Project URL:** [https://junit.org/junit5/](https://junit.org/junit5/)
     * **POM License: Eclipse Public License v2.0** - [https://www.eclipse.org/legal/epl-v20.html](https://www.eclipse.org/legal/epl-v20.html)

1. **Group:** org.junit.platform **Name:** junit-platform-engine **Version:** 1.6.2
     * **POM Project URL:** [https://junit.org/junit5/](https://junit.org/junit5/)
     * **POM License: Eclipse Public License v2.0** - [https://www.eclipse.org/legal/epl-v20.html](https://www.eclipse.org/legal/epl-v20.html)

1. **Group:** org.opentest4j **Name:** opentest4j **Version:** 1.2.0
     * **Manifest License:** The Apache License, Version 2.0 (Not packaged)
     * **POM Project URL:** [https://github.com/ota4j-team/opentest4j](https://github.com/ota4j-team/opentest4j)
     * **POM License: The Apache License, Version 2.0** - [http://www.apache.org/licenses/LICENSE-2.0.txt](http://www.apache.org/licenses/LICENSE-2.0.txt)

1. **Group:** org.ow2.asm **Name:** asm **Version:** 7.1
     * **Manifest Project URL:** [http://asm.ow2.org](http://asm.ow2.org)
     * **POM Project URL:** [http://asm.ow2.org/](http://asm.ow2.org/)
     * **POM License: BSD** - [http://asm.ow2.org/license.html](http://asm.ow2.org/license.html)
     * **POM License: The Apache Software License, Version 2.0** - [http://www.apache.org/licenses/LICENSE-2.0.txt](http://www.apache.org/licenses/LICENSE-2.0.txt)

1. **Group:** org.ow2.asm **Name:** asm **Version:** 7.2
     * **Manifest Project URL:** [http://asm.ow2.org](http://asm.ow2.org)
     * **Manifest License:** BSD-3-Clause;link=https://asm.ow2.io/LICENSE.txt (Not packaged)
     * **POM Project URL:** [http://asm.ow2.io/](http://asm.ow2.io/)
     * **POM License: BSD-3-Clause** - [https://asm.ow2.io/license.html](https://asm.ow2.io/license.html)
     * **POM License: The Apache Software License, Version 2.0** - [http://www.apache.org/licenses/LICENSE-2.0.txt](http://www.apache.org/licenses/LICENSE-2.0.txt)

1. **Group:** org.ow2.asm **Name:** asm-analysis **Version:** 7.2
     * **Manifest Project URL:** [http://asm.ow2.org](http://asm.ow2.org)
     * **Manifest License:** BSD-3-Clause;link=https://asm.ow2.io/LICENSE.txt (Not packaged)
     * **POM Project URL:** [http://asm.ow2.io/](http://asm.ow2.io/)
     * **POM License: BSD-3-Clause** - [https://asm.ow2.io/license.html](https://asm.ow2.io/license.html)
     * **POM License: The Apache Software License, Version 2.0** - [http://www.apache.org/licenses/LICENSE-2.0.txt](http://www.apache.org/licenses/LICENSE-2.0.txt)

1. **Group:** org.ow2.asm **Name:** asm-commons **Version:** 7.2
     * **Manifest Project URL:** [http://asm.ow2.org](http://asm.ow2.org)
     * **Manifest License:** BSD-3-Clause;link=https://asm.ow2.io/LICENSE.txt (Not packaged)
     * **POM Project URL:** [http://asm.ow2.io/](http://asm.ow2.io/)
     * **POM License: BSD-3-Clause** - [https://asm.ow2.io/license.html](https://asm.ow2.io/license.html)
     * **POM License: The Apache Software License, Version 2.0** - [http://www.apache.org/licenses/LICENSE-2.0.txt](http://www.apache.org/licenses/LICENSE-2.0.txt)

1. **Group:** org.ow2.asm **Name:** asm-tree **Version:** 7.2
     * **Manifest Project URL:** [http://asm.ow2.org](http://asm.ow2.org)
     * **Manifest License:** BSD-3-Clause;link=https://asm.ow2.io/LICENSE.txt (Not packaged)
     * **POM Project URL:** [http://asm.ow2.io/](http://asm.ow2.io/)
     * **POM License: BSD-3-Clause** - [https://asm.ow2.io/license.html](https://asm.ow2.io/license.html)
     * **POM License: The Apache Software License, Version 2.0** - [http://www.apache.org/licenses/LICENSE-2.0.txt](http://www.apache.org/licenses/LICENSE-2.0.txt)

1. **Group:** org.pcollections **Name:** pcollections **Version:** 2.1.2
     * **POM Project URL:** [http://pcollections.org](http://pcollections.org)
     * **POM License: The MIT License** - [http://www.opensource.org/licenses/mit-license.php](http://www.opensource.org/licenses/mit-license.php)

1. **Group:** org.plumelib **Name:** plume-util **Version:** 1.0.6
     * **POM Project URL:** [https://github.com/plume-lib/plume-util](https://github.com/plume-lib/plume-util)
     * **POM License: MIT License** - [https://opensource.org/licenses/MIT](https://opensource.org/licenses/MIT)

1. **Group:** org.plumelib **Name:** reflection-util **Version:** 0.0.2
     * **POM Project URL:** [https://github.com/plume-lib/reflection-util](https://github.com/plume-lib/reflection-util)
     * **POM License: MIT License** - [https://opensource.org/licenses/MIT](https://opensource.org/licenses/MIT)

1. **Group:** org.plumelib **Name:** require-javadoc **Version:** 0.1.0
     * **POM Project URL:** [https://github.com/plume-lib/require-javadoc](https://github.com/plume-lib/require-javadoc)
     * **POM License: MIT License** - [https://opensource.org/licenses/MIT](https://opensource.org/licenses/MIT)

    
        
 The dependencies distributed under several licenses, are used according their commercial-use-friendly license.


<<<<<<< HEAD
This report was generated on **Mon May 11 16:54:38 EEST 2020** using [Gradle-License-Report plugin](https://github.com/jk1/Gradle-License-Report) by Evgeny Naumenko, licensed under [Apache 2.0 License](https://github.com/jk1/Gradle-License-Report/blob/master/LICENSE).



    
# Dependencies of `io.spine.tools:spine-proto-js-plugin:1.5.12`
=======
This report was generated on **Tue Jun 09 13:39:23 EEST 2020** using [Gradle-License-Report plugin](https://github.com/jk1/Gradle-License-Report) by Evgeny Naumenko, licensed under [Apache 2.0 License](https://github.com/jk1/Gradle-License-Report/blob/master/LICENSE).



    
# Dependencies of `io.spine.tools:spine-proto-js-plugin:1.5.15`
>>>>>>> 31a63064

## Runtime
1. **Group:** com.google.code.findbugs **Name:** jsr305 **Version:** 3.0.2
     * **POM Project URL:** [http://findbugs.sourceforge.net/](http://findbugs.sourceforge.net/)
     * **POM License: The Apache Software License, Version 2.0** - [http://www.apache.org/licenses/LICENSE-2.0.txt](http://www.apache.org/licenses/LICENSE-2.0.txt)

1. **Group:** com.google.code.gson **Name:** gson **Version:** 2.8.6
     * **POM License: Apache 2.0** - [http://www.apache.org/licenses/LICENSE-2.0.txt](http://www.apache.org/licenses/LICENSE-2.0.txt)

1. **Group:** com.google.errorprone **Name:** error_prone_annotations **Version:** 2.3.4
     * **POM License: Apache 2.0** - [http://www.apache.org/licenses/LICENSE-2.0.txt](http://www.apache.org/licenses/LICENSE-2.0.txt)

1. **Group:** com.google.errorprone **Name:** error_prone_type_annotations **Version:** 2.3.4
     * **POM License: Apache 2.0** - [http://www.apache.org/licenses/LICENSE-2.0.txt](http://www.apache.org/licenses/LICENSE-2.0.txt)

1. **Group:** com.google.flogger **Name:** flogger **Version:** 0.5.1
     * **POM Project URL:** [https://github.com/google/flogger](https://github.com/google/flogger)
     * **POM License: Apache 2.0** - [https://www.apache.org/licenses/LICENSE-2.0.txt](https://www.apache.org/licenses/LICENSE-2.0.txt)

1. **Group:** com.google.flogger **Name:** flogger-system-backend **Version:** 0.5.1
     * **POM Project URL:** [https://github.com/google/flogger](https://github.com/google/flogger)
     * **POM License: Apache 2.0** - [https://www.apache.org/licenses/LICENSE-2.0.txt](https://www.apache.org/licenses/LICENSE-2.0.txt)

1. **Group:** com.google.gradle **Name:** osdetector-gradle-plugin **Version:** 1.6.2
     * **POM Project URL:** [https://github.com/google/osdetector-gradle-plugin](https://github.com/google/osdetector-gradle-plugin)
     * **POM License: Apache License 2.0** - [http://opensource.org/licenses/Apache-2.0](http://opensource.org/licenses/Apache-2.0)

1. **Group:** com.google.guava **Name:** failureaccess **Version:** 1.0.1
     * **Manifest Project URL:** [https://github.com/google/guava/](https://github.com/google/guava/)
     * **POM License: The Apache Software License, Version 2.0** - [http://www.apache.org/licenses/LICENSE-2.0.txt](http://www.apache.org/licenses/LICENSE-2.0.txt)

1. **Group:** com.google.guava **Name:** guava **Version:** 29.0-jre
     * **Manifest Project URL:** [https://github.com/google/guava/](https://github.com/google/guava/)
     * **POM License: Apache License, Version 2.0** - [http://www.apache.org/licenses/LICENSE-2.0.txt](http://www.apache.org/licenses/LICENSE-2.0.txt)

1. **Group:** com.google.guava **Name:** listenablefuture **Version:** 9999.0-empty-to-avoid-conflict-with-guava
     * **POM License: The Apache Software License, Version 2.0** - [http://www.apache.org/licenses/LICENSE-2.0.txt](http://www.apache.org/licenses/LICENSE-2.0.txt)

1. **Group:** com.google.j2objc **Name:** j2objc-annotations **Version:** 1.3
     * **POM Project URL:** [https://github.com/google/j2objc/](https://github.com/google/j2objc/)
     * **POM License: The Apache Software License, Version 2.0** - [http://www.apache.org/licenses/LICENSE-2.0.txt](http://www.apache.org/licenses/LICENSE-2.0.txt)

1. **Group:** com.google.protobuf **Name:** protobuf-gradle-plugin **Version:** 0.8.12
     * **POM Project URL:** [https://github.com/google/protobuf-gradle-plugin](https://github.com/google/protobuf-gradle-plugin)
     * **POM License: BSD 3-Clause** - [http://opensource.org/licenses/BSD-3-Clause](http://opensource.org/licenses/BSD-3-Clause)

1. **Group:** com.google.protobuf **Name:** protobuf-java **Version:** 3.11.4
     * **Manifest Project URL:** [https://developers.google.com/protocol-buffers/](https://developers.google.com/protocol-buffers/)
     * **POM License: 3-Clause BSD License** - [https://opensource.org/licenses/BSD-3-Clause](https://opensource.org/licenses/BSD-3-Clause)

1. **Group:** com.google.protobuf **Name:** protobuf-java-util **Version:** 3.11.4
     * **Manifest Project URL:** [https://developers.google.com/protocol-buffers/](https://developers.google.com/protocol-buffers/)
     * **POM License: 3-Clause BSD License** - [https://opensource.org/licenses/BSD-3-Clause](https://opensource.org/licenses/BSD-3-Clause)

1. **Group:** com.squareup **Name:** javapoet **Version:** 1.12.1
     * **POM Project URL:** [http://github.com/square/javapoet/](http://github.com/square/javapoet/)
     * **POM License: Apache 2.0** - [http://www.apache.org/licenses/LICENSE-2.0.txt](http://www.apache.org/licenses/LICENSE-2.0.txt)

1. **Group:** commons-lang **Name:** commons-lang **Version:** 2.6
     * **Project URL:** [http://commons.apache.org/lang/](http://commons.apache.org/lang/)
     * **POM License: The Apache Software License, Version 2.0** - [http://www.apache.org/licenses/LICENSE-2.0.txt](http://www.apache.org/licenses/LICENSE-2.0.txt)

1. **Group:** kr.motd.maven **Name:** os-maven-plugin **Version:** 1.6.2
     * **POM Project URL:** [https://github.com/trustin/os-maven-plugin/](https://github.com/trustin/os-maven-plugin/)
     * **POM License: Apache License, Version 2.0** - [http://www.apache.org/licenses/LICENSE-2.0](http://www.apache.org/licenses/LICENSE-2.0)

1. **Group:** org.checkerframework **Name:** checker-compat-qual **Version:** 2.5.5
     * **POM Project URL:** [https://checkerframework.org](https://checkerframework.org)
     * **POM License: GNU General Public License, version 2 (GPL2), with the classpath exception** - [http://www.gnu.org/software/classpath/license.html](http://www.gnu.org/software/classpath/license.html)
     * **POM License: The MIT License** - [http://opensource.org/licenses/MIT](http://opensource.org/licenses/MIT)

1. **Group:** org.checkerframework **Name:** checker-qual **Version:** 3.3.0
     * **Manifest License:** MIT (Not packaged)
     * **POM Project URL:** [https://checkerframework.org](https://checkerframework.org)
     * **POM License: The MIT License** - [http://opensource.org/licenses/MIT](http://opensource.org/licenses/MIT)

## Compile, tests and tooling
1. **Group:** com.beust **Name:** jcommander **Version:** 1.72
     * **POM Project URL:** [http://jcommander.org](http://jcommander.org)
     * **POM License: Apache 2.0** - [http://www.apache.org/licenses/LICENSE-2.0](http://www.apache.org/licenses/LICENSE-2.0)

1. **Group:** com.github.ben-manes.caffeine **Name:** caffeine **Version:** 2.7.0
     * **POM Project URL:** [https://github.com/ben-manes/caffeine](https://github.com/ben-manes/caffeine)
     * **POM License: Apache License, Version 2.0** - [https://www.apache.org/licenses/LICENSE-2.0.txt](https://www.apache.org/licenses/LICENSE-2.0.txt)

1. **Group:** com.github.kevinstern **Name:** software-and-algorithms **Version:** 1.0
     * **POM Project URL:** [https://www.github.com/KevinStern/software-and-algorithms](https://www.github.com/KevinStern/software-and-algorithms)
     * **POM License: MIT License** - [http://www.opensource.org/licenses/mit-license.php](http://www.opensource.org/licenses/mit-license.php)

1. **Group:** com.google.auto **Name:** auto-common **Version:** 0.10
     * **POM License: Apache 2.0** - [http://www.apache.org/licenses/LICENSE-2.0.txt](http://www.apache.org/licenses/LICENSE-2.0.txt)

1. **Group:** com.google.auto.value **Name:** auto-value-annotations **Version:** 1.6.3
     * **POM License: Apache 2.0** - [http://www.apache.org/licenses/LICENSE-2.0.txt](http://www.apache.org/licenses/LICENSE-2.0.txt)

1. **Group:** com.google.code.findbugs **Name:** jFormatString **Version:** 3.0.0
     * **POM Project URL:** [http://findbugs.sourceforge.net/](http://findbugs.sourceforge.net/)
     * **POM License: GNU Lesser Public License** - [http://www.gnu.org/licenses/lgpl.html](http://www.gnu.org/licenses/lgpl.html)

1. **Group:** com.google.code.findbugs **Name:** jsr305 **Version:** 3.0.2
     * **POM Project URL:** [http://findbugs.sourceforge.net/](http://findbugs.sourceforge.net/)
     * **POM License: The Apache Software License, Version 2.0** - [http://www.apache.org/licenses/LICENSE-2.0.txt](http://www.apache.org/licenses/LICENSE-2.0.txt)

1. **Group:** com.google.code.gson **Name:** gson **Version:** 2.8.6
     * **POM License: Apache 2.0** - [http://www.apache.org/licenses/LICENSE-2.0.txt](http://www.apache.org/licenses/LICENSE-2.0.txt)

1. **Group:** com.google.errorprone **Name:** error_prone_annotation **Version:** 2.3.4
     * **POM License: Apache 2.0** - [http://www.apache.org/licenses/LICENSE-2.0.txt](http://www.apache.org/licenses/LICENSE-2.0.txt)

1. **Group:** com.google.errorprone **Name:** error_prone_annotations **Version:** 2.3.4
     * **POM License: Apache 2.0** - [http://www.apache.org/licenses/LICENSE-2.0.txt](http://www.apache.org/licenses/LICENSE-2.0.txt)

1. **Group:** com.google.errorprone **Name:** error_prone_check_api **Version:** 2.3.4
     * **POM License: Apache 2.0** - [http://www.apache.org/licenses/LICENSE-2.0.txt](http://www.apache.org/licenses/LICENSE-2.0.txt)

1. **Group:** com.google.errorprone **Name:** error_prone_core **Version:** 2.3.4
     * **POM License: Apache 2.0** - [http://www.apache.org/licenses/LICENSE-2.0.txt](http://www.apache.org/licenses/LICENSE-2.0.txt)

1. **Group:** com.google.errorprone **Name:** error_prone_type_annotations **Version:** 2.3.4
     * **POM License: Apache 2.0** - [http://www.apache.org/licenses/LICENSE-2.0.txt](http://www.apache.org/licenses/LICENSE-2.0.txt)

1. **Group:** com.google.errorprone **Name:** javac **Version:** 9+181-r4173-1
     * **POM Project URL:** [https://github.com/google/error-prone-javac](https://github.com/google/error-prone-javac)
     * **POM License: GNU General Public License, version 2, with the Classpath Exception** - [http://openjdk.java.net/legal/gplv2+ce.html](http://openjdk.java.net/legal/gplv2+ce.html)

1. **Group:** com.google.flogger **Name:** flogger **Version:** 0.5.1
     * **POM Project URL:** [https://github.com/google/flogger](https://github.com/google/flogger)
     * **POM License: Apache 2.0** - [https://www.apache.org/licenses/LICENSE-2.0.txt](https://www.apache.org/licenses/LICENSE-2.0.txt)

1. **Group:** com.google.flogger **Name:** flogger-system-backend **Version:** 0.5.1
     * **POM Project URL:** [https://github.com/google/flogger](https://github.com/google/flogger)
     * **POM License: Apache 2.0** - [https://www.apache.org/licenses/LICENSE-2.0.txt](https://www.apache.org/licenses/LICENSE-2.0.txt)

1. **Group:** com.google.gradle **Name:** osdetector-gradle-plugin **Version:** 1.6.2
     * **POM Project URL:** [https://github.com/google/osdetector-gradle-plugin](https://github.com/google/osdetector-gradle-plugin)
     * **POM License: Apache License 2.0** - [http://opensource.org/licenses/Apache-2.0](http://opensource.org/licenses/Apache-2.0)

1. **Group:** com.google.guava **Name:** failureaccess **Version:** 1.0.1
     * **Manifest Project URL:** [https://github.com/google/guava/](https://github.com/google/guava/)
     * **POM License: The Apache Software License, Version 2.0** - [http://www.apache.org/licenses/LICENSE-2.0.txt](http://www.apache.org/licenses/LICENSE-2.0.txt)

1. **Group:** com.google.guava **Name:** guava **Version:** 29.0-jre
     * **Manifest Project URL:** [https://github.com/google/guava/](https://github.com/google/guava/)
     * **POM License: Apache License, Version 2.0** - [http://www.apache.org/licenses/LICENSE-2.0.txt](http://www.apache.org/licenses/LICENSE-2.0.txt)

1. **Group:** com.google.guava **Name:** guava-testlib **Version:** 29.0-jre
     * **POM License: Apache License, Version 2.0** - [http://www.apache.org/licenses/LICENSE-2.0.txt](http://www.apache.org/licenses/LICENSE-2.0.txt)

1. **Group:** com.google.guava **Name:** listenablefuture **Version:** 9999.0-empty-to-avoid-conflict-with-guava
     * **POM License: The Apache Software License, Version 2.0** - [http://www.apache.org/licenses/LICENSE-2.0.txt](http://www.apache.org/licenses/LICENSE-2.0.txt)

1. **Group:** com.google.j2objc **Name:** j2objc-annotations **Version:** 1.3
     * **POM Project URL:** [https://github.com/google/j2objc/](https://github.com/google/j2objc/)
     * **POM License: The Apache Software License, Version 2.0** - [http://www.apache.org/licenses/LICENSE-2.0.txt](http://www.apache.org/licenses/LICENSE-2.0.txt)

1. **Group:** com.google.protobuf **Name:** protobuf-gradle-plugin **Version:** 0.8.12
     * **POM Project URL:** [https://github.com/google/protobuf-gradle-plugin](https://github.com/google/protobuf-gradle-plugin)
     * **POM License: BSD 3-Clause** - [http://opensource.org/licenses/BSD-3-Clause](http://opensource.org/licenses/BSD-3-Clause)

1. **Group:** com.google.protobuf **Name:** protobuf-java **Version:** 3.11.4
     * **Manifest Project URL:** [https://developers.google.com/protocol-buffers/](https://developers.google.com/protocol-buffers/)
     * **POM License: 3-Clause BSD License** - [https://opensource.org/licenses/BSD-3-Clause](https://opensource.org/licenses/BSD-3-Clause)

1. **Group:** com.google.protobuf **Name:** protobuf-java-util **Version:** 3.11.4
     * **Manifest Project URL:** [https://developers.google.com/protocol-buffers/](https://developers.google.com/protocol-buffers/)
     * **POM License: 3-Clause BSD License** - [https://opensource.org/licenses/BSD-3-Clause](https://opensource.org/licenses/BSD-3-Clause)

1. **Group:** com.google.protobuf **Name:** protoc **Version:** 3.11.4
     * **POM Project URL:** [https://developers.google.com/protocol-buffers/](https://developers.google.com/protocol-buffers/)
     * **POM License: 3-Clause BSD License** - [https://opensource.org/licenses/BSD-3-Clause](https://opensource.org/licenses/BSD-3-Clause)
     * **POM License: The Apache Software License, Version 2.0** - [http://www.apache.org/licenses/LICENSE-2.0.txt](http://www.apache.org/licenses/LICENSE-2.0.txt)

1. **Group:** com.google.truth **Name:** truth **Version:** 1.0.1
     * **POM License: The Apache Software License, Version 2.0** - [http://www.apache.org/licenses/LICENSE-2.0.txt](http://www.apache.org/licenses/LICENSE-2.0.txt)

1. **Group:** com.google.truth.extensions **Name:** truth-java8-extension **Version:** 1.0.1
     * **POM License: The Apache Software License, Version 2.0** - [http://www.apache.org/licenses/LICENSE-2.0.txt](http://www.apache.org/licenses/LICENSE-2.0.txt)

1. **Group:** com.google.truth.extensions **Name:** truth-liteproto-extension **Version:** 1.0.1
     * **POM License: The Apache Software License, Version 2.0** - [http://www.apache.org/licenses/LICENSE-2.0.txt](http://www.apache.org/licenses/LICENSE-2.0.txt)

1. **Group:** com.google.truth.extensions **Name:** truth-proto-extension **Version:** 1.0.1
     * **POM License: The Apache Software License, Version 2.0** - [http://www.apache.org/licenses/LICENSE-2.0.txt](http://www.apache.org/licenses/LICENSE-2.0.txt)

1. **Group:** com.googlecode.java-diff-utils **Name:** diffutils **Version:** 1.3.0
     * **POM Project URL:** [http://code.google.com/p/java-diff-utils/](http://code.google.com/p/java-diff-utils/)
     * **POM License: The Apache Software License, Version 2.0** - [http://www.apache.org/licenses/LICENSE-2.0.txt](http://www.apache.org/licenses/LICENSE-2.0.txt)

1. **Group:** com.squareup **Name:** javapoet **Version:** 1.12.1
     * **POM Project URL:** [http://github.com/square/javapoet/](http://github.com/square/javapoet/)
     * **POM License: Apache 2.0** - [http://www.apache.org/licenses/LICENSE-2.0.txt](http://www.apache.org/licenses/LICENSE-2.0.txt)

1. **Group:** commons-io **Name:** commons-io **Version:** 2.6
     * **Project URL:** [http://commons.apache.org/proper/commons-io/](http://commons.apache.org/proper/commons-io/)
     * **POM License: Apache License, Version 2.0** - [https://www.apache.org/licenses/LICENSE-2.0.txt](https://www.apache.org/licenses/LICENSE-2.0.txt)

1. **Group:** commons-lang **Name:** commons-lang **Version:** 2.6
     * **Project URL:** [http://commons.apache.org/lang/](http://commons.apache.org/lang/)
     * **POM License: The Apache Software License, Version 2.0** - [http://www.apache.org/licenses/LICENSE-2.0.txt](http://www.apache.org/licenses/LICENSE-2.0.txt)

1. **Group:** junit **Name:** junit **Version:** 4.12
     * **POM Project URL:** [http://junit.org](http://junit.org)
     * **POM License: Eclipse Public License 1.0** - [http://www.eclipse.org/legal/epl-v10.html](http://www.eclipse.org/legal/epl-v10.html)

1. **Group:** kr.motd.maven **Name:** os-maven-plugin **Version:** 1.6.2
     * **POM Project URL:** [https://github.com/trustin/os-maven-plugin/](https://github.com/trustin/os-maven-plugin/)
     * **POM License: Apache License, Version 2.0** - [http://www.apache.org/licenses/LICENSE-2.0](http://www.apache.org/licenses/LICENSE-2.0)

1. **Group:** net.java.dev.javacc **Name:** javacc **Version:** 5.0
     * **POM Project URL:** [https://javacc.dev.java.net/](https://javacc.dev.java.net/)
     * **POM License: Berkeley Software Distribution (BSD) License** - [http://www.opensource.org/licenses/bsd-license.html](http://www.opensource.org/licenses/bsd-license.html)

1. **Group:** net.sourceforge.pmd **Name:** pmd-core **Version:** 6.20.0
     * **POM License: BSD-style** - [http://pmd.sourceforge.net/license.html](http://pmd.sourceforge.net/license.html)

1. **Group:** net.sourceforge.pmd **Name:** pmd-java **Version:** 6.20.0
     * **POM License: BSD-style** - [http://pmd.sourceforge.net/license.html](http://pmd.sourceforge.net/license.html)

1. **Group:** net.sourceforge.saxon **Name:** saxon **Version:** 9.1.0.8
     * **POM Project URL:** [http://saxon.sourceforge.net/](http://saxon.sourceforge.net/)
     * **POM License: Mozilla Public License Version 1.0** - [http://www.mozilla.org/MPL/MPL-1.0.txt](http://www.mozilla.org/MPL/MPL-1.0.txt)

1. **Group:** org.antlr **Name:** antlr4-runtime **Version:** 4.7
     * **Manifest Project URL:** [http://www.antlr.org](http://www.antlr.org)
     * **POM License: The BSD License** - [http://www.antlr.org/license.html](http://www.antlr.org/license.html)

1. **Group:** org.apache.commons **Name:** commons-lang3 **Version:** 3.8.1
     * **Project URL:** [http://commons.apache.org/proper/commons-lang/](http://commons.apache.org/proper/commons-lang/)
     * **POM License: Apache License, Version 2.0** - [https://www.apache.org/licenses/LICENSE-2.0.txt](https://www.apache.org/licenses/LICENSE-2.0.txt)

1. **Group:** org.apiguardian **Name:** apiguardian-api **Version:** 1.1.0
     * **POM Project URL:** [https://github.com/apiguardian-team/apiguardian](https://github.com/apiguardian-team/apiguardian)
     * **POM License: The Apache License, Version 2.0** - [http://www.apache.org/licenses/LICENSE-2.0.txt](http://www.apache.org/licenses/LICENSE-2.0.txt)

1. **Group:** org.checkerframework **Name:** checker-compat-qual **Version:** 2.5.5
     * **POM Project URL:** [https://checkerframework.org](https://checkerframework.org)
     * **POM License: GNU General Public License, version 2 (GPL2), with the classpath exception** - [http://www.gnu.org/software/classpath/license.html](http://www.gnu.org/software/classpath/license.html)
     * **POM License: The MIT License** - [http://opensource.org/licenses/MIT](http://opensource.org/licenses/MIT)

1. **Group:** org.checkerframework **Name:** checker-qual **Version:** 3.3.0
     * **Manifest License:** MIT (Not packaged)
     * **POM Project URL:** [https://checkerframework.org](https://checkerframework.org)
     * **POM License: The MIT License** - [http://opensource.org/licenses/MIT](http://opensource.org/licenses/MIT)

1. **Group:** org.checkerframework **Name:** dataflow **Version:** 3.0.0
     * **Manifest License:** (GPL-2.0-only WITH Classpath-exception-2.0) (Not packaged)
     * **POM Project URL:** [https://checkerframework.org](https://checkerframework.org)
     * **POM License: GNU General Public License, version 2 (GPL2), with the classpath exception** - [http://www.gnu.org/software/classpath/license.html](http://www.gnu.org/software/classpath/license.html)
     * **POM License: The MIT License** - [http://opensource.org/licenses/MIT](http://opensource.org/licenses/MIT)

1. **Group:** org.checkerframework **Name:** javacutil **Version:** 3.0.0
     * **Manifest License:** (GPL-2.0-only WITH Classpath-exception-2.0) (Not packaged)
     * **POM Project URL:** [https://checkerframework.org](https://checkerframework.org)
     * **POM License: GNU General Public License, version 2 (GPL2), with the classpath exception** - [http://www.gnu.org/software/classpath/license.html](http://www.gnu.org/software/classpath/license.html)
     * **POM License: The MIT License** - [http://opensource.org/licenses/MIT](http://opensource.org/licenses/MIT)

1. **Group:** org.hamcrest **Name:** hamcrest-all **Version:** 1.3
     * **POM License: New BSD License** - [http://www.opensource.org/licenses/bsd-license.php](http://www.opensource.org/licenses/bsd-license.php)

1. **Group:** org.hamcrest **Name:** hamcrest-core **Version:** 1.3
     * **POM License: New BSD License** - [http://www.opensource.org/licenses/bsd-license.php](http://www.opensource.org/licenses/bsd-license.php)

1. **Group:** org.jacoco **Name:** org.jacoco.agent **Version:** 0.8.5
     * **POM License: Eclipse Public License 2.0** - [https://www.eclipse.org/legal/epl-2.0/](https://www.eclipse.org/legal/epl-2.0/)

1. **Group:** org.jacoco **Name:** org.jacoco.ant **Version:** 0.8.5
     * **POM License: Eclipse Public License 2.0** - [https://www.eclipse.org/legal/epl-2.0/](https://www.eclipse.org/legal/epl-2.0/)

1. **Group:** org.jacoco **Name:** org.jacoco.core **Version:** 0.8.5
     * **POM License: Eclipse Public License 2.0** - [https://www.eclipse.org/legal/epl-2.0/](https://www.eclipse.org/legal/epl-2.0/)

1. **Group:** org.jacoco **Name:** org.jacoco.report **Version:** 0.8.5
     * **POM License: Eclipse Public License 2.0** - [https://www.eclipse.org/legal/epl-2.0/](https://www.eclipse.org/legal/epl-2.0/)

1. **Group:** org.junit **Name:** junit-bom **Version:** 5.6.2 **No license information found**
1. **Group:** org.junit-pioneer **Name:** junit-pioneer **Version:** 0.4.2
     * **POM Project URL:** [https://github.com/junit-pioneer/junit-pioneer](https://github.com/junit-pioneer/junit-pioneer)
     * **POM License: The MIT License** - [https://github.com/junit-pioneer/junit-pioneer/blob/master/LICENSE](https://github.com/junit-pioneer/junit-pioneer/blob/master/LICENSE)

1. **Group:** org.junit.jupiter **Name:** junit-jupiter-api **Version:** 5.6.2
     * **POM Project URL:** [https://junit.org/junit5/](https://junit.org/junit5/)
     * **POM License: Eclipse Public License v2.0** - [https://www.eclipse.org/legal/epl-v20.html](https://www.eclipse.org/legal/epl-v20.html)

1. **Group:** org.junit.jupiter **Name:** junit-jupiter-engine **Version:** 5.6.2
     * **POM Project URL:** [https://junit.org/junit5/](https://junit.org/junit5/)
     * **POM License: Eclipse Public License v2.0** - [https://www.eclipse.org/legal/epl-v20.html](https://www.eclipse.org/legal/epl-v20.html)

1. **Group:** org.junit.jupiter **Name:** junit-jupiter-params **Version:** 5.6.2
     * **POM Project URL:** [https://junit.org/junit5/](https://junit.org/junit5/)
     * **POM License: Eclipse Public License v2.0** - [https://www.eclipse.org/legal/epl-v20.html](https://www.eclipse.org/legal/epl-v20.html)

1. **Group:** org.junit.platform **Name:** junit-platform-commons **Version:** 1.6.2
     * **POM Project URL:** [https://junit.org/junit5/](https://junit.org/junit5/)
     * **POM License: Eclipse Public License v2.0** - [https://www.eclipse.org/legal/epl-v20.html](https://www.eclipse.org/legal/epl-v20.html)

1. **Group:** org.junit.platform **Name:** junit-platform-engine **Version:** 1.6.2
     * **POM Project URL:** [https://junit.org/junit5/](https://junit.org/junit5/)
     * **POM License: Eclipse Public License v2.0** - [https://www.eclipse.org/legal/epl-v20.html](https://www.eclipse.org/legal/epl-v20.html)

1. **Group:** org.opentest4j **Name:** opentest4j **Version:** 1.2.0
     * **Manifest License:** The Apache License, Version 2.0 (Not packaged)
     * **POM Project URL:** [https://github.com/ota4j-team/opentest4j](https://github.com/ota4j-team/opentest4j)
     * **POM License: The Apache License, Version 2.0** - [http://www.apache.org/licenses/LICENSE-2.0.txt](http://www.apache.org/licenses/LICENSE-2.0.txt)

1. **Group:** org.ow2.asm **Name:** asm **Version:** 7.1
     * **Manifest Project URL:** [http://asm.ow2.org](http://asm.ow2.org)
     * **POM Project URL:** [http://asm.ow2.org/](http://asm.ow2.org/)
     * **POM License: BSD** - [http://asm.ow2.org/license.html](http://asm.ow2.org/license.html)
     * **POM License: The Apache Software License, Version 2.0** - [http://www.apache.org/licenses/LICENSE-2.0.txt](http://www.apache.org/licenses/LICENSE-2.0.txt)

1. **Group:** org.ow2.asm **Name:** asm **Version:** 7.2
     * **Manifest Project URL:** [http://asm.ow2.org](http://asm.ow2.org)
     * **Manifest License:** BSD-3-Clause;link=https://asm.ow2.io/LICENSE.txt (Not packaged)
     * **POM Project URL:** [http://asm.ow2.io/](http://asm.ow2.io/)
     * **POM License: BSD-3-Clause** - [https://asm.ow2.io/license.html](https://asm.ow2.io/license.html)
     * **POM License: The Apache Software License, Version 2.0** - [http://www.apache.org/licenses/LICENSE-2.0.txt](http://www.apache.org/licenses/LICENSE-2.0.txt)

1. **Group:** org.ow2.asm **Name:** asm-analysis **Version:** 7.2
     * **Manifest Project URL:** [http://asm.ow2.org](http://asm.ow2.org)
     * **Manifest License:** BSD-3-Clause;link=https://asm.ow2.io/LICENSE.txt (Not packaged)
     * **POM Project URL:** [http://asm.ow2.io/](http://asm.ow2.io/)
     * **POM License: BSD-3-Clause** - [https://asm.ow2.io/license.html](https://asm.ow2.io/license.html)
     * **POM License: The Apache Software License, Version 2.0** - [http://www.apache.org/licenses/LICENSE-2.0.txt](http://www.apache.org/licenses/LICENSE-2.0.txt)

1. **Group:** org.ow2.asm **Name:** asm-commons **Version:** 7.2
     * **Manifest Project URL:** [http://asm.ow2.org](http://asm.ow2.org)
     * **Manifest License:** BSD-3-Clause;link=https://asm.ow2.io/LICENSE.txt (Not packaged)
     * **POM Project URL:** [http://asm.ow2.io/](http://asm.ow2.io/)
     * **POM License: BSD-3-Clause** - [https://asm.ow2.io/license.html](https://asm.ow2.io/license.html)
     * **POM License: The Apache Software License, Version 2.0** - [http://www.apache.org/licenses/LICENSE-2.0.txt](http://www.apache.org/licenses/LICENSE-2.0.txt)

1. **Group:** org.ow2.asm **Name:** asm-tree **Version:** 7.2
     * **Manifest Project URL:** [http://asm.ow2.org](http://asm.ow2.org)
     * **Manifest License:** BSD-3-Clause;link=https://asm.ow2.io/LICENSE.txt (Not packaged)
     * **POM Project URL:** [http://asm.ow2.io/](http://asm.ow2.io/)
     * **POM License: BSD-3-Clause** - [https://asm.ow2.io/license.html](https://asm.ow2.io/license.html)
     * **POM License: The Apache Software License, Version 2.0** - [http://www.apache.org/licenses/LICENSE-2.0.txt](http://www.apache.org/licenses/LICENSE-2.0.txt)

1. **Group:** org.pcollections **Name:** pcollections **Version:** 2.1.2
     * **POM Project URL:** [http://pcollections.org](http://pcollections.org)
     * **POM License: The MIT License** - [http://www.opensource.org/licenses/mit-license.php](http://www.opensource.org/licenses/mit-license.php)

1. **Group:** org.plumelib **Name:** plume-util **Version:** 1.0.6
     * **POM Project URL:** [https://github.com/plume-lib/plume-util](https://github.com/plume-lib/plume-util)
     * **POM License: MIT License** - [https://opensource.org/licenses/MIT](https://opensource.org/licenses/MIT)

1. **Group:** org.plumelib **Name:** reflection-util **Version:** 0.0.2
     * **POM Project URL:** [https://github.com/plume-lib/reflection-util](https://github.com/plume-lib/reflection-util)
     * **POM License: MIT License** - [https://opensource.org/licenses/MIT](https://opensource.org/licenses/MIT)

1. **Group:** org.plumelib **Name:** require-javadoc **Version:** 0.1.0
     * **POM Project URL:** [https://github.com/plume-lib/require-javadoc](https://github.com/plume-lib/require-javadoc)
     * **POM License: MIT License** - [https://opensource.org/licenses/MIT](https://opensource.org/licenses/MIT)

    
        
 The dependencies distributed under several licenses, are used according their commercial-use-friendly license.


<<<<<<< HEAD
This report was generated on **Mon May 11 16:54:39 EEST 2020** using [Gradle-License-Report plugin](https://github.com/jk1/Gradle-License-Report) by Evgeny Naumenko, licensed under [Apache 2.0 License](https://github.com/jk1/Gradle-License-Report/blob/master/LICENSE).



    
# Dependencies of `io.spine.tools:spine-protoc-api:1.5.12`
=======
This report was generated on **Tue Jun 09 13:39:23 EEST 2020** using [Gradle-License-Report plugin](https://github.com/jk1/Gradle-License-Report) by Evgeny Naumenko, licensed under [Apache 2.0 License](https://github.com/jk1/Gradle-License-Report/blob/master/LICENSE).



    
# Dependencies of `io.spine.tools:spine-protoc-api:1.5.15`
>>>>>>> 31a63064

## Runtime
1. **Group:** com.google.code.findbugs **Name:** jsr305 **Version:** 3.0.2
     * **POM Project URL:** [http://findbugs.sourceforge.net/](http://findbugs.sourceforge.net/)
     * **POM License: The Apache Software License, Version 2.0** - [http://www.apache.org/licenses/LICENSE-2.0.txt](http://www.apache.org/licenses/LICENSE-2.0.txt)

1. **Group:** com.google.code.gson **Name:** gson **Version:** 2.8.6
     * **POM License: Apache 2.0** - [http://www.apache.org/licenses/LICENSE-2.0.txt](http://www.apache.org/licenses/LICENSE-2.0.txt)

1. **Group:** com.google.errorprone **Name:** error_prone_annotations **Version:** 2.3.4
     * **POM License: Apache 2.0** - [http://www.apache.org/licenses/LICENSE-2.0.txt](http://www.apache.org/licenses/LICENSE-2.0.txt)

1. **Group:** com.google.errorprone **Name:** error_prone_type_annotations **Version:** 2.3.4
     * **POM License: Apache 2.0** - [http://www.apache.org/licenses/LICENSE-2.0.txt](http://www.apache.org/licenses/LICENSE-2.0.txt)

1. **Group:** com.google.flogger **Name:** flogger **Version:** 0.5.1
     * **POM Project URL:** [https://github.com/google/flogger](https://github.com/google/flogger)
     * **POM License: Apache 2.0** - [https://www.apache.org/licenses/LICENSE-2.0.txt](https://www.apache.org/licenses/LICENSE-2.0.txt)

1. **Group:** com.google.flogger **Name:** flogger-system-backend **Version:** 0.5.1
     * **POM Project URL:** [https://github.com/google/flogger](https://github.com/google/flogger)
     * **POM License: Apache 2.0** - [https://www.apache.org/licenses/LICENSE-2.0.txt](https://www.apache.org/licenses/LICENSE-2.0.txt)

1. **Group:** com.google.guava **Name:** failureaccess **Version:** 1.0.1
     * **Manifest Project URL:** [https://github.com/google/guava/](https://github.com/google/guava/)
     * **POM License: The Apache Software License, Version 2.0** - [http://www.apache.org/licenses/LICENSE-2.0.txt](http://www.apache.org/licenses/LICENSE-2.0.txt)

1. **Group:** com.google.guava **Name:** guava **Version:** 29.0-jre
     * **Manifest Project URL:** [https://github.com/google/guava/](https://github.com/google/guava/)
     * **POM License: Apache License, Version 2.0** - [http://www.apache.org/licenses/LICENSE-2.0.txt](http://www.apache.org/licenses/LICENSE-2.0.txt)

1. **Group:** com.google.guava **Name:** listenablefuture **Version:** 9999.0-empty-to-avoid-conflict-with-guava
     * **POM License: The Apache Software License, Version 2.0** - [http://www.apache.org/licenses/LICENSE-2.0.txt](http://www.apache.org/licenses/LICENSE-2.0.txt)

1. **Group:** com.google.j2objc **Name:** j2objc-annotations **Version:** 1.3
     * **POM Project URL:** [https://github.com/google/j2objc/](https://github.com/google/j2objc/)
     * **POM License: The Apache Software License, Version 2.0** - [http://www.apache.org/licenses/LICENSE-2.0.txt](http://www.apache.org/licenses/LICENSE-2.0.txt)

1. **Group:** com.google.protobuf **Name:** protobuf-java **Version:** 3.11.4
     * **Manifest Project URL:** [https://developers.google.com/protocol-buffers/](https://developers.google.com/protocol-buffers/)
     * **POM License: 3-Clause BSD License** - [https://opensource.org/licenses/BSD-3-Clause](https://opensource.org/licenses/BSD-3-Clause)

1. **Group:** com.google.protobuf **Name:** protobuf-java-util **Version:** 3.11.4
     * **Manifest Project URL:** [https://developers.google.com/protocol-buffers/](https://developers.google.com/protocol-buffers/)
     * **POM License: 3-Clause BSD License** - [https://opensource.org/licenses/BSD-3-Clause](https://opensource.org/licenses/BSD-3-Clause)

1. **Group:** org.checkerframework **Name:** checker-compat-qual **Version:** 2.5.5
     * **POM Project URL:** [https://checkerframework.org](https://checkerframework.org)
     * **POM License: GNU General Public License, version 2 (GPL2), with the classpath exception** - [http://www.gnu.org/software/classpath/license.html](http://www.gnu.org/software/classpath/license.html)
     * **POM License: The MIT License** - [http://opensource.org/licenses/MIT](http://opensource.org/licenses/MIT)

1. **Group:** org.checkerframework **Name:** checker-qual **Version:** 3.3.0
     * **Manifest License:** MIT (Not packaged)
     * **POM Project URL:** [https://checkerframework.org](https://checkerframework.org)
     * **POM License: The MIT License** - [http://opensource.org/licenses/MIT](http://opensource.org/licenses/MIT)

## Compile, tests and tooling
1. **Group:** com.beust **Name:** jcommander **Version:** 1.72
     * **POM Project URL:** [http://jcommander.org](http://jcommander.org)
     * **POM License: Apache 2.0** - [http://www.apache.org/licenses/LICENSE-2.0](http://www.apache.org/licenses/LICENSE-2.0)

1. **Group:** com.github.ben-manes.caffeine **Name:** caffeine **Version:** 2.7.0
     * **POM Project URL:** [https://github.com/ben-manes/caffeine](https://github.com/ben-manes/caffeine)
     * **POM License: Apache License, Version 2.0** - [https://www.apache.org/licenses/LICENSE-2.0.txt](https://www.apache.org/licenses/LICENSE-2.0.txt)

1. **Group:** com.github.kevinstern **Name:** software-and-algorithms **Version:** 1.0
     * **POM Project URL:** [https://www.github.com/KevinStern/software-and-algorithms](https://www.github.com/KevinStern/software-and-algorithms)
     * **POM License: MIT License** - [http://www.opensource.org/licenses/mit-license.php](http://www.opensource.org/licenses/mit-license.php)

1. **Group:** com.google.auto **Name:** auto-common **Version:** 0.10
     * **POM License: Apache 2.0** - [http://www.apache.org/licenses/LICENSE-2.0.txt](http://www.apache.org/licenses/LICENSE-2.0.txt)

1. **Group:** com.google.auto.value **Name:** auto-value-annotations **Version:** 1.6.3
     * **POM License: Apache 2.0** - [http://www.apache.org/licenses/LICENSE-2.0.txt](http://www.apache.org/licenses/LICENSE-2.0.txt)

1. **Group:** com.google.code.findbugs **Name:** jFormatString **Version:** 3.0.0
     * **POM Project URL:** [http://findbugs.sourceforge.net/](http://findbugs.sourceforge.net/)
     * **POM License: GNU Lesser Public License** - [http://www.gnu.org/licenses/lgpl.html](http://www.gnu.org/licenses/lgpl.html)

1. **Group:** com.google.code.findbugs **Name:** jsr305 **Version:** 3.0.2
     * **POM Project URL:** [http://findbugs.sourceforge.net/](http://findbugs.sourceforge.net/)
     * **POM License: The Apache Software License, Version 2.0** - [http://www.apache.org/licenses/LICENSE-2.0.txt](http://www.apache.org/licenses/LICENSE-2.0.txt)

1. **Group:** com.google.code.gson **Name:** gson **Version:** 2.8.6
     * **POM License: Apache 2.0** - [http://www.apache.org/licenses/LICENSE-2.0.txt](http://www.apache.org/licenses/LICENSE-2.0.txt)

1. **Group:** com.google.errorprone **Name:** error_prone_annotation **Version:** 2.3.4
     * **POM License: Apache 2.0** - [http://www.apache.org/licenses/LICENSE-2.0.txt](http://www.apache.org/licenses/LICENSE-2.0.txt)

1. **Group:** com.google.errorprone **Name:** error_prone_annotations **Version:** 2.3.4
     * **POM License: Apache 2.0** - [http://www.apache.org/licenses/LICENSE-2.0.txt](http://www.apache.org/licenses/LICENSE-2.0.txt)

1. **Group:** com.google.errorprone **Name:** error_prone_check_api **Version:** 2.3.4
     * **POM License: Apache 2.0** - [http://www.apache.org/licenses/LICENSE-2.0.txt](http://www.apache.org/licenses/LICENSE-2.0.txt)

1. **Group:** com.google.errorprone **Name:** error_prone_core **Version:** 2.3.4
     * **POM License: Apache 2.0** - [http://www.apache.org/licenses/LICENSE-2.0.txt](http://www.apache.org/licenses/LICENSE-2.0.txt)

1. **Group:** com.google.errorprone **Name:** error_prone_type_annotations **Version:** 2.3.4
     * **POM License: Apache 2.0** - [http://www.apache.org/licenses/LICENSE-2.0.txt](http://www.apache.org/licenses/LICENSE-2.0.txt)

1. **Group:** com.google.errorprone **Name:** javac **Version:** 9+181-r4173-1
     * **POM Project URL:** [https://github.com/google/error-prone-javac](https://github.com/google/error-prone-javac)
     * **POM License: GNU General Public License, version 2, with the Classpath Exception** - [http://openjdk.java.net/legal/gplv2+ce.html](http://openjdk.java.net/legal/gplv2+ce.html)

1. **Group:** com.google.flogger **Name:** flogger **Version:** 0.5.1
     * **POM Project URL:** [https://github.com/google/flogger](https://github.com/google/flogger)
     * **POM License: Apache 2.0** - [https://www.apache.org/licenses/LICENSE-2.0.txt](https://www.apache.org/licenses/LICENSE-2.0.txt)

1. **Group:** com.google.flogger **Name:** flogger-system-backend **Version:** 0.5.1
     * **POM Project URL:** [https://github.com/google/flogger](https://github.com/google/flogger)
     * **POM License: Apache 2.0** - [https://www.apache.org/licenses/LICENSE-2.0.txt](https://www.apache.org/licenses/LICENSE-2.0.txt)

1. **Group:** com.google.guava **Name:** failureaccess **Version:** 1.0.1
     * **Manifest Project URL:** [https://github.com/google/guava/](https://github.com/google/guava/)
     * **POM License: The Apache Software License, Version 2.0** - [http://www.apache.org/licenses/LICENSE-2.0.txt](http://www.apache.org/licenses/LICENSE-2.0.txt)

1. **Group:** com.google.guava **Name:** guava **Version:** 29.0-jre
     * **Manifest Project URL:** [https://github.com/google/guava/](https://github.com/google/guava/)
     * **POM License: Apache License, Version 2.0** - [http://www.apache.org/licenses/LICENSE-2.0.txt](http://www.apache.org/licenses/LICENSE-2.0.txt)

1. **Group:** com.google.guava **Name:** guava-testlib **Version:** 29.0-jre
     * **POM License: Apache License, Version 2.0** - [http://www.apache.org/licenses/LICENSE-2.0.txt](http://www.apache.org/licenses/LICENSE-2.0.txt)

1. **Group:** com.google.guava **Name:** listenablefuture **Version:** 9999.0-empty-to-avoid-conflict-with-guava
     * **POM License: The Apache Software License, Version 2.0** - [http://www.apache.org/licenses/LICENSE-2.0.txt](http://www.apache.org/licenses/LICENSE-2.0.txt)

1. **Group:** com.google.j2objc **Name:** j2objc-annotations **Version:** 1.3
     * **POM Project URL:** [https://github.com/google/j2objc/](https://github.com/google/j2objc/)
     * **POM License: The Apache Software License, Version 2.0** - [http://www.apache.org/licenses/LICENSE-2.0.txt](http://www.apache.org/licenses/LICENSE-2.0.txt)

1. **Group:** com.google.protobuf **Name:** protobuf-java **Version:** 3.11.4
     * **Manifest Project URL:** [https://developers.google.com/protocol-buffers/](https://developers.google.com/protocol-buffers/)
     * **POM License: 3-Clause BSD License** - [https://opensource.org/licenses/BSD-3-Clause](https://opensource.org/licenses/BSD-3-Clause)

1. **Group:** com.google.protobuf **Name:** protobuf-java-util **Version:** 3.11.4
     * **Manifest Project URL:** [https://developers.google.com/protocol-buffers/](https://developers.google.com/protocol-buffers/)
     * **POM License: 3-Clause BSD License** - [https://opensource.org/licenses/BSD-3-Clause](https://opensource.org/licenses/BSD-3-Clause)

1. **Group:** com.google.protobuf **Name:** protoc **Version:** 3.11.4
     * **POM Project URL:** [https://developers.google.com/protocol-buffers/](https://developers.google.com/protocol-buffers/)
     * **POM License: 3-Clause BSD License** - [https://opensource.org/licenses/BSD-3-Clause](https://opensource.org/licenses/BSD-3-Clause)
     * **POM License: The Apache Software License, Version 2.0** - [http://www.apache.org/licenses/LICENSE-2.0.txt](http://www.apache.org/licenses/LICENSE-2.0.txt)

1. **Group:** com.google.truth **Name:** truth **Version:** 1.0.1
     * **POM License: The Apache Software License, Version 2.0** - [http://www.apache.org/licenses/LICENSE-2.0.txt](http://www.apache.org/licenses/LICENSE-2.0.txt)

1. **Group:** com.google.truth.extensions **Name:** truth-java8-extension **Version:** 1.0.1
     * **POM License: The Apache Software License, Version 2.0** - [http://www.apache.org/licenses/LICENSE-2.0.txt](http://www.apache.org/licenses/LICENSE-2.0.txt)

1. **Group:** com.google.truth.extensions **Name:** truth-liteproto-extension **Version:** 1.0.1
     * **POM License: The Apache Software License, Version 2.0** - [http://www.apache.org/licenses/LICENSE-2.0.txt](http://www.apache.org/licenses/LICENSE-2.0.txt)

1. **Group:** com.google.truth.extensions **Name:** truth-proto-extension **Version:** 1.0.1
     * **POM License: The Apache Software License, Version 2.0** - [http://www.apache.org/licenses/LICENSE-2.0.txt](http://www.apache.org/licenses/LICENSE-2.0.txt)

1. **Group:** com.googlecode.java-diff-utils **Name:** diffutils **Version:** 1.3.0
     * **POM Project URL:** [http://code.google.com/p/java-diff-utils/](http://code.google.com/p/java-diff-utils/)
     * **POM License: The Apache Software License, Version 2.0** - [http://www.apache.org/licenses/LICENSE-2.0.txt](http://www.apache.org/licenses/LICENSE-2.0.txt)

1. **Group:** commons-io **Name:** commons-io **Version:** 2.6
     * **Project URL:** [http://commons.apache.org/proper/commons-io/](http://commons.apache.org/proper/commons-io/)
     * **POM License: Apache License, Version 2.0** - [https://www.apache.org/licenses/LICENSE-2.0.txt](https://www.apache.org/licenses/LICENSE-2.0.txt)

1. **Group:** junit **Name:** junit **Version:** 4.12
     * **POM Project URL:** [http://junit.org](http://junit.org)
     * **POM License: Eclipse Public License 1.0** - [http://www.eclipse.org/legal/epl-v10.html](http://www.eclipse.org/legal/epl-v10.html)

1. **Group:** net.java.dev.javacc **Name:** javacc **Version:** 5.0
     * **POM Project URL:** [https://javacc.dev.java.net/](https://javacc.dev.java.net/)
     * **POM License: Berkeley Software Distribution (BSD) License** - [http://www.opensource.org/licenses/bsd-license.html](http://www.opensource.org/licenses/bsd-license.html)

1. **Group:** net.sourceforge.pmd **Name:** pmd-core **Version:** 6.20.0
     * **POM License: BSD-style** - [http://pmd.sourceforge.net/license.html](http://pmd.sourceforge.net/license.html)

1. **Group:** net.sourceforge.pmd **Name:** pmd-java **Version:** 6.20.0
     * **POM License: BSD-style** - [http://pmd.sourceforge.net/license.html](http://pmd.sourceforge.net/license.html)

1. **Group:** net.sourceforge.saxon **Name:** saxon **Version:** 9.1.0.8
     * **POM Project URL:** [http://saxon.sourceforge.net/](http://saxon.sourceforge.net/)
     * **POM License: Mozilla Public License Version 1.0** - [http://www.mozilla.org/MPL/MPL-1.0.txt](http://www.mozilla.org/MPL/MPL-1.0.txt)

1. **Group:** org.antlr **Name:** antlr4-runtime **Version:** 4.7
     * **Manifest Project URL:** [http://www.antlr.org](http://www.antlr.org)
     * **POM License: The BSD License** - [http://www.antlr.org/license.html](http://www.antlr.org/license.html)

1. **Group:** org.apache.commons **Name:** commons-lang3 **Version:** 3.8.1
     * **Project URL:** [http://commons.apache.org/proper/commons-lang/](http://commons.apache.org/proper/commons-lang/)
     * **POM License: Apache License, Version 2.0** - [https://www.apache.org/licenses/LICENSE-2.0.txt](https://www.apache.org/licenses/LICENSE-2.0.txt)

1. **Group:** org.apiguardian **Name:** apiguardian-api **Version:** 1.1.0
     * **POM Project URL:** [https://github.com/apiguardian-team/apiguardian](https://github.com/apiguardian-team/apiguardian)
     * **POM License: The Apache License, Version 2.0** - [http://www.apache.org/licenses/LICENSE-2.0.txt](http://www.apache.org/licenses/LICENSE-2.0.txt)

1. **Group:** org.checkerframework **Name:** checker-compat-qual **Version:** 2.5.5
     * **POM Project URL:** [https://checkerframework.org](https://checkerframework.org)
     * **POM License: GNU General Public License, version 2 (GPL2), with the classpath exception** - [http://www.gnu.org/software/classpath/license.html](http://www.gnu.org/software/classpath/license.html)
     * **POM License: The MIT License** - [http://opensource.org/licenses/MIT](http://opensource.org/licenses/MIT)

1. **Group:** org.checkerframework **Name:** checker-qual **Version:** 3.3.0
     * **Manifest License:** MIT (Not packaged)
     * **POM Project URL:** [https://checkerframework.org](https://checkerframework.org)
     * **POM License: The MIT License** - [http://opensource.org/licenses/MIT](http://opensource.org/licenses/MIT)

1. **Group:** org.checkerframework **Name:** dataflow **Version:** 3.0.0
     * **Manifest License:** (GPL-2.0-only WITH Classpath-exception-2.0) (Not packaged)
     * **POM Project URL:** [https://checkerframework.org](https://checkerframework.org)
     * **POM License: GNU General Public License, version 2 (GPL2), with the classpath exception** - [http://www.gnu.org/software/classpath/license.html](http://www.gnu.org/software/classpath/license.html)
     * **POM License: The MIT License** - [http://opensource.org/licenses/MIT](http://opensource.org/licenses/MIT)

1. **Group:** org.checkerframework **Name:** javacutil **Version:** 3.0.0
     * **Manifest License:** (GPL-2.0-only WITH Classpath-exception-2.0) (Not packaged)
     * **POM Project URL:** [https://checkerframework.org](https://checkerframework.org)
     * **POM License: GNU General Public License, version 2 (GPL2), with the classpath exception** - [http://www.gnu.org/software/classpath/license.html](http://www.gnu.org/software/classpath/license.html)
     * **POM License: The MIT License** - [http://opensource.org/licenses/MIT](http://opensource.org/licenses/MIT)

1. **Group:** org.hamcrest **Name:** hamcrest-all **Version:** 1.3
     * **POM License: New BSD License** - [http://www.opensource.org/licenses/bsd-license.php](http://www.opensource.org/licenses/bsd-license.php)

1. **Group:** org.hamcrest **Name:** hamcrest-core **Version:** 1.3
     * **POM License: New BSD License** - [http://www.opensource.org/licenses/bsd-license.php](http://www.opensource.org/licenses/bsd-license.php)

1. **Group:** org.jacoco **Name:** org.jacoco.agent **Version:** 0.8.5
     * **POM License: Eclipse Public License 2.0** - [https://www.eclipse.org/legal/epl-2.0/](https://www.eclipse.org/legal/epl-2.0/)

1. **Group:** org.jacoco **Name:** org.jacoco.ant **Version:** 0.8.5
     * **POM License: Eclipse Public License 2.0** - [https://www.eclipse.org/legal/epl-2.0/](https://www.eclipse.org/legal/epl-2.0/)

1. **Group:** org.jacoco **Name:** org.jacoco.core **Version:** 0.8.5
     * **POM License: Eclipse Public License 2.0** - [https://www.eclipse.org/legal/epl-2.0/](https://www.eclipse.org/legal/epl-2.0/)

1. **Group:** org.jacoco **Name:** org.jacoco.report **Version:** 0.8.5
     * **POM License: Eclipse Public License 2.0** - [https://www.eclipse.org/legal/epl-2.0/](https://www.eclipse.org/legal/epl-2.0/)

1. **Group:** org.junit **Name:** junit-bom **Version:** 5.6.2 **No license information found**
1. **Group:** org.junit-pioneer **Name:** junit-pioneer **Version:** 0.4.2
     * **POM Project URL:** [https://github.com/junit-pioneer/junit-pioneer](https://github.com/junit-pioneer/junit-pioneer)
     * **POM License: The MIT License** - [https://github.com/junit-pioneer/junit-pioneer/blob/master/LICENSE](https://github.com/junit-pioneer/junit-pioneer/blob/master/LICENSE)

1. **Group:** org.junit.jupiter **Name:** junit-jupiter-api **Version:** 5.6.2
     * **POM Project URL:** [https://junit.org/junit5/](https://junit.org/junit5/)
     * **POM License: Eclipse Public License v2.0** - [https://www.eclipse.org/legal/epl-v20.html](https://www.eclipse.org/legal/epl-v20.html)

1. **Group:** org.junit.jupiter **Name:** junit-jupiter-engine **Version:** 5.6.2
     * **POM Project URL:** [https://junit.org/junit5/](https://junit.org/junit5/)
     * **POM License: Eclipse Public License v2.0** - [https://www.eclipse.org/legal/epl-v20.html](https://www.eclipse.org/legal/epl-v20.html)

1. **Group:** org.junit.jupiter **Name:** junit-jupiter-params **Version:** 5.6.2
     * **POM Project URL:** [https://junit.org/junit5/](https://junit.org/junit5/)
     * **POM License: Eclipse Public License v2.0** - [https://www.eclipse.org/legal/epl-v20.html](https://www.eclipse.org/legal/epl-v20.html)

1. **Group:** org.junit.platform **Name:** junit-platform-commons **Version:** 1.6.2
     * **POM Project URL:** [https://junit.org/junit5/](https://junit.org/junit5/)
     * **POM License: Eclipse Public License v2.0** - [https://www.eclipse.org/legal/epl-v20.html](https://www.eclipse.org/legal/epl-v20.html)

1. **Group:** org.junit.platform **Name:** junit-platform-engine **Version:** 1.6.2
     * **POM Project URL:** [https://junit.org/junit5/](https://junit.org/junit5/)
     * **POM License: Eclipse Public License v2.0** - [https://www.eclipse.org/legal/epl-v20.html](https://www.eclipse.org/legal/epl-v20.html)

1. **Group:** org.opentest4j **Name:** opentest4j **Version:** 1.2.0
     * **Manifest License:** The Apache License, Version 2.0 (Not packaged)
     * **POM Project URL:** [https://github.com/ota4j-team/opentest4j](https://github.com/ota4j-team/opentest4j)
     * **POM License: The Apache License, Version 2.0** - [http://www.apache.org/licenses/LICENSE-2.0.txt](http://www.apache.org/licenses/LICENSE-2.0.txt)

1. **Group:** org.ow2.asm **Name:** asm **Version:** 7.1
     * **Manifest Project URL:** [http://asm.ow2.org](http://asm.ow2.org)
     * **POM Project URL:** [http://asm.ow2.org/](http://asm.ow2.org/)
     * **POM License: BSD** - [http://asm.ow2.org/license.html](http://asm.ow2.org/license.html)
     * **POM License: The Apache Software License, Version 2.0** - [http://www.apache.org/licenses/LICENSE-2.0.txt](http://www.apache.org/licenses/LICENSE-2.0.txt)

1. **Group:** org.ow2.asm **Name:** asm **Version:** 7.2
     * **Manifest Project URL:** [http://asm.ow2.org](http://asm.ow2.org)
     * **Manifest License:** BSD-3-Clause;link=https://asm.ow2.io/LICENSE.txt (Not packaged)
     * **POM Project URL:** [http://asm.ow2.io/](http://asm.ow2.io/)
     * **POM License: BSD-3-Clause** - [https://asm.ow2.io/license.html](https://asm.ow2.io/license.html)
     * **POM License: The Apache Software License, Version 2.0** - [http://www.apache.org/licenses/LICENSE-2.0.txt](http://www.apache.org/licenses/LICENSE-2.0.txt)

1. **Group:** org.ow2.asm **Name:** asm-analysis **Version:** 7.2
     * **Manifest Project URL:** [http://asm.ow2.org](http://asm.ow2.org)
     * **Manifest License:** BSD-3-Clause;link=https://asm.ow2.io/LICENSE.txt (Not packaged)
     * **POM Project URL:** [http://asm.ow2.io/](http://asm.ow2.io/)
     * **POM License: BSD-3-Clause** - [https://asm.ow2.io/license.html](https://asm.ow2.io/license.html)
     * **POM License: The Apache Software License, Version 2.0** - [http://www.apache.org/licenses/LICENSE-2.0.txt](http://www.apache.org/licenses/LICENSE-2.0.txt)

1. **Group:** org.ow2.asm **Name:** asm-commons **Version:** 7.2
     * **Manifest Project URL:** [http://asm.ow2.org](http://asm.ow2.org)
     * **Manifest License:** BSD-3-Clause;link=https://asm.ow2.io/LICENSE.txt (Not packaged)
     * **POM Project URL:** [http://asm.ow2.io/](http://asm.ow2.io/)
     * **POM License: BSD-3-Clause** - [https://asm.ow2.io/license.html](https://asm.ow2.io/license.html)
     * **POM License: The Apache Software License, Version 2.0** - [http://www.apache.org/licenses/LICENSE-2.0.txt](http://www.apache.org/licenses/LICENSE-2.0.txt)

1. **Group:** org.ow2.asm **Name:** asm-tree **Version:** 7.2
     * **Manifest Project URL:** [http://asm.ow2.org](http://asm.ow2.org)
     * **Manifest License:** BSD-3-Clause;link=https://asm.ow2.io/LICENSE.txt (Not packaged)
     * **POM Project URL:** [http://asm.ow2.io/](http://asm.ow2.io/)
     * **POM License: BSD-3-Clause** - [https://asm.ow2.io/license.html](https://asm.ow2.io/license.html)
     * **POM License: The Apache Software License, Version 2.0** - [http://www.apache.org/licenses/LICENSE-2.0.txt](http://www.apache.org/licenses/LICENSE-2.0.txt)

1. **Group:** org.pcollections **Name:** pcollections **Version:** 2.1.2
     * **POM Project URL:** [http://pcollections.org](http://pcollections.org)
     * **POM License: The MIT License** - [http://www.opensource.org/licenses/mit-license.php](http://www.opensource.org/licenses/mit-license.php)

1. **Group:** org.plumelib **Name:** plume-util **Version:** 1.0.6
     * **POM Project URL:** [https://github.com/plume-lib/plume-util](https://github.com/plume-lib/plume-util)
     * **POM License: MIT License** - [https://opensource.org/licenses/MIT](https://opensource.org/licenses/MIT)

1. **Group:** org.plumelib **Name:** reflection-util **Version:** 0.0.2
     * **POM Project URL:** [https://github.com/plume-lib/reflection-util](https://github.com/plume-lib/reflection-util)
     * **POM License: MIT License** - [https://opensource.org/licenses/MIT](https://opensource.org/licenses/MIT)

1. **Group:** org.plumelib **Name:** require-javadoc **Version:** 0.1.0
     * **POM Project URL:** [https://github.com/plume-lib/require-javadoc](https://github.com/plume-lib/require-javadoc)
     * **POM License: MIT License** - [https://opensource.org/licenses/MIT](https://opensource.org/licenses/MIT)

    
        
 The dependencies distributed under several licenses, are used according their commercial-use-friendly license.


<<<<<<< HEAD
This report was generated on **Mon May 11 16:54:40 EEST 2020** using [Gradle-License-Report plugin](https://github.com/jk1/Gradle-License-Report) by Evgeny Naumenko, licensed under [Apache 2.0 License](https://github.com/jk1/Gradle-License-Report/blob/master/LICENSE).



    
# Dependencies of `io.spine.tools:spine-protoc-plugin:1.5.12`
=======
This report was generated on **Tue Jun 09 13:39:23 EEST 2020** using [Gradle-License-Report plugin](https://github.com/jk1/Gradle-License-Report) by Evgeny Naumenko, licensed under [Apache 2.0 License](https://github.com/jk1/Gradle-License-Report/blob/master/LICENSE).



    
# Dependencies of `io.spine.tools:spine-protoc-plugin:1.5.15`
>>>>>>> 31a63064

## Runtime
1. **Group:** com.google.code.findbugs **Name:** jsr305 **Version:** 3.0.2
     * **POM Project URL:** [http://findbugs.sourceforge.net/](http://findbugs.sourceforge.net/)
     * **POM License: The Apache Software License, Version 2.0** - [http://www.apache.org/licenses/LICENSE-2.0.txt](http://www.apache.org/licenses/LICENSE-2.0.txt)

1. **Group:** com.google.code.gson **Name:** gson **Version:** 2.8.6
     * **POM License: Apache 2.0** - [http://www.apache.org/licenses/LICENSE-2.0.txt](http://www.apache.org/licenses/LICENSE-2.0.txt)

1. **Group:** com.google.errorprone **Name:** error_prone_annotations **Version:** 2.3.4
     * **POM License: Apache 2.0** - [http://www.apache.org/licenses/LICENSE-2.0.txt](http://www.apache.org/licenses/LICENSE-2.0.txt)

1. **Group:** com.google.errorprone **Name:** error_prone_type_annotations **Version:** 2.3.4
     * **POM License: Apache 2.0** - [http://www.apache.org/licenses/LICENSE-2.0.txt](http://www.apache.org/licenses/LICENSE-2.0.txt)

1. **Group:** com.google.flogger **Name:** flogger **Version:** 0.5.1
     * **POM Project URL:** [https://github.com/google/flogger](https://github.com/google/flogger)
     * **POM License: Apache 2.0** - [https://www.apache.org/licenses/LICENSE-2.0.txt](https://www.apache.org/licenses/LICENSE-2.0.txt)

1. **Group:** com.google.flogger **Name:** flogger-system-backend **Version:** 0.5.1
     * **POM Project URL:** [https://github.com/google/flogger](https://github.com/google/flogger)
     * **POM License: Apache 2.0** - [https://www.apache.org/licenses/LICENSE-2.0.txt](https://www.apache.org/licenses/LICENSE-2.0.txt)

1. **Group:** com.google.guava **Name:** failureaccess **Version:** 1.0.1
     * **Manifest Project URL:** [https://github.com/google/guava/](https://github.com/google/guava/)
     * **POM License: The Apache Software License, Version 2.0** - [http://www.apache.org/licenses/LICENSE-2.0.txt](http://www.apache.org/licenses/LICENSE-2.0.txt)

1. **Group:** com.google.guava **Name:** guava **Version:** 29.0-jre
     * **Manifest Project URL:** [https://github.com/google/guava/](https://github.com/google/guava/)
     * **POM License: Apache License, Version 2.0** - [http://www.apache.org/licenses/LICENSE-2.0.txt](http://www.apache.org/licenses/LICENSE-2.0.txt)

1. **Group:** com.google.guava **Name:** listenablefuture **Version:** 9999.0-empty-to-avoid-conflict-with-guava
     * **POM License: The Apache Software License, Version 2.0** - [http://www.apache.org/licenses/LICENSE-2.0.txt](http://www.apache.org/licenses/LICENSE-2.0.txt)

1. **Group:** com.google.j2objc **Name:** j2objc-annotations **Version:** 1.3
     * **POM Project URL:** [https://github.com/google/j2objc/](https://github.com/google/j2objc/)
     * **POM License: The Apache Software License, Version 2.0** - [http://www.apache.org/licenses/LICENSE-2.0.txt](http://www.apache.org/licenses/LICENSE-2.0.txt)

1. **Group:** com.google.protobuf **Name:** protobuf-java **Version:** 3.11.4
     * **Manifest Project URL:** [https://developers.google.com/protocol-buffers/](https://developers.google.com/protocol-buffers/)
     * **POM License: 3-Clause BSD License** - [https://opensource.org/licenses/BSD-3-Clause](https://opensource.org/licenses/BSD-3-Clause)

1. **Group:** com.google.protobuf **Name:** protobuf-java-util **Version:** 3.11.4
     * **Manifest Project URL:** [https://developers.google.com/protocol-buffers/](https://developers.google.com/protocol-buffers/)
     * **POM License: 3-Clause BSD License** - [https://opensource.org/licenses/BSD-3-Clause](https://opensource.org/licenses/BSD-3-Clause)

1. **Group:** com.squareup **Name:** javapoet **Version:** 1.12.1
     * **POM Project URL:** [http://github.com/square/javapoet/](http://github.com/square/javapoet/)
     * **POM License: Apache 2.0** - [http://www.apache.org/licenses/LICENSE-2.0.txt](http://www.apache.org/licenses/LICENSE-2.0.txt)

1. **Group:** org.checkerframework **Name:** checker-compat-qual **Version:** 2.5.5
     * **POM Project URL:** [https://checkerframework.org](https://checkerframework.org)
     * **POM License: GNU General Public License, version 2 (GPL2), with the classpath exception** - [http://www.gnu.org/software/classpath/license.html](http://www.gnu.org/software/classpath/license.html)
     * **POM License: The MIT License** - [http://opensource.org/licenses/MIT](http://opensource.org/licenses/MIT)

1. **Group:** org.checkerframework **Name:** checker-qual **Version:** 3.3.0
     * **Manifest License:** MIT (Not packaged)
     * **POM Project URL:** [https://checkerframework.org](https://checkerframework.org)
     * **POM License: The MIT License** - [http://opensource.org/licenses/MIT](http://opensource.org/licenses/MIT)

## Compile, tests and tooling
1. **Group:** com.beust **Name:** jcommander **Version:** 1.72
     * **POM Project URL:** [http://jcommander.org](http://jcommander.org)
     * **POM License: Apache 2.0** - [http://www.apache.org/licenses/LICENSE-2.0](http://www.apache.org/licenses/LICENSE-2.0)

1. **Group:** com.github.ben-manes.caffeine **Name:** caffeine **Version:** 2.7.0
     * **POM Project URL:** [https://github.com/ben-manes/caffeine](https://github.com/ben-manes/caffeine)
     * **POM License: Apache License, Version 2.0** - [https://www.apache.org/licenses/LICENSE-2.0.txt](https://www.apache.org/licenses/LICENSE-2.0.txt)

1. **Group:** com.github.kevinstern **Name:** software-and-algorithms **Version:** 1.0
     * **POM Project URL:** [https://www.github.com/KevinStern/software-and-algorithms](https://www.github.com/KevinStern/software-and-algorithms)
     * **POM License: MIT License** - [http://www.opensource.org/licenses/mit-license.php](http://www.opensource.org/licenses/mit-license.php)

1. **Group:** com.google.auto **Name:** auto-common **Version:** 0.10
     * **POM License: Apache 2.0** - [http://www.apache.org/licenses/LICENSE-2.0.txt](http://www.apache.org/licenses/LICENSE-2.0.txt)

1. **Group:** com.google.auto.value **Name:** auto-value-annotations **Version:** 1.6.3
     * **POM License: Apache 2.0** - [http://www.apache.org/licenses/LICENSE-2.0.txt](http://www.apache.org/licenses/LICENSE-2.0.txt)

1. **Group:** com.google.code.findbugs **Name:** jFormatString **Version:** 3.0.0
     * **POM Project URL:** [http://findbugs.sourceforge.net/](http://findbugs.sourceforge.net/)
     * **POM License: GNU Lesser Public License** - [http://www.gnu.org/licenses/lgpl.html](http://www.gnu.org/licenses/lgpl.html)

1. **Group:** com.google.code.findbugs **Name:** jsr305 **Version:** 3.0.2
     * **POM Project URL:** [http://findbugs.sourceforge.net/](http://findbugs.sourceforge.net/)
     * **POM License: The Apache Software License, Version 2.0** - [http://www.apache.org/licenses/LICENSE-2.0.txt](http://www.apache.org/licenses/LICENSE-2.0.txt)

1. **Group:** com.google.code.gson **Name:** gson **Version:** 2.8.6
     * **POM License: Apache 2.0** - [http://www.apache.org/licenses/LICENSE-2.0.txt](http://www.apache.org/licenses/LICENSE-2.0.txt)

1. **Group:** com.google.errorprone **Name:** error_prone_annotation **Version:** 2.3.4
     * **POM License: Apache 2.0** - [http://www.apache.org/licenses/LICENSE-2.0.txt](http://www.apache.org/licenses/LICENSE-2.0.txt)

1. **Group:** com.google.errorprone **Name:** error_prone_annotations **Version:** 2.3.4
     * **POM License: Apache 2.0** - [http://www.apache.org/licenses/LICENSE-2.0.txt](http://www.apache.org/licenses/LICENSE-2.0.txt)

1. **Group:** com.google.errorprone **Name:** error_prone_check_api **Version:** 2.3.4
     * **POM License: Apache 2.0** - [http://www.apache.org/licenses/LICENSE-2.0.txt](http://www.apache.org/licenses/LICENSE-2.0.txt)

1. **Group:** com.google.errorprone **Name:** error_prone_core **Version:** 2.3.4
     * **POM License: Apache 2.0** - [http://www.apache.org/licenses/LICENSE-2.0.txt](http://www.apache.org/licenses/LICENSE-2.0.txt)

1. **Group:** com.google.errorprone **Name:** error_prone_type_annotations **Version:** 2.3.4
     * **POM License: Apache 2.0** - [http://www.apache.org/licenses/LICENSE-2.0.txt](http://www.apache.org/licenses/LICENSE-2.0.txt)

1. **Group:** com.google.errorprone **Name:** javac **Version:** 9+181-r4173-1
     * **POM Project URL:** [https://github.com/google/error-prone-javac](https://github.com/google/error-prone-javac)
     * **POM License: GNU General Public License, version 2, with the Classpath Exception** - [http://openjdk.java.net/legal/gplv2+ce.html](http://openjdk.java.net/legal/gplv2+ce.html)

1. **Group:** com.google.flogger **Name:** flogger **Version:** 0.5.1
     * **POM Project URL:** [https://github.com/google/flogger](https://github.com/google/flogger)
     * **POM License: Apache 2.0** - [https://www.apache.org/licenses/LICENSE-2.0.txt](https://www.apache.org/licenses/LICENSE-2.0.txt)

1. **Group:** com.google.flogger **Name:** flogger-system-backend **Version:** 0.5.1
     * **POM Project URL:** [https://github.com/google/flogger](https://github.com/google/flogger)
     * **POM License: Apache 2.0** - [https://www.apache.org/licenses/LICENSE-2.0.txt](https://www.apache.org/licenses/LICENSE-2.0.txt)

1. **Group:** com.google.guava **Name:** failureaccess **Version:** 1.0.1
     * **Manifest Project URL:** [https://github.com/google/guava/](https://github.com/google/guava/)
     * **POM License: The Apache Software License, Version 2.0** - [http://www.apache.org/licenses/LICENSE-2.0.txt](http://www.apache.org/licenses/LICENSE-2.0.txt)

1. **Group:** com.google.guava **Name:** guava **Version:** 29.0-jre
     * **Manifest Project URL:** [https://github.com/google/guava/](https://github.com/google/guava/)
     * **POM License: Apache License, Version 2.0** - [http://www.apache.org/licenses/LICENSE-2.0.txt](http://www.apache.org/licenses/LICENSE-2.0.txt)

1. **Group:** com.google.guava **Name:** guava-testlib **Version:** 29.0-jre
     * **POM License: Apache License, Version 2.0** - [http://www.apache.org/licenses/LICENSE-2.0.txt](http://www.apache.org/licenses/LICENSE-2.0.txt)

1. **Group:** com.google.guava **Name:** listenablefuture **Version:** 9999.0-empty-to-avoid-conflict-with-guava
     * **POM License: The Apache Software License, Version 2.0** - [http://www.apache.org/licenses/LICENSE-2.0.txt](http://www.apache.org/licenses/LICENSE-2.0.txt)

1. **Group:** com.google.j2objc **Name:** j2objc-annotations **Version:** 1.3
     * **POM Project URL:** [https://github.com/google/j2objc/](https://github.com/google/j2objc/)
     * **POM License: The Apache Software License, Version 2.0** - [http://www.apache.org/licenses/LICENSE-2.0.txt](http://www.apache.org/licenses/LICENSE-2.0.txt)

1. **Group:** com.google.protobuf **Name:** protobuf-java **Version:** 3.11.4
     * **Manifest Project URL:** [https://developers.google.com/protocol-buffers/](https://developers.google.com/protocol-buffers/)
     * **POM License: 3-Clause BSD License** - [https://opensource.org/licenses/BSD-3-Clause](https://opensource.org/licenses/BSD-3-Clause)

1. **Group:** com.google.protobuf **Name:** protobuf-java-util **Version:** 3.11.4
     * **Manifest Project URL:** [https://developers.google.com/protocol-buffers/](https://developers.google.com/protocol-buffers/)
     * **POM License: 3-Clause BSD License** - [https://opensource.org/licenses/BSD-3-Clause](https://opensource.org/licenses/BSD-3-Clause)

1. **Group:** com.google.protobuf **Name:** protoc **Version:** 3.11.4
     * **POM Project URL:** [https://developers.google.com/protocol-buffers/](https://developers.google.com/protocol-buffers/)
     * **POM License: 3-Clause BSD License** - [https://opensource.org/licenses/BSD-3-Clause](https://opensource.org/licenses/BSD-3-Clause)
     * **POM License: The Apache Software License, Version 2.0** - [http://www.apache.org/licenses/LICENSE-2.0.txt](http://www.apache.org/licenses/LICENSE-2.0.txt)

1. **Group:** com.google.truth **Name:** truth **Version:** 1.0.1
     * **POM License: The Apache Software License, Version 2.0** - [http://www.apache.org/licenses/LICENSE-2.0.txt](http://www.apache.org/licenses/LICENSE-2.0.txt)

1. **Group:** com.google.truth.extensions **Name:** truth-java8-extension **Version:** 1.0.1
     * **POM License: The Apache Software License, Version 2.0** - [http://www.apache.org/licenses/LICENSE-2.0.txt](http://www.apache.org/licenses/LICENSE-2.0.txt)

1. **Group:** com.google.truth.extensions **Name:** truth-liteproto-extension **Version:** 1.0.1
     * **POM License: The Apache Software License, Version 2.0** - [http://www.apache.org/licenses/LICENSE-2.0.txt](http://www.apache.org/licenses/LICENSE-2.0.txt)

1. **Group:** com.google.truth.extensions **Name:** truth-proto-extension **Version:** 1.0.1
     * **POM License: The Apache Software License, Version 2.0** - [http://www.apache.org/licenses/LICENSE-2.0.txt](http://www.apache.org/licenses/LICENSE-2.0.txt)

1. **Group:** com.googlecode.java-diff-utils **Name:** diffutils **Version:** 1.3.0
     * **POM Project URL:** [http://code.google.com/p/java-diff-utils/](http://code.google.com/p/java-diff-utils/)
     * **POM License: The Apache Software License, Version 2.0** - [http://www.apache.org/licenses/LICENSE-2.0.txt](http://www.apache.org/licenses/LICENSE-2.0.txt)

1. **Group:** com.squareup **Name:** javapoet **Version:** 1.12.1
     * **POM Project URL:** [http://github.com/square/javapoet/](http://github.com/square/javapoet/)
     * **POM License: Apache 2.0** - [http://www.apache.org/licenses/LICENSE-2.0.txt](http://www.apache.org/licenses/LICENSE-2.0.txt)

1. **Group:** commons-io **Name:** commons-io **Version:** 2.6
     * **Project URL:** [http://commons.apache.org/proper/commons-io/](http://commons.apache.org/proper/commons-io/)
     * **POM License: Apache License, Version 2.0** - [https://www.apache.org/licenses/LICENSE-2.0.txt](https://www.apache.org/licenses/LICENSE-2.0.txt)

1. **Group:** junit **Name:** junit **Version:** 4.12
     * **POM Project URL:** [http://junit.org](http://junit.org)
     * **POM License: Eclipse Public License 1.0** - [http://www.eclipse.org/legal/epl-v10.html](http://www.eclipse.org/legal/epl-v10.html)

1. **Group:** net.java.dev.javacc **Name:** javacc **Version:** 5.0
     * **POM Project URL:** [https://javacc.dev.java.net/](https://javacc.dev.java.net/)
     * **POM License: Berkeley Software Distribution (BSD) License** - [http://www.opensource.org/licenses/bsd-license.html](http://www.opensource.org/licenses/bsd-license.html)

1. **Group:** net.sourceforge.pmd **Name:** pmd-core **Version:** 6.20.0
     * **POM License: BSD-style** - [http://pmd.sourceforge.net/license.html](http://pmd.sourceforge.net/license.html)

1. **Group:** net.sourceforge.pmd **Name:** pmd-java **Version:** 6.20.0
     * **POM License: BSD-style** - [http://pmd.sourceforge.net/license.html](http://pmd.sourceforge.net/license.html)

1. **Group:** net.sourceforge.saxon **Name:** saxon **Version:** 9.1.0.8
     * **POM Project URL:** [http://saxon.sourceforge.net/](http://saxon.sourceforge.net/)
     * **POM License: Mozilla Public License Version 1.0** - [http://www.mozilla.org/MPL/MPL-1.0.txt](http://www.mozilla.org/MPL/MPL-1.0.txt)

1. **Group:** org.antlr **Name:** antlr4-runtime **Version:** 4.7
     * **Manifest Project URL:** [http://www.antlr.org](http://www.antlr.org)
     * **POM License: The BSD License** - [http://www.antlr.org/license.html](http://www.antlr.org/license.html)

1. **Group:** org.apache.commons **Name:** commons-lang3 **Version:** 3.8.1
     * **Project URL:** [http://commons.apache.org/proper/commons-lang/](http://commons.apache.org/proper/commons-lang/)
     * **POM License: Apache License, Version 2.0** - [https://www.apache.org/licenses/LICENSE-2.0.txt](https://www.apache.org/licenses/LICENSE-2.0.txt)

1. **Group:** org.apiguardian **Name:** apiguardian-api **Version:** 1.1.0
     * **POM Project URL:** [https://github.com/apiguardian-team/apiguardian](https://github.com/apiguardian-team/apiguardian)
     * **POM License: The Apache License, Version 2.0** - [http://www.apache.org/licenses/LICENSE-2.0.txt](http://www.apache.org/licenses/LICENSE-2.0.txt)

1. **Group:** org.checkerframework **Name:** checker-compat-qual **Version:** 2.5.5
     * **POM Project URL:** [https://checkerframework.org](https://checkerframework.org)
     * **POM License: GNU General Public License, version 2 (GPL2), with the classpath exception** - [http://www.gnu.org/software/classpath/license.html](http://www.gnu.org/software/classpath/license.html)
     * **POM License: The MIT License** - [http://opensource.org/licenses/MIT](http://opensource.org/licenses/MIT)

1. **Group:** org.checkerframework **Name:** checker-qual **Version:** 3.3.0
     * **Manifest License:** MIT (Not packaged)
     * **POM Project URL:** [https://checkerframework.org](https://checkerframework.org)
     * **POM License: The MIT License** - [http://opensource.org/licenses/MIT](http://opensource.org/licenses/MIT)

1. **Group:** org.checkerframework **Name:** dataflow **Version:** 3.0.0
     * **Manifest License:** (GPL-2.0-only WITH Classpath-exception-2.0) (Not packaged)
     * **POM Project URL:** [https://checkerframework.org](https://checkerframework.org)
     * **POM License: GNU General Public License, version 2 (GPL2), with the classpath exception** - [http://www.gnu.org/software/classpath/license.html](http://www.gnu.org/software/classpath/license.html)
     * **POM License: The MIT License** - [http://opensource.org/licenses/MIT](http://opensource.org/licenses/MIT)

1. **Group:** org.checkerframework **Name:** javacutil **Version:** 3.0.0
     * **Manifest License:** (GPL-2.0-only WITH Classpath-exception-2.0) (Not packaged)
     * **POM Project URL:** [https://checkerframework.org](https://checkerframework.org)
     * **POM License: GNU General Public License, version 2 (GPL2), with the classpath exception** - [http://www.gnu.org/software/classpath/license.html](http://www.gnu.org/software/classpath/license.html)
     * **POM License: The MIT License** - [http://opensource.org/licenses/MIT](http://opensource.org/licenses/MIT)

1. **Group:** org.hamcrest **Name:** hamcrest-all **Version:** 1.3
     * **POM License: New BSD License** - [http://www.opensource.org/licenses/bsd-license.php](http://www.opensource.org/licenses/bsd-license.php)

1. **Group:** org.hamcrest **Name:** hamcrest-core **Version:** 1.3
     * **POM License: New BSD License** - [http://www.opensource.org/licenses/bsd-license.php](http://www.opensource.org/licenses/bsd-license.php)

1. **Group:** org.jacoco **Name:** org.jacoco.agent **Version:** 0.8.5
     * **POM License: Eclipse Public License 2.0** - [https://www.eclipse.org/legal/epl-2.0/](https://www.eclipse.org/legal/epl-2.0/)

1. **Group:** org.jacoco **Name:** org.jacoco.ant **Version:** 0.8.5
     * **POM License: Eclipse Public License 2.0** - [https://www.eclipse.org/legal/epl-2.0/](https://www.eclipse.org/legal/epl-2.0/)

1. **Group:** org.jacoco **Name:** org.jacoco.core **Version:** 0.8.5
     * **POM License: Eclipse Public License 2.0** - [https://www.eclipse.org/legal/epl-2.0/](https://www.eclipse.org/legal/epl-2.0/)

1. **Group:** org.jacoco **Name:** org.jacoco.report **Version:** 0.8.5
     * **POM License: Eclipse Public License 2.0** - [https://www.eclipse.org/legal/epl-2.0/](https://www.eclipse.org/legal/epl-2.0/)

1. **Group:** org.junit **Name:** junit-bom **Version:** 5.6.2 **No license information found**
1. **Group:** org.junit-pioneer **Name:** junit-pioneer **Version:** 0.4.2
     * **POM Project URL:** [https://github.com/junit-pioneer/junit-pioneer](https://github.com/junit-pioneer/junit-pioneer)
     * **POM License: The MIT License** - [https://github.com/junit-pioneer/junit-pioneer/blob/master/LICENSE](https://github.com/junit-pioneer/junit-pioneer/blob/master/LICENSE)

1. **Group:** org.junit.jupiter **Name:** junit-jupiter-api **Version:** 5.6.2
     * **POM Project URL:** [https://junit.org/junit5/](https://junit.org/junit5/)
     * **POM License: Eclipse Public License v2.0** - [https://www.eclipse.org/legal/epl-v20.html](https://www.eclipse.org/legal/epl-v20.html)

1. **Group:** org.junit.jupiter **Name:** junit-jupiter-engine **Version:** 5.6.2
     * **POM Project URL:** [https://junit.org/junit5/](https://junit.org/junit5/)
     * **POM License: Eclipse Public License v2.0** - [https://www.eclipse.org/legal/epl-v20.html](https://www.eclipse.org/legal/epl-v20.html)

1. **Group:** org.junit.jupiter **Name:** junit-jupiter-params **Version:** 5.6.2
     * **POM Project URL:** [https://junit.org/junit5/](https://junit.org/junit5/)
     * **POM License: Eclipse Public License v2.0** - [https://www.eclipse.org/legal/epl-v20.html](https://www.eclipse.org/legal/epl-v20.html)

1. **Group:** org.junit.platform **Name:** junit-platform-commons **Version:** 1.6.2
     * **POM Project URL:** [https://junit.org/junit5/](https://junit.org/junit5/)
     * **POM License: Eclipse Public License v2.0** - [https://www.eclipse.org/legal/epl-v20.html](https://www.eclipse.org/legal/epl-v20.html)

1. **Group:** org.junit.platform **Name:** junit-platform-engine **Version:** 1.6.2
     * **POM Project URL:** [https://junit.org/junit5/](https://junit.org/junit5/)
     * **POM License: Eclipse Public License v2.0** - [https://www.eclipse.org/legal/epl-v20.html](https://www.eclipse.org/legal/epl-v20.html)

1. **Group:** org.opentest4j **Name:** opentest4j **Version:** 1.2.0
     * **Manifest License:** The Apache License, Version 2.0 (Not packaged)
     * **POM Project URL:** [https://github.com/ota4j-team/opentest4j](https://github.com/ota4j-team/opentest4j)
     * **POM License: The Apache License, Version 2.0** - [http://www.apache.org/licenses/LICENSE-2.0.txt](http://www.apache.org/licenses/LICENSE-2.0.txt)

1. **Group:** org.ow2.asm **Name:** asm **Version:** 7.1
     * **Manifest Project URL:** [http://asm.ow2.org](http://asm.ow2.org)
     * **POM Project URL:** [http://asm.ow2.org/](http://asm.ow2.org/)
     * **POM License: BSD** - [http://asm.ow2.org/license.html](http://asm.ow2.org/license.html)
     * **POM License: The Apache Software License, Version 2.0** - [http://www.apache.org/licenses/LICENSE-2.0.txt](http://www.apache.org/licenses/LICENSE-2.0.txt)

1. **Group:** org.ow2.asm **Name:** asm **Version:** 7.2
     * **Manifest Project URL:** [http://asm.ow2.org](http://asm.ow2.org)
     * **Manifest License:** BSD-3-Clause;link=https://asm.ow2.io/LICENSE.txt (Not packaged)
     * **POM Project URL:** [http://asm.ow2.io/](http://asm.ow2.io/)
     * **POM License: BSD-3-Clause** - [https://asm.ow2.io/license.html](https://asm.ow2.io/license.html)
     * **POM License: The Apache Software License, Version 2.0** - [http://www.apache.org/licenses/LICENSE-2.0.txt](http://www.apache.org/licenses/LICENSE-2.0.txt)

1. **Group:** org.ow2.asm **Name:** asm-analysis **Version:** 7.2
     * **Manifest Project URL:** [http://asm.ow2.org](http://asm.ow2.org)
     * **Manifest License:** BSD-3-Clause;link=https://asm.ow2.io/LICENSE.txt (Not packaged)
     * **POM Project URL:** [http://asm.ow2.io/](http://asm.ow2.io/)
     * **POM License: BSD-3-Clause** - [https://asm.ow2.io/license.html](https://asm.ow2.io/license.html)
     * **POM License: The Apache Software License, Version 2.0** - [http://www.apache.org/licenses/LICENSE-2.0.txt](http://www.apache.org/licenses/LICENSE-2.0.txt)

1. **Group:** org.ow2.asm **Name:** asm-commons **Version:** 7.2
     * **Manifest Project URL:** [http://asm.ow2.org](http://asm.ow2.org)
     * **Manifest License:** BSD-3-Clause;link=https://asm.ow2.io/LICENSE.txt (Not packaged)
     * **POM Project URL:** [http://asm.ow2.io/](http://asm.ow2.io/)
     * **POM License: BSD-3-Clause** - [https://asm.ow2.io/license.html](https://asm.ow2.io/license.html)
     * **POM License: The Apache Software License, Version 2.0** - [http://www.apache.org/licenses/LICENSE-2.0.txt](http://www.apache.org/licenses/LICENSE-2.0.txt)

1. **Group:** org.ow2.asm **Name:** asm-tree **Version:** 7.2
     * **Manifest Project URL:** [http://asm.ow2.org](http://asm.ow2.org)
     * **Manifest License:** BSD-3-Clause;link=https://asm.ow2.io/LICENSE.txt (Not packaged)
     * **POM Project URL:** [http://asm.ow2.io/](http://asm.ow2.io/)
     * **POM License: BSD-3-Clause** - [https://asm.ow2.io/license.html](https://asm.ow2.io/license.html)
     * **POM License: The Apache Software License, Version 2.0** - [http://www.apache.org/licenses/LICENSE-2.0.txt](http://www.apache.org/licenses/LICENSE-2.0.txt)

1. **Group:** org.pcollections **Name:** pcollections **Version:** 2.1.2
     * **POM Project URL:** [http://pcollections.org](http://pcollections.org)
     * **POM License: The MIT License** - [http://www.opensource.org/licenses/mit-license.php](http://www.opensource.org/licenses/mit-license.php)

1. **Group:** org.plumelib **Name:** plume-util **Version:** 1.0.6
     * **POM Project URL:** [https://github.com/plume-lib/plume-util](https://github.com/plume-lib/plume-util)
     * **POM License: MIT License** - [https://opensource.org/licenses/MIT](https://opensource.org/licenses/MIT)

1. **Group:** org.plumelib **Name:** reflection-util **Version:** 0.0.2
     * **POM Project URL:** [https://github.com/plume-lib/reflection-util](https://github.com/plume-lib/reflection-util)
     * **POM License: MIT License** - [https://opensource.org/licenses/MIT](https://opensource.org/licenses/MIT)

1. **Group:** org.plumelib **Name:** require-javadoc **Version:** 0.1.0
     * **POM Project URL:** [https://github.com/plume-lib/require-javadoc](https://github.com/plume-lib/require-javadoc)
     * **POM License: MIT License** - [https://opensource.org/licenses/MIT](https://opensource.org/licenses/MIT)

    
        
 The dependencies distributed under several licenses, are used according their commercial-use-friendly license.


<<<<<<< HEAD
This report was generated on **Mon May 11 16:54:40 EEST 2020** using [Gradle-License-Report plugin](https://github.com/jk1/Gradle-License-Report) by Evgeny Naumenko, licensed under [Apache 2.0 License](https://github.com/jk1/Gradle-License-Report/blob/master/LICENSE).



    
# Dependencies of `io.spine:spine-testlib:1.5.12`
=======
This report was generated on **Tue Jun 09 13:39:24 EEST 2020** using [Gradle-License-Report plugin](https://github.com/jk1/Gradle-License-Report) by Evgeny Naumenko, licensed under [Apache 2.0 License](https://github.com/jk1/Gradle-License-Report/blob/master/LICENSE).



    
# Dependencies of `io.spine:spine-testlib:1.5.15`
>>>>>>> 31a63064

## Runtime
1. **Group:** com.google.auto.value **Name:** auto-value-annotations **Version:** 1.6.3
     * **POM License: Apache 2.0** - [http://www.apache.org/licenses/LICENSE-2.0.txt](http://www.apache.org/licenses/LICENSE-2.0.txt)

1. **Group:** com.google.code.findbugs **Name:** jsr305 **Version:** 3.0.2
     * **POM Project URL:** [http://findbugs.sourceforge.net/](http://findbugs.sourceforge.net/)
     * **POM License: The Apache Software License, Version 2.0** - [http://www.apache.org/licenses/LICENSE-2.0.txt](http://www.apache.org/licenses/LICENSE-2.0.txt)

1. **Group:** com.google.code.gson **Name:** gson **Version:** 2.8.6
     * **POM License: Apache 2.0** - [http://www.apache.org/licenses/LICENSE-2.0.txt](http://www.apache.org/licenses/LICENSE-2.0.txt)

1. **Group:** com.google.errorprone **Name:** error_prone_annotations **Version:** 2.3.4
     * **POM License: Apache 2.0** - [http://www.apache.org/licenses/LICENSE-2.0.txt](http://www.apache.org/licenses/LICENSE-2.0.txt)

1. **Group:** com.google.errorprone **Name:** error_prone_type_annotations **Version:** 2.3.4
     * **POM License: Apache 2.0** - [http://www.apache.org/licenses/LICENSE-2.0.txt](http://www.apache.org/licenses/LICENSE-2.0.txt)

1. **Group:** com.google.flogger **Name:** flogger **Version:** 0.5.1
     * **POM Project URL:** [https://github.com/google/flogger](https://github.com/google/flogger)
     * **POM License: Apache 2.0** - [https://www.apache.org/licenses/LICENSE-2.0.txt](https://www.apache.org/licenses/LICENSE-2.0.txt)

1. **Group:** com.google.flogger **Name:** flogger-system-backend **Version:** 0.5.1
     * **POM Project URL:** [https://github.com/google/flogger](https://github.com/google/flogger)
     * **POM License: Apache 2.0** - [https://www.apache.org/licenses/LICENSE-2.0.txt](https://www.apache.org/licenses/LICENSE-2.0.txt)

1. **Group:** com.google.guava **Name:** failureaccess **Version:** 1.0.1
     * **Manifest Project URL:** [https://github.com/google/guava/](https://github.com/google/guava/)
     * **POM License: The Apache Software License, Version 2.0** - [http://www.apache.org/licenses/LICENSE-2.0.txt](http://www.apache.org/licenses/LICENSE-2.0.txt)

1. **Group:** com.google.guava **Name:** guava **Version:** 29.0-jre
     * **Manifest Project URL:** [https://github.com/google/guava/](https://github.com/google/guava/)
     * **POM License: Apache License, Version 2.0** - [http://www.apache.org/licenses/LICENSE-2.0.txt](http://www.apache.org/licenses/LICENSE-2.0.txt)

1. **Group:** com.google.guava **Name:** guava-testlib **Version:** 29.0-jre
     * **POM License: Apache License, Version 2.0** - [http://www.apache.org/licenses/LICENSE-2.0.txt](http://www.apache.org/licenses/LICENSE-2.0.txt)

1. **Group:** com.google.guava **Name:** listenablefuture **Version:** 9999.0-empty-to-avoid-conflict-with-guava
     * **POM License: The Apache Software License, Version 2.0** - [http://www.apache.org/licenses/LICENSE-2.0.txt](http://www.apache.org/licenses/LICENSE-2.0.txt)

1. **Group:** com.google.j2objc **Name:** j2objc-annotations **Version:** 1.3
     * **POM Project URL:** [https://github.com/google/j2objc/](https://github.com/google/j2objc/)
     * **POM License: The Apache Software License, Version 2.0** - [http://www.apache.org/licenses/LICENSE-2.0.txt](http://www.apache.org/licenses/LICENSE-2.0.txt)

1. **Group:** com.google.protobuf **Name:** protobuf-java **Version:** 3.11.4
     * **Manifest Project URL:** [https://developers.google.com/protocol-buffers/](https://developers.google.com/protocol-buffers/)
     * **POM License: 3-Clause BSD License** - [https://opensource.org/licenses/BSD-3-Clause](https://opensource.org/licenses/BSD-3-Clause)

1. **Group:** com.google.protobuf **Name:** protobuf-java-util **Version:** 3.11.4
     * **Manifest Project URL:** [https://developers.google.com/protocol-buffers/](https://developers.google.com/protocol-buffers/)
     * **POM License: 3-Clause BSD License** - [https://opensource.org/licenses/BSD-3-Clause](https://opensource.org/licenses/BSD-3-Clause)

1. **Group:** com.google.truth **Name:** truth **Version:** 1.0.1
     * **POM License: The Apache Software License, Version 2.0** - [http://www.apache.org/licenses/LICENSE-2.0.txt](http://www.apache.org/licenses/LICENSE-2.0.txt)

1. **Group:** com.google.truth.extensions **Name:** truth-java8-extension **Version:** 1.0.1
     * **POM License: The Apache Software License, Version 2.0** - [http://www.apache.org/licenses/LICENSE-2.0.txt](http://www.apache.org/licenses/LICENSE-2.0.txt)

1. **Group:** com.google.truth.extensions **Name:** truth-liteproto-extension **Version:** 1.0.1
     * **POM License: The Apache Software License, Version 2.0** - [http://www.apache.org/licenses/LICENSE-2.0.txt](http://www.apache.org/licenses/LICENSE-2.0.txt)

1. **Group:** com.google.truth.extensions **Name:** truth-proto-extension **Version:** 1.0.1
     * **POM License: The Apache Software License, Version 2.0** - [http://www.apache.org/licenses/LICENSE-2.0.txt](http://www.apache.org/licenses/LICENSE-2.0.txt)

1. **Group:** com.googlecode.java-diff-utils **Name:** diffutils **Version:** 1.3.0
     * **POM Project URL:** [http://code.google.com/p/java-diff-utils/](http://code.google.com/p/java-diff-utils/)
     * **POM License: The Apache Software License, Version 2.0** - [http://www.apache.org/licenses/LICENSE-2.0.txt](http://www.apache.org/licenses/LICENSE-2.0.txt)

1. **Group:** junit **Name:** junit **Version:** 4.12
     * **POM Project URL:** [http://junit.org](http://junit.org)
     * **POM License: Eclipse Public License 1.0** - [http://www.eclipse.org/legal/epl-v10.html](http://www.eclipse.org/legal/epl-v10.html)

1. **Group:** org.apiguardian **Name:** apiguardian-api **Version:** 1.1.0
     * **POM Project URL:** [https://github.com/apiguardian-team/apiguardian](https://github.com/apiguardian-team/apiguardian)
     * **POM License: The Apache License, Version 2.0** - [http://www.apache.org/licenses/LICENSE-2.0.txt](http://www.apache.org/licenses/LICENSE-2.0.txt)

1. **Group:** org.checkerframework **Name:** checker-compat-qual **Version:** 2.5.5
     * **POM Project URL:** [https://checkerframework.org](https://checkerframework.org)
     * **POM License: GNU General Public License, version 2 (GPL2), with the classpath exception** - [http://www.gnu.org/software/classpath/license.html](http://www.gnu.org/software/classpath/license.html)
     * **POM License: The MIT License** - [http://opensource.org/licenses/MIT](http://opensource.org/licenses/MIT)

1. **Group:** org.checkerframework **Name:** checker-qual **Version:** 3.3.0
     * **Manifest License:** MIT (Not packaged)
     * **POM Project URL:** [https://checkerframework.org](https://checkerframework.org)
     * **POM License: The MIT License** - [http://opensource.org/licenses/MIT](http://opensource.org/licenses/MIT)

1. **Group:** org.hamcrest **Name:** hamcrest-all **Version:** 1.3
     * **POM License: New BSD License** - [http://www.opensource.org/licenses/bsd-license.php](http://www.opensource.org/licenses/bsd-license.php)

1. **Group:** org.hamcrest **Name:** hamcrest-core **Version:** 1.3
     * **POM License: New BSD License** - [http://www.opensource.org/licenses/bsd-license.php](http://www.opensource.org/licenses/bsd-license.php)

1. **Group:** org.junit **Name:** junit-bom **Version:** 5.6.2 **No license information found**
1. **Group:** org.junit.jupiter **Name:** junit-jupiter-api **Version:** 5.6.2
     * **POM Project URL:** [https://junit.org/junit5/](https://junit.org/junit5/)
     * **POM License: Eclipse Public License v2.0** - [https://www.eclipse.org/legal/epl-v20.html](https://www.eclipse.org/legal/epl-v20.html)

1. **Group:** org.junit.jupiter **Name:** junit-jupiter-params **Version:** 5.6.2
     * **POM Project URL:** [https://junit.org/junit5/](https://junit.org/junit5/)
     * **POM License: Eclipse Public License v2.0** - [https://www.eclipse.org/legal/epl-v20.html](https://www.eclipse.org/legal/epl-v20.html)

1. **Group:** org.junit.platform **Name:** junit-platform-commons **Version:** 1.6.2
     * **POM Project URL:** [https://junit.org/junit5/](https://junit.org/junit5/)
     * **POM License: Eclipse Public License v2.0** - [https://www.eclipse.org/legal/epl-v20.html](https://www.eclipse.org/legal/epl-v20.html)

1. **Group:** org.opentest4j **Name:** opentest4j **Version:** 1.2.0
     * **Manifest License:** The Apache License, Version 2.0 (Not packaged)
     * **POM Project URL:** [https://github.com/ota4j-team/opentest4j](https://github.com/ota4j-team/opentest4j)
     * **POM License: The Apache License, Version 2.0** - [http://www.apache.org/licenses/LICENSE-2.0.txt](http://www.apache.org/licenses/LICENSE-2.0.txt)

## Compile, tests and tooling
1. **Group:** com.beust **Name:** jcommander **Version:** 1.72
     * **POM Project URL:** [http://jcommander.org](http://jcommander.org)
     * **POM License: Apache 2.0** - [http://www.apache.org/licenses/LICENSE-2.0](http://www.apache.org/licenses/LICENSE-2.0)

1. **Group:** com.github.ben-manes.caffeine **Name:** caffeine **Version:** 2.7.0
     * **POM Project URL:** [https://github.com/ben-manes/caffeine](https://github.com/ben-manes/caffeine)
     * **POM License: Apache License, Version 2.0** - [https://www.apache.org/licenses/LICENSE-2.0.txt](https://www.apache.org/licenses/LICENSE-2.0.txt)

1. **Group:** com.github.kevinstern **Name:** software-and-algorithms **Version:** 1.0
     * **POM Project URL:** [https://www.github.com/KevinStern/software-and-algorithms](https://www.github.com/KevinStern/software-and-algorithms)
     * **POM License: MIT License** - [http://www.opensource.org/licenses/mit-license.php](http://www.opensource.org/licenses/mit-license.php)

1. **Group:** com.google.auto **Name:** auto-common **Version:** 0.10
     * **POM License: Apache 2.0** - [http://www.apache.org/licenses/LICENSE-2.0.txt](http://www.apache.org/licenses/LICENSE-2.0.txt)

1. **Group:** com.google.auto.value **Name:** auto-value-annotations **Version:** 1.6.3
     * **POM License: Apache 2.0** - [http://www.apache.org/licenses/LICENSE-2.0.txt](http://www.apache.org/licenses/LICENSE-2.0.txt)

1. **Group:** com.google.code.findbugs **Name:** jFormatString **Version:** 3.0.0
     * **POM Project URL:** [http://findbugs.sourceforge.net/](http://findbugs.sourceforge.net/)
     * **POM License: GNU Lesser Public License** - [http://www.gnu.org/licenses/lgpl.html](http://www.gnu.org/licenses/lgpl.html)

1. **Group:** com.google.code.findbugs **Name:** jsr305 **Version:** 3.0.2
     * **POM Project URL:** [http://findbugs.sourceforge.net/](http://findbugs.sourceforge.net/)
     * **POM License: The Apache Software License, Version 2.0** - [http://www.apache.org/licenses/LICENSE-2.0.txt](http://www.apache.org/licenses/LICENSE-2.0.txt)

1. **Group:** com.google.code.gson **Name:** gson **Version:** 2.8.6
     * **POM License: Apache 2.0** - [http://www.apache.org/licenses/LICENSE-2.0.txt](http://www.apache.org/licenses/LICENSE-2.0.txt)

1. **Group:** com.google.errorprone **Name:** error_prone_annotation **Version:** 2.3.4
     * **POM License: Apache 2.0** - [http://www.apache.org/licenses/LICENSE-2.0.txt](http://www.apache.org/licenses/LICENSE-2.0.txt)

1. **Group:** com.google.errorprone **Name:** error_prone_annotations **Version:** 2.3.4
     * **POM License: Apache 2.0** - [http://www.apache.org/licenses/LICENSE-2.0.txt](http://www.apache.org/licenses/LICENSE-2.0.txt)

1. **Group:** com.google.errorprone **Name:** error_prone_check_api **Version:** 2.3.4
     * **POM License: Apache 2.0** - [http://www.apache.org/licenses/LICENSE-2.0.txt](http://www.apache.org/licenses/LICENSE-2.0.txt)

1. **Group:** com.google.errorprone **Name:** error_prone_core **Version:** 2.3.4
     * **POM License: Apache 2.0** - [http://www.apache.org/licenses/LICENSE-2.0.txt](http://www.apache.org/licenses/LICENSE-2.0.txt)

1. **Group:** com.google.errorprone **Name:** error_prone_type_annotations **Version:** 2.3.4
     * **POM License: Apache 2.0** - [http://www.apache.org/licenses/LICENSE-2.0.txt](http://www.apache.org/licenses/LICENSE-2.0.txt)

1. **Group:** com.google.errorprone **Name:** javac **Version:** 9+181-r4173-1
     * **POM Project URL:** [https://github.com/google/error-prone-javac](https://github.com/google/error-prone-javac)
     * **POM License: GNU General Public License, version 2, with the Classpath Exception** - [http://openjdk.java.net/legal/gplv2+ce.html](http://openjdk.java.net/legal/gplv2+ce.html)

1. **Group:** com.google.flogger **Name:** flogger **Version:** 0.5.1
     * **POM Project URL:** [https://github.com/google/flogger](https://github.com/google/flogger)
     * **POM License: Apache 2.0** - [https://www.apache.org/licenses/LICENSE-2.0.txt](https://www.apache.org/licenses/LICENSE-2.0.txt)

1. **Group:** com.google.flogger **Name:** flogger-system-backend **Version:** 0.5.1
     * **POM Project URL:** [https://github.com/google/flogger](https://github.com/google/flogger)
     * **POM License: Apache 2.0** - [https://www.apache.org/licenses/LICENSE-2.0.txt](https://www.apache.org/licenses/LICENSE-2.0.txt)

1. **Group:** com.google.guava **Name:** failureaccess **Version:** 1.0.1
     * **Manifest Project URL:** [https://github.com/google/guava/](https://github.com/google/guava/)
     * **POM License: The Apache Software License, Version 2.0** - [http://www.apache.org/licenses/LICENSE-2.0.txt](http://www.apache.org/licenses/LICENSE-2.0.txt)

1. **Group:** com.google.guava **Name:** guava **Version:** 29.0-jre
     * **Manifest Project URL:** [https://github.com/google/guava/](https://github.com/google/guava/)
     * **POM License: Apache License, Version 2.0** - [http://www.apache.org/licenses/LICENSE-2.0.txt](http://www.apache.org/licenses/LICENSE-2.0.txt)

1. **Group:** com.google.guava **Name:** guava-testlib **Version:** 29.0-jre
     * **POM License: Apache License, Version 2.0** - [http://www.apache.org/licenses/LICENSE-2.0.txt](http://www.apache.org/licenses/LICENSE-2.0.txt)

1. **Group:** com.google.guava **Name:** listenablefuture **Version:** 9999.0-empty-to-avoid-conflict-with-guava
     * **POM License: The Apache Software License, Version 2.0** - [http://www.apache.org/licenses/LICENSE-2.0.txt](http://www.apache.org/licenses/LICENSE-2.0.txt)

1. **Group:** com.google.j2objc **Name:** j2objc-annotations **Version:** 1.3
     * **POM Project URL:** [https://github.com/google/j2objc/](https://github.com/google/j2objc/)
     * **POM License: The Apache Software License, Version 2.0** - [http://www.apache.org/licenses/LICENSE-2.0.txt](http://www.apache.org/licenses/LICENSE-2.0.txt)

1. **Group:** com.google.protobuf **Name:** protobuf-java **Version:** 3.11.4
     * **Manifest Project URL:** [https://developers.google.com/protocol-buffers/](https://developers.google.com/protocol-buffers/)
     * **POM License: 3-Clause BSD License** - [https://opensource.org/licenses/BSD-3-Clause](https://opensource.org/licenses/BSD-3-Clause)

1. **Group:** com.google.protobuf **Name:** protobuf-java-util **Version:** 3.11.4
     * **Manifest Project URL:** [https://developers.google.com/protocol-buffers/](https://developers.google.com/protocol-buffers/)
     * **POM License: 3-Clause BSD License** - [https://opensource.org/licenses/BSD-3-Clause](https://opensource.org/licenses/BSD-3-Clause)

1. **Group:** com.google.protobuf **Name:** protoc **Version:** 3.11.4
     * **POM Project URL:** [https://developers.google.com/protocol-buffers/](https://developers.google.com/protocol-buffers/)
     * **POM License: 3-Clause BSD License** - [https://opensource.org/licenses/BSD-3-Clause](https://opensource.org/licenses/BSD-3-Clause)
     * **POM License: The Apache Software License, Version 2.0** - [http://www.apache.org/licenses/LICENSE-2.0.txt](http://www.apache.org/licenses/LICENSE-2.0.txt)

1. **Group:** com.google.truth **Name:** truth **Version:** 1.0.1
     * **POM License: The Apache Software License, Version 2.0** - [http://www.apache.org/licenses/LICENSE-2.0.txt](http://www.apache.org/licenses/LICENSE-2.0.txt)

1. **Group:** com.google.truth.extensions **Name:** truth-java8-extension **Version:** 1.0.1
     * **POM License: The Apache Software License, Version 2.0** - [http://www.apache.org/licenses/LICENSE-2.0.txt](http://www.apache.org/licenses/LICENSE-2.0.txt)

1. **Group:** com.google.truth.extensions **Name:** truth-liteproto-extension **Version:** 1.0.1
     * **POM License: The Apache Software License, Version 2.0** - [http://www.apache.org/licenses/LICENSE-2.0.txt](http://www.apache.org/licenses/LICENSE-2.0.txt)

1. **Group:** com.google.truth.extensions **Name:** truth-proto-extension **Version:** 1.0.1
     * **POM License: The Apache Software License, Version 2.0** - [http://www.apache.org/licenses/LICENSE-2.0.txt](http://www.apache.org/licenses/LICENSE-2.0.txt)

1. **Group:** com.googlecode.java-diff-utils **Name:** diffutils **Version:** 1.3.0
     * **POM Project URL:** [http://code.google.com/p/java-diff-utils/](http://code.google.com/p/java-diff-utils/)
     * **POM License: The Apache Software License, Version 2.0** - [http://www.apache.org/licenses/LICENSE-2.0.txt](http://www.apache.org/licenses/LICENSE-2.0.txt)

1. **Group:** commons-io **Name:** commons-io **Version:** 2.6
     * **Project URL:** [http://commons.apache.org/proper/commons-io/](http://commons.apache.org/proper/commons-io/)
     * **POM License: Apache License, Version 2.0** - [https://www.apache.org/licenses/LICENSE-2.0.txt](https://www.apache.org/licenses/LICENSE-2.0.txt)

1. **Group:** junit **Name:** junit **Version:** 4.12
     * **POM Project URL:** [http://junit.org](http://junit.org)
     * **POM License: Eclipse Public License 1.0** - [http://www.eclipse.org/legal/epl-v10.html](http://www.eclipse.org/legal/epl-v10.html)

1. **Group:** net.java.dev.javacc **Name:** javacc **Version:** 5.0
     * **POM Project URL:** [https://javacc.dev.java.net/](https://javacc.dev.java.net/)
     * **POM License: Berkeley Software Distribution (BSD) License** - [http://www.opensource.org/licenses/bsd-license.html](http://www.opensource.org/licenses/bsd-license.html)

1. **Group:** net.sourceforge.pmd **Name:** pmd-core **Version:** 6.20.0
     * **POM License: BSD-style** - [http://pmd.sourceforge.net/license.html](http://pmd.sourceforge.net/license.html)

1. **Group:** net.sourceforge.pmd **Name:** pmd-java **Version:** 6.20.0
     * **POM License: BSD-style** - [http://pmd.sourceforge.net/license.html](http://pmd.sourceforge.net/license.html)

1. **Group:** net.sourceforge.saxon **Name:** saxon **Version:** 9.1.0.8
     * **POM Project URL:** [http://saxon.sourceforge.net/](http://saxon.sourceforge.net/)
     * **POM License: Mozilla Public License Version 1.0** - [http://www.mozilla.org/MPL/MPL-1.0.txt](http://www.mozilla.org/MPL/MPL-1.0.txt)

1. **Group:** org.antlr **Name:** antlr4-runtime **Version:** 4.7
     * **Manifest Project URL:** [http://www.antlr.org](http://www.antlr.org)
     * **POM License: The BSD License** - [http://www.antlr.org/license.html](http://www.antlr.org/license.html)

1. **Group:** org.apache.commons **Name:** commons-lang3 **Version:** 3.8.1
     * **Project URL:** [http://commons.apache.org/proper/commons-lang/](http://commons.apache.org/proper/commons-lang/)
     * **POM License: Apache License, Version 2.0** - [https://www.apache.org/licenses/LICENSE-2.0.txt](https://www.apache.org/licenses/LICENSE-2.0.txt)

1. **Group:** org.apiguardian **Name:** apiguardian-api **Version:** 1.1.0
     * **POM Project URL:** [https://github.com/apiguardian-team/apiguardian](https://github.com/apiguardian-team/apiguardian)
     * **POM License: The Apache License, Version 2.0** - [http://www.apache.org/licenses/LICENSE-2.0.txt](http://www.apache.org/licenses/LICENSE-2.0.txt)

1. **Group:** org.checkerframework **Name:** checker-compat-qual **Version:** 2.5.5
     * **POM Project URL:** [https://checkerframework.org](https://checkerframework.org)
     * **POM License: GNU General Public License, version 2 (GPL2), with the classpath exception** - [http://www.gnu.org/software/classpath/license.html](http://www.gnu.org/software/classpath/license.html)
     * **POM License: The MIT License** - [http://opensource.org/licenses/MIT](http://opensource.org/licenses/MIT)

1. **Group:** org.checkerframework **Name:** checker-qual **Version:** 3.3.0
     * **Manifest License:** MIT (Not packaged)
     * **POM Project URL:** [https://checkerframework.org](https://checkerframework.org)
     * **POM License: The MIT License** - [http://opensource.org/licenses/MIT](http://opensource.org/licenses/MIT)

1. **Group:** org.checkerframework **Name:** dataflow **Version:** 3.0.0
     * **Manifest License:** (GPL-2.0-only WITH Classpath-exception-2.0) (Not packaged)
     * **POM Project URL:** [https://checkerframework.org](https://checkerframework.org)
     * **POM License: GNU General Public License, version 2 (GPL2), with the classpath exception** - [http://www.gnu.org/software/classpath/license.html](http://www.gnu.org/software/classpath/license.html)
     * **POM License: The MIT License** - [http://opensource.org/licenses/MIT](http://opensource.org/licenses/MIT)

1. **Group:** org.checkerframework **Name:** javacutil **Version:** 3.0.0
     * **Manifest License:** (GPL-2.0-only WITH Classpath-exception-2.0) (Not packaged)
     * **POM Project URL:** [https://checkerframework.org](https://checkerframework.org)
     * **POM License: GNU General Public License, version 2 (GPL2), with the classpath exception** - [http://www.gnu.org/software/classpath/license.html](http://www.gnu.org/software/classpath/license.html)
     * **POM License: The MIT License** - [http://opensource.org/licenses/MIT](http://opensource.org/licenses/MIT)

1. **Group:** org.hamcrest **Name:** hamcrest-all **Version:** 1.3
     * **POM License: New BSD License** - [http://www.opensource.org/licenses/bsd-license.php](http://www.opensource.org/licenses/bsd-license.php)

1. **Group:** org.hamcrest **Name:** hamcrest-core **Version:** 1.3
     * **POM License: New BSD License** - [http://www.opensource.org/licenses/bsd-license.php](http://www.opensource.org/licenses/bsd-license.php)

1. **Group:** org.jacoco **Name:** org.jacoco.agent **Version:** 0.8.5
     * **POM License: Eclipse Public License 2.0** - [https://www.eclipse.org/legal/epl-2.0/](https://www.eclipse.org/legal/epl-2.0/)

1. **Group:** org.jacoco **Name:** org.jacoco.ant **Version:** 0.8.5
     * **POM License: Eclipse Public License 2.0** - [https://www.eclipse.org/legal/epl-2.0/](https://www.eclipse.org/legal/epl-2.0/)

1. **Group:** org.jacoco **Name:** org.jacoco.core **Version:** 0.8.5
     * **POM License: Eclipse Public License 2.0** - [https://www.eclipse.org/legal/epl-2.0/](https://www.eclipse.org/legal/epl-2.0/)

1. **Group:** org.jacoco **Name:** org.jacoco.report **Version:** 0.8.5
     * **POM License: Eclipse Public License 2.0** - [https://www.eclipse.org/legal/epl-2.0/](https://www.eclipse.org/legal/epl-2.0/)

1. **Group:** org.junit **Name:** junit-bom **Version:** 5.6.2 **No license information found**
1. **Group:** org.junit-pioneer **Name:** junit-pioneer **Version:** 0.4.2
     * **POM Project URL:** [https://github.com/junit-pioneer/junit-pioneer](https://github.com/junit-pioneer/junit-pioneer)
     * **POM License: The MIT License** - [https://github.com/junit-pioneer/junit-pioneer/blob/master/LICENSE](https://github.com/junit-pioneer/junit-pioneer/blob/master/LICENSE)

1. **Group:** org.junit.jupiter **Name:** junit-jupiter-api **Version:** 5.6.2
     * **POM Project URL:** [https://junit.org/junit5/](https://junit.org/junit5/)
     * **POM License: Eclipse Public License v2.0** - [https://www.eclipse.org/legal/epl-v20.html](https://www.eclipse.org/legal/epl-v20.html)

1. **Group:** org.junit.jupiter **Name:** junit-jupiter-engine **Version:** 5.6.2
     * **POM Project URL:** [https://junit.org/junit5/](https://junit.org/junit5/)
     * **POM License: Eclipse Public License v2.0** - [https://www.eclipse.org/legal/epl-v20.html](https://www.eclipse.org/legal/epl-v20.html)

1. **Group:** org.junit.jupiter **Name:** junit-jupiter-params **Version:** 5.6.2
     * **POM Project URL:** [https://junit.org/junit5/](https://junit.org/junit5/)
     * **POM License: Eclipse Public License v2.0** - [https://www.eclipse.org/legal/epl-v20.html](https://www.eclipse.org/legal/epl-v20.html)

1. **Group:** org.junit.platform **Name:** junit-platform-commons **Version:** 1.6.2
     * **POM Project URL:** [https://junit.org/junit5/](https://junit.org/junit5/)
     * **POM License: Eclipse Public License v2.0** - [https://www.eclipse.org/legal/epl-v20.html](https://www.eclipse.org/legal/epl-v20.html)

1. **Group:** org.junit.platform **Name:** junit-platform-engine **Version:** 1.6.2
     * **POM Project URL:** [https://junit.org/junit5/](https://junit.org/junit5/)
     * **POM License: Eclipse Public License v2.0** - [https://www.eclipse.org/legal/epl-v20.html](https://www.eclipse.org/legal/epl-v20.html)

1. **Group:** org.opentest4j **Name:** opentest4j **Version:** 1.2.0
     * **Manifest License:** The Apache License, Version 2.0 (Not packaged)
     * **POM Project URL:** [https://github.com/ota4j-team/opentest4j](https://github.com/ota4j-team/opentest4j)
     * **POM License: The Apache License, Version 2.0** - [http://www.apache.org/licenses/LICENSE-2.0.txt](http://www.apache.org/licenses/LICENSE-2.0.txt)

1. **Group:** org.ow2.asm **Name:** asm **Version:** 7.1
     * **Manifest Project URL:** [http://asm.ow2.org](http://asm.ow2.org)
     * **POM Project URL:** [http://asm.ow2.org/](http://asm.ow2.org/)
     * **POM License: BSD** - [http://asm.ow2.org/license.html](http://asm.ow2.org/license.html)
     * **POM License: The Apache Software License, Version 2.0** - [http://www.apache.org/licenses/LICENSE-2.0.txt](http://www.apache.org/licenses/LICENSE-2.0.txt)

1. **Group:** org.ow2.asm **Name:** asm **Version:** 7.2
     * **Manifest Project URL:** [http://asm.ow2.org](http://asm.ow2.org)
     * **Manifest License:** BSD-3-Clause;link=https://asm.ow2.io/LICENSE.txt (Not packaged)
     * **POM Project URL:** [http://asm.ow2.io/](http://asm.ow2.io/)
     * **POM License: BSD-3-Clause** - [https://asm.ow2.io/license.html](https://asm.ow2.io/license.html)
     * **POM License: The Apache Software License, Version 2.0** - [http://www.apache.org/licenses/LICENSE-2.0.txt](http://www.apache.org/licenses/LICENSE-2.0.txt)

1. **Group:** org.ow2.asm **Name:** asm-analysis **Version:** 7.2
     * **Manifest Project URL:** [http://asm.ow2.org](http://asm.ow2.org)
     * **Manifest License:** BSD-3-Clause;link=https://asm.ow2.io/LICENSE.txt (Not packaged)
     * **POM Project URL:** [http://asm.ow2.io/](http://asm.ow2.io/)
     * **POM License: BSD-3-Clause** - [https://asm.ow2.io/license.html](https://asm.ow2.io/license.html)
     * **POM License: The Apache Software License, Version 2.0** - [http://www.apache.org/licenses/LICENSE-2.0.txt](http://www.apache.org/licenses/LICENSE-2.0.txt)

1. **Group:** org.ow2.asm **Name:** asm-commons **Version:** 7.2
     * **Manifest Project URL:** [http://asm.ow2.org](http://asm.ow2.org)
     * **Manifest License:** BSD-3-Clause;link=https://asm.ow2.io/LICENSE.txt (Not packaged)
     * **POM Project URL:** [http://asm.ow2.io/](http://asm.ow2.io/)
     * **POM License: BSD-3-Clause** - [https://asm.ow2.io/license.html](https://asm.ow2.io/license.html)
     * **POM License: The Apache Software License, Version 2.0** - [http://www.apache.org/licenses/LICENSE-2.0.txt](http://www.apache.org/licenses/LICENSE-2.0.txt)

1. **Group:** org.ow2.asm **Name:** asm-tree **Version:** 7.2
     * **Manifest Project URL:** [http://asm.ow2.org](http://asm.ow2.org)
     * **Manifest License:** BSD-3-Clause;link=https://asm.ow2.io/LICENSE.txt (Not packaged)
     * **POM Project URL:** [http://asm.ow2.io/](http://asm.ow2.io/)
     * **POM License: BSD-3-Clause** - [https://asm.ow2.io/license.html](https://asm.ow2.io/license.html)
     * **POM License: The Apache Software License, Version 2.0** - [http://www.apache.org/licenses/LICENSE-2.0.txt](http://www.apache.org/licenses/LICENSE-2.0.txt)

1. **Group:** org.pcollections **Name:** pcollections **Version:** 2.1.2
     * **POM Project URL:** [http://pcollections.org](http://pcollections.org)
     * **POM License: The MIT License** - [http://www.opensource.org/licenses/mit-license.php](http://www.opensource.org/licenses/mit-license.php)

1. **Group:** org.plumelib **Name:** plume-util **Version:** 1.0.6
     * **POM Project URL:** [https://github.com/plume-lib/plume-util](https://github.com/plume-lib/plume-util)
     * **POM License: MIT License** - [https://opensource.org/licenses/MIT](https://opensource.org/licenses/MIT)

1. **Group:** org.plumelib **Name:** reflection-util **Version:** 0.0.2
     * **POM Project URL:** [https://github.com/plume-lib/reflection-util](https://github.com/plume-lib/reflection-util)
     * **POM License: MIT License** - [https://opensource.org/licenses/MIT](https://opensource.org/licenses/MIT)

1. **Group:** org.plumelib **Name:** require-javadoc **Version:** 0.1.0
     * **POM Project URL:** [https://github.com/plume-lib/require-javadoc](https://github.com/plume-lib/require-javadoc)
     * **POM License: MIT License** - [https://opensource.org/licenses/MIT](https://opensource.org/licenses/MIT)

    
        
 The dependencies distributed under several licenses, are used according their commercial-use-friendly license.


<<<<<<< HEAD
This report was generated on **Mon May 11 16:54:41 EEST 2020** using [Gradle-License-Report plugin](https://github.com/jk1/Gradle-License-Report) by Evgeny Naumenko, licensed under [Apache 2.0 License](https://github.com/jk1/Gradle-License-Report/blob/master/LICENSE).



    
# Dependencies of `io.spine.tools:spine-tool-base:1.5.12`
=======
This report was generated on **Tue Jun 09 13:39:24 EEST 2020** using [Gradle-License-Report plugin](https://github.com/jk1/Gradle-License-Report) by Evgeny Naumenko, licensed under [Apache 2.0 License](https://github.com/jk1/Gradle-License-Report/blob/master/LICENSE).



    
# Dependencies of `io.spine.tools:spine-tool-base:1.5.15`
>>>>>>> 31a63064

## Runtime
1. **Group:** com.google.code.findbugs **Name:** jsr305 **Version:** 3.0.2
     * **POM Project URL:** [http://findbugs.sourceforge.net/](http://findbugs.sourceforge.net/)
     * **POM License: The Apache Software License, Version 2.0** - [http://www.apache.org/licenses/LICENSE-2.0.txt](http://www.apache.org/licenses/LICENSE-2.0.txt)

1. **Group:** com.google.code.gson **Name:** gson **Version:** 2.8.6
     * **POM License: Apache 2.0** - [http://www.apache.org/licenses/LICENSE-2.0.txt](http://www.apache.org/licenses/LICENSE-2.0.txt)

1. **Group:** com.google.errorprone **Name:** error_prone_annotations **Version:** 2.3.4
     * **POM License: Apache 2.0** - [http://www.apache.org/licenses/LICENSE-2.0.txt](http://www.apache.org/licenses/LICENSE-2.0.txt)

1. **Group:** com.google.errorprone **Name:** error_prone_type_annotations **Version:** 2.3.4
     * **POM License: Apache 2.0** - [http://www.apache.org/licenses/LICENSE-2.0.txt](http://www.apache.org/licenses/LICENSE-2.0.txt)

1. **Group:** com.google.flogger **Name:** flogger **Version:** 0.5.1
     * **POM Project URL:** [https://github.com/google/flogger](https://github.com/google/flogger)
     * **POM License: Apache 2.0** - [https://www.apache.org/licenses/LICENSE-2.0.txt](https://www.apache.org/licenses/LICENSE-2.0.txt)

1. **Group:** com.google.flogger **Name:** flogger-system-backend **Version:** 0.5.1
     * **POM Project URL:** [https://github.com/google/flogger](https://github.com/google/flogger)
     * **POM License: Apache 2.0** - [https://www.apache.org/licenses/LICENSE-2.0.txt](https://www.apache.org/licenses/LICENSE-2.0.txt)

1. **Group:** com.google.guava **Name:** failureaccess **Version:** 1.0.1
     * **Manifest Project URL:** [https://github.com/google/guava/](https://github.com/google/guava/)
     * **POM License: The Apache Software License, Version 2.0** - [http://www.apache.org/licenses/LICENSE-2.0.txt](http://www.apache.org/licenses/LICENSE-2.0.txt)

1. **Group:** com.google.guava **Name:** guava **Version:** 29.0-jre
     * **Manifest Project URL:** [https://github.com/google/guava/](https://github.com/google/guava/)
     * **POM License: Apache License, Version 2.0** - [http://www.apache.org/licenses/LICENSE-2.0.txt](http://www.apache.org/licenses/LICENSE-2.0.txt)

1. **Group:** com.google.guava **Name:** listenablefuture **Version:** 9999.0-empty-to-avoid-conflict-with-guava
     * **POM License: The Apache Software License, Version 2.0** - [http://www.apache.org/licenses/LICENSE-2.0.txt](http://www.apache.org/licenses/LICENSE-2.0.txt)

1. **Group:** com.google.j2objc **Name:** j2objc-annotations **Version:** 1.3
     * **POM Project URL:** [https://github.com/google/j2objc/](https://github.com/google/j2objc/)
     * **POM License: The Apache Software License, Version 2.0** - [http://www.apache.org/licenses/LICENSE-2.0.txt](http://www.apache.org/licenses/LICENSE-2.0.txt)

1. **Group:** com.google.protobuf **Name:** protobuf-java **Version:** 3.11.4
     * **Manifest Project URL:** [https://developers.google.com/protocol-buffers/](https://developers.google.com/protocol-buffers/)
     * **POM License: 3-Clause BSD License** - [https://opensource.org/licenses/BSD-3-Clause](https://opensource.org/licenses/BSD-3-Clause)

1. **Group:** com.google.protobuf **Name:** protobuf-java-util **Version:** 3.11.4
     * **Manifest Project URL:** [https://developers.google.com/protocol-buffers/](https://developers.google.com/protocol-buffers/)
     * **POM License: 3-Clause BSD License** - [https://opensource.org/licenses/BSD-3-Clause](https://opensource.org/licenses/BSD-3-Clause)

1. **Group:** com.squareup **Name:** javapoet **Version:** 1.12.1
     * **POM Project URL:** [http://github.com/square/javapoet/](http://github.com/square/javapoet/)
     * **POM License: Apache 2.0** - [http://www.apache.org/licenses/LICENSE-2.0.txt](http://www.apache.org/licenses/LICENSE-2.0.txt)

1. **Group:** org.checkerframework **Name:** checker-compat-qual **Version:** 2.5.5
     * **POM Project URL:** [https://checkerframework.org](https://checkerframework.org)
     * **POM License: GNU General Public License, version 2 (GPL2), with the classpath exception** - [http://www.gnu.org/software/classpath/license.html](http://www.gnu.org/software/classpath/license.html)
     * **POM License: The MIT License** - [http://opensource.org/licenses/MIT](http://opensource.org/licenses/MIT)

1. **Group:** org.checkerframework **Name:** checker-qual **Version:** 3.3.0
     * **Manifest License:** MIT (Not packaged)
     * **POM Project URL:** [https://checkerframework.org](https://checkerframework.org)
     * **POM License: The MIT License** - [http://opensource.org/licenses/MIT](http://opensource.org/licenses/MIT)

## Compile, tests and tooling
1. **Group:** com.beust **Name:** jcommander **Version:** 1.72
     * **POM Project URL:** [http://jcommander.org](http://jcommander.org)
     * **POM License: Apache 2.0** - [http://www.apache.org/licenses/LICENSE-2.0](http://www.apache.org/licenses/LICENSE-2.0)

1. **Group:** com.github.ben-manes.caffeine **Name:** caffeine **Version:** 2.7.0
     * **POM Project URL:** [https://github.com/ben-manes/caffeine](https://github.com/ben-manes/caffeine)
     * **POM License: Apache License, Version 2.0** - [https://www.apache.org/licenses/LICENSE-2.0.txt](https://www.apache.org/licenses/LICENSE-2.0.txt)

1. **Group:** com.github.kevinstern **Name:** software-and-algorithms **Version:** 1.0
     * **POM Project URL:** [https://www.github.com/KevinStern/software-and-algorithms](https://www.github.com/KevinStern/software-and-algorithms)
     * **POM License: MIT License** - [http://www.opensource.org/licenses/mit-license.php](http://www.opensource.org/licenses/mit-license.php)

1. **Group:** com.google.auto **Name:** auto-common **Version:** 0.10
     * **POM License: Apache 2.0** - [http://www.apache.org/licenses/LICENSE-2.0.txt](http://www.apache.org/licenses/LICENSE-2.0.txt)

1. **Group:** com.google.auto.value **Name:** auto-value-annotations **Version:** 1.6.3
     * **POM License: Apache 2.0** - [http://www.apache.org/licenses/LICENSE-2.0.txt](http://www.apache.org/licenses/LICENSE-2.0.txt)

1. **Group:** com.google.code.findbugs **Name:** jFormatString **Version:** 3.0.0
     * **POM Project URL:** [http://findbugs.sourceforge.net/](http://findbugs.sourceforge.net/)
     * **POM License: GNU Lesser Public License** - [http://www.gnu.org/licenses/lgpl.html](http://www.gnu.org/licenses/lgpl.html)

1. **Group:** com.google.code.findbugs **Name:** jsr305 **Version:** 3.0.2
     * **POM Project URL:** [http://findbugs.sourceforge.net/](http://findbugs.sourceforge.net/)
     * **POM License: The Apache Software License, Version 2.0** - [http://www.apache.org/licenses/LICENSE-2.0.txt](http://www.apache.org/licenses/LICENSE-2.0.txt)

1. **Group:** com.google.code.gson **Name:** gson **Version:** 2.8.6
     * **POM License: Apache 2.0** - [http://www.apache.org/licenses/LICENSE-2.0.txt](http://www.apache.org/licenses/LICENSE-2.0.txt)

1. **Group:** com.google.errorprone **Name:** error_prone_annotation **Version:** 2.3.4
     * **POM License: Apache 2.0** - [http://www.apache.org/licenses/LICENSE-2.0.txt](http://www.apache.org/licenses/LICENSE-2.0.txt)

1. **Group:** com.google.errorprone **Name:** error_prone_annotations **Version:** 2.3.4
     * **POM License: Apache 2.0** - [http://www.apache.org/licenses/LICENSE-2.0.txt](http://www.apache.org/licenses/LICENSE-2.0.txt)

1. **Group:** com.google.errorprone **Name:** error_prone_check_api **Version:** 2.3.4
     * **POM License: Apache 2.0** - [http://www.apache.org/licenses/LICENSE-2.0.txt](http://www.apache.org/licenses/LICENSE-2.0.txt)

1. **Group:** com.google.errorprone **Name:** error_prone_core **Version:** 2.3.4
     * **POM License: Apache 2.0** - [http://www.apache.org/licenses/LICENSE-2.0.txt](http://www.apache.org/licenses/LICENSE-2.0.txt)

1. **Group:** com.google.errorprone **Name:** error_prone_type_annotations **Version:** 2.3.4
     * **POM License: Apache 2.0** - [http://www.apache.org/licenses/LICENSE-2.0.txt](http://www.apache.org/licenses/LICENSE-2.0.txt)

1. **Group:** com.google.errorprone **Name:** javac **Version:** 9+181-r4173-1
     * **POM Project URL:** [https://github.com/google/error-prone-javac](https://github.com/google/error-prone-javac)
     * **POM License: GNU General Public License, version 2, with the Classpath Exception** - [http://openjdk.java.net/legal/gplv2+ce.html](http://openjdk.java.net/legal/gplv2+ce.html)

1. **Group:** com.google.flogger **Name:** flogger **Version:** 0.5.1
     * **POM Project URL:** [https://github.com/google/flogger](https://github.com/google/flogger)
     * **POM License: Apache 2.0** - [https://www.apache.org/licenses/LICENSE-2.0.txt](https://www.apache.org/licenses/LICENSE-2.0.txt)

1. **Group:** com.google.flogger **Name:** flogger-system-backend **Version:** 0.5.1
     * **POM Project URL:** [https://github.com/google/flogger](https://github.com/google/flogger)
     * **POM License: Apache 2.0** - [https://www.apache.org/licenses/LICENSE-2.0.txt](https://www.apache.org/licenses/LICENSE-2.0.txt)

1. **Group:** com.google.guava **Name:** failureaccess **Version:** 1.0.1
     * **Manifest Project URL:** [https://github.com/google/guava/](https://github.com/google/guava/)
     * **POM License: The Apache Software License, Version 2.0** - [http://www.apache.org/licenses/LICENSE-2.0.txt](http://www.apache.org/licenses/LICENSE-2.0.txt)

1. **Group:** com.google.guava **Name:** guava **Version:** 29.0-jre
     * **Manifest Project URL:** [https://github.com/google/guava/](https://github.com/google/guava/)
     * **POM License: Apache License, Version 2.0** - [http://www.apache.org/licenses/LICENSE-2.0.txt](http://www.apache.org/licenses/LICENSE-2.0.txt)

1. **Group:** com.google.guava **Name:** guava-testlib **Version:** 29.0-jre
     * **POM License: Apache License, Version 2.0** - [http://www.apache.org/licenses/LICENSE-2.0.txt](http://www.apache.org/licenses/LICENSE-2.0.txt)

1. **Group:** com.google.guava **Name:** listenablefuture **Version:** 9999.0-empty-to-avoid-conflict-with-guava
     * **POM License: The Apache Software License, Version 2.0** - [http://www.apache.org/licenses/LICENSE-2.0.txt](http://www.apache.org/licenses/LICENSE-2.0.txt)

1. **Group:** com.google.j2objc **Name:** j2objc-annotations **Version:** 1.3
     * **POM Project URL:** [https://github.com/google/j2objc/](https://github.com/google/j2objc/)
     * **POM License: The Apache Software License, Version 2.0** - [http://www.apache.org/licenses/LICENSE-2.0.txt](http://www.apache.org/licenses/LICENSE-2.0.txt)

1. **Group:** com.google.protobuf **Name:** protobuf-java **Version:** 3.11.4
     * **Manifest Project URL:** [https://developers.google.com/protocol-buffers/](https://developers.google.com/protocol-buffers/)
     * **POM License: 3-Clause BSD License** - [https://opensource.org/licenses/BSD-3-Clause](https://opensource.org/licenses/BSD-3-Clause)

1. **Group:** com.google.protobuf **Name:** protobuf-java-util **Version:** 3.11.4
     * **Manifest Project URL:** [https://developers.google.com/protocol-buffers/](https://developers.google.com/protocol-buffers/)
     * **POM License: 3-Clause BSD License** - [https://opensource.org/licenses/BSD-3-Clause](https://opensource.org/licenses/BSD-3-Clause)

1. **Group:** com.google.protobuf **Name:** protoc **Version:** 3.11.4
     * **POM Project URL:** [https://developers.google.com/protocol-buffers/](https://developers.google.com/protocol-buffers/)
     * **POM License: 3-Clause BSD License** - [https://opensource.org/licenses/BSD-3-Clause](https://opensource.org/licenses/BSD-3-Clause)
     * **POM License: The Apache Software License, Version 2.0** - [http://www.apache.org/licenses/LICENSE-2.0.txt](http://www.apache.org/licenses/LICENSE-2.0.txt)

1. **Group:** com.google.truth **Name:** truth **Version:** 1.0.1
     * **POM License: The Apache Software License, Version 2.0** - [http://www.apache.org/licenses/LICENSE-2.0.txt](http://www.apache.org/licenses/LICENSE-2.0.txt)

1. **Group:** com.google.truth.extensions **Name:** truth-java8-extension **Version:** 1.0.1
     * **POM License: The Apache Software License, Version 2.0** - [http://www.apache.org/licenses/LICENSE-2.0.txt](http://www.apache.org/licenses/LICENSE-2.0.txt)

1. **Group:** com.google.truth.extensions **Name:** truth-liteproto-extension **Version:** 1.0.1
     * **POM License: The Apache Software License, Version 2.0** - [http://www.apache.org/licenses/LICENSE-2.0.txt](http://www.apache.org/licenses/LICENSE-2.0.txt)

1. **Group:** com.google.truth.extensions **Name:** truth-proto-extension **Version:** 1.0.1
     * **POM License: The Apache Software License, Version 2.0** - [http://www.apache.org/licenses/LICENSE-2.0.txt](http://www.apache.org/licenses/LICENSE-2.0.txt)

1. **Group:** com.googlecode.java-diff-utils **Name:** diffutils **Version:** 1.3.0
     * **POM Project URL:** [http://code.google.com/p/java-diff-utils/](http://code.google.com/p/java-diff-utils/)
     * **POM License: The Apache Software License, Version 2.0** - [http://www.apache.org/licenses/LICENSE-2.0.txt](http://www.apache.org/licenses/LICENSE-2.0.txt)

1. **Group:** com.squareup **Name:** javapoet **Version:** 1.12.1
     * **POM Project URL:** [http://github.com/square/javapoet/](http://github.com/square/javapoet/)
     * **POM License: Apache 2.0** - [http://www.apache.org/licenses/LICENSE-2.0.txt](http://www.apache.org/licenses/LICENSE-2.0.txt)

1. **Group:** commons-io **Name:** commons-io **Version:** 2.6
     * **Project URL:** [http://commons.apache.org/proper/commons-io/](http://commons.apache.org/proper/commons-io/)
     * **POM License: Apache License, Version 2.0** - [https://www.apache.org/licenses/LICENSE-2.0.txt](https://www.apache.org/licenses/LICENSE-2.0.txt)

1. **Group:** junit **Name:** junit **Version:** 4.12
     * **POM Project URL:** [http://junit.org](http://junit.org)
     * **POM License: Eclipse Public License 1.0** - [http://www.eclipse.org/legal/epl-v10.html](http://www.eclipse.org/legal/epl-v10.html)

1. **Group:** net.java.dev.javacc **Name:** javacc **Version:** 5.0
     * **POM Project URL:** [https://javacc.dev.java.net/](https://javacc.dev.java.net/)
     * **POM License: Berkeley Software Distribution (BSD) License** - [http://www.opensource.org/licenses/bsd-license.html](http://www.opensource.org/licenses/bsd-license.html)

1. **Group:** net.sourceforge.pmd **Name:** pmd-core **Version:** 6.20.0
     * **POM License: BSD-style** - [http://pmd.sourceforge.net/license.html](http://pmd.sourceforge.net/license.html)

1. **Group:** net.sourceforge.pmd **Name:** pmd-java **Version:** 6.20.0
     * **POM License: BSD-style** - [http://pmd.sourceforge.net/license.html](http://pmd.sourceforge.net/license.html)

1. **Group:** net.sourceforge.saxon **Name:** saxon **Version:** 9.1.0.8
     * **POM Project URL:** [http://saxon.sourceforge.net/](http://saxon.sourceforge.net/)
     * **POM License: Mozilla Public License Version 1.0** - [http://www.mozilla.org/MPL/MPL-1.0.txt](http://www.mozilla.org/MPL/MPL-1.0.txt)

1. **Group:** org.antlr **Name:** antlr4-runtime **Version:** 4.7
     * **Manifest Project URL:** [http://www.antlr.org](http://www.antlr.org)
     * **POM License: The BSD License** - [http://www.antlr.org/license.html](http://www.antlr.org/license.html)

1. **Group:** org.apache.commons **Name:** commons-lang3 **Version:** 3.8.1
     * **Project URL:** [http://commons.apache.org/proper/commons-lang/](http://commons.apache.org/proper/commons-lang/)
     * **POM License: Apache License, Version 2.0** - [https://www.apache.org/licenses/LICENSE-2.0.txt](https://www.apache.org/licenses/LICENSE-2.0.txt)

1. **Group:** org.apiguardian **Name:** apiguardian-api **Version:** 1.1.0
     * **POM Project URL:** [https://github.com/apiguardian-team/apiguardian](https://github.com/apiguardian-team/apiguardian)
     * **POM License: The Apache License, Version 2.0** - [http://www.apache.org/licenses/LICENSE-2.0.txt](http://www.apache.org/licenses/LICENSE-2.0.txt)

1. **Group:** org.checkerframework **Name:** checker-compat-qual **Version:** 2.5.5
     * **POM Project URL:** [https://checkerframework.org](https://checkerframework.org)
     * **POM License: GNU General Public License, version 2 (GPL2), with the classpath exception** - [http://www.gnu.org/software/classpath/license.html](http://www.gnu.org/software/classpath/license.html)
     * **POM License: The MIT License** - [http://opensource.org/licenses/MIT](http://opensource.org/licenses/MIT)

1. **Group:** org.checkerframework **Name:** checker-qual **Version:** 3.3.0
     * **Manifest License:** MIT (Not packaged)
     * **POM Project URL:** [https://checkerframework.org](https://checkerframework.org)
     * **POM License: The MIT License** - [http://opensource.org/licenses/MIT](http://opensource.org/licenses/MIT)

1. **Group:** org.checkerframework **Name:** dataflow **Version:** 3.0.0
     * **Manifest License:** (GPL-2.0-only WITH Classpath-exception-2.0) (Not packaged)
     * **POM Project URL:** [https://checkerframework.org](https://checkerframework.org)
     * **POM License: GNU General Public License, version 2 (GPL2), with the classpath exception** - [http://www.gnu.org/software/classpath/license.html](http://www.gnu.org/software/classpath/license.html)
     * **POM License: The MIT License** - [http://opensource.org/licenses/MIT](http://opensource.org/licenses/MIT)

1. **Group:** org.checkerframework **Name:** javacutil **Version:** 3.0.0
     * **Manifest License:** (GPL-2.0-only WITH Classpath-exception-2.0) (Not packaged)
     * **POM Project URL:** [https://checkerframework.org](https://checkerframework.org)
     * **POM License: GNU General Public License, version 2 (GPL2), with the classpath exception** - [http://www.gnu.org/software/classpath/license.html](http://www.gnu.org/software/classpath/license.html)
     * **POM License: The MIT License** - [http://opensource.org/licenses/MIT](http://opensource.org/licenses/MIT)

1. **Group:** org.hamcrest **Name:** hamcrest-all **Version:** 1.3
     * **POM License: New BSD License** - [http://www.opensource.org/licenses/bsd-license.php](http://www.opensource.org/licenses/bsd-license.php)

1. **Group:** org.hamcrest **Name:** hamcrest-core **Version:** 1.3
     * **POM License: New BSD License** - [http://www.opensource.org/licenses/bsd-license.php](http://www.opensource.org/licenses/bsd-license.php)

1. **Group:** org.jacoco **Name:** org.jacoco.agent **Version:** 0.8.5
     * **POM License: Eclipse Public License 2.0** - [https://www.eclipse.org/legal/epl-2.0/](https://www.eclipse.org/legal/epl-2.0/)

1. **Group:** org.jacoco **Name:** org.jacoco.ant **Version:** 0.8.5
     * **POM License: Eclipse Public License 2.0** - [https://www.eclipse.org/legal/epl-2.0/](https://www.eclipse.org/legal/epl-2.0/)

1. **Group:** org.jacoco **Name:** org.jacoco.core **Version:** 0.8.5
     * **POM License: Eclipse Public License 2.0** - [https://www.eclipse.org/legal/epl-2.0/](https://www.eclipse.org/legal/epl-2.0/)

1. **Group:** org.jacoco **Name:** org.jacoco.report **Version:** 0.8.5
     * **POM License: Eclipse Public License 2.0** - [https://www.eclipse.org/legal/epl-2.0/](https://www.eclipse.org/legal/epl-2.0/)

1. **Group:** org.junit **Name:** junit-bom **Version:** 5.6.2 **No license information found**
1. **Group:** org.junit-pioneer **Name:** junit-pioneer **Version:** 0.4.2
     * **POM Project URL:** [https://github.com/junit-pioneer/junit-pioneer](https://github.com/junit-pioneer/junit-pioneer)
     * **POM License: The MIT License** - [https://github.com/junit-pioneer/junit-pioneer/blob/master/LICENSE](https://github.com/junit-pioneer/junit-pioneer/blob/master/LICENSE)

1. **Group:** org.junit.jupiter **Name:** junit-jupiter-api **Version:** 5.6.2
     * **POM Project URL:** [https://junit.org/junit5/](https://junit.org/junit5/)
     * **POM License: Eclipse Public License v2.0** - [https://www.eclipse.org/legal/epl-v20.html](https://www.eclipse.org/legal/epl-v20.html)

1. **Group:** org.junit.jupiter **Name:** junit-jupiter-engine **Version:** 5.6.2
     * **POM Project URL:** [https://junit.org/junit5/](https://junit.org/junit5/)
     * **POM License: Eclipse Public License v2.0** - [https://www.eclipse.org/legal/epl-v20.html](https://www.eclipse.org/legal/epl-v20.html)

1. **Group:** org.junit.jupiter **Name:** junit-jupiter-params **Version:** 5.6.2
     * **POM Project URL:** [https://junit.org/junit5/](https://junit.org/junit5/)
     * **POM License: Eclipse Public License v2.0** - [https://www.eclipse.org/legal/epl-v20.html](https://www.eclipse.org/legal/epl-v20.html)

1. **Group:** org.junit.platform **Name:** junit-platform-commons **Version:** 1.6.2
     * **POM Project URL:** [https://junit.org/junit5/](https://junit.org/junit5/)
     * **POM License: Eclipse Public License v2.0** - [https://www.eclipse.org/legal/epl-v20.html](https://www.eclipse.org/legal/epl-v20.html)

1. **Group:** org.junit.platform **Name:** junit-platform-engine **Version:** 1.6.2
     * **POM Project URL:** [https://junit.org/junit5/](https://junit.org/junit5/)
     * **POM License: Eclipse Public License v2.0** - [https://www.eclipse.org/legal/epl-v20.html](https://www.eclipse.org/legal/epl-v20.html)

1. **Group:** org.opentest4j **Name:** opentest4j **Version:** 1.2.0
     * **Manifest License:** The Apache License, Version 2.0 (Not packaged)
     * **POM Project URL:** [https://github.com/ota4j-team/opentest4j](https://github.com/ota4j-team/opentest4j)
     * **POM License: The Apache License, Version 2.0** - [http://www.apache.org/licenses/LICENSE-2.0.txt](http://www.apache.org/licenses/LICENSE-2.0.txt)

1. **Group:** org.ow2.asm **Name:** asm **Version:** 7.1
     * **Manifest Project URL:** [http://asm.ow2.org](http://asm.ow2.org)
     * **POM Project URL:** [http://asm.ow2.org/](http://asm.ow2.org/)
     * **POM License: BSD** - [http://asm.ow2.org/license.html](http://asm.ow2.org/license.html)
     * **POM License: The Apache Software License, Version 2.0** - [http://www.apache.org/licenses/LICENSE-2.0.txt](http://www.apache.org/licenses/LICENSE-2.0.txt)

1. **Group:** org.ow2.asm **Name:** asm **Version:** 7.2
     * **Manifest Project URL:** [http://asm.ow2.org](http://asm.ow2.org)
     * **Manifest License:** BSD-3-Clause;link=https://asm.ow2.io/LICENSE.txt (Not packaged)
     * **POM Project URL:** [http://asm.ow2.io/](http://asm.ow2.io/)
     * **POM License: BSD-3-Clause** - [https://asm.ow2.io/license.html](https://asm.ow2.io/license.html)
     * **POM License: The Apache Software License, Version 2.0** - [http://www.apache.org/licenses/LICENSE-2.0.txt](http://www.apache.org/licenses/LICENSE-2.0.txt)

1. **Group:** org.ow2.asm **Name:** asm-analysis **Version:** 7.2
     * **Manifest Project URL:** [http://asm.ow2.org](http://asm.ow2.org)
     * **Manifest License:** BSD-3-Clause;link=https://asm.ow2.io/LICENSE.txt (Not packaged)
     * **POM Project URL:** [http://asm.ow2.io/](http://asm.ow2.io/)
     * **POM License: BSD-3-Clause** - [https://asm.ow2.io/license.html](https://asm.ow2.io/license.html)
     * **POM License: The Apache Software License, Version 2.0** - [http://www.apache.org/licenses/LICENSE-2.0.txt](http://www.apache.org/licenses/LICENSE-2.0.txt)

1. **Group:** org.ow2.asm **Name:** asm-commons **Version:** 7.2
     * **Manifest Project URL:** [http://asm.ow2.org](http://asm.ow2.org)
     * **Manifest License:** BSD-3-Clause;link=https://asm.ow2.io/LICENSE.txt (Not packaged)
     * **POM Project URL:** [http://asm.ow2.io/](http://asm.ow2.io/)
     * **POM License: BSD-3-Clause** - [https://asm.ow2.io/license.html](https://asm.ow2.io/license.html)
     * **POM License: The Apache Software License, Version 2.0** - [http://www.apache.org/licenses/LICENSE-2.0.txt](http://www.apache.org/licenses/LICENSE-2.0.txt)

1. **Group:** org.ow2.asm **Name:** asm-tree **Version:** 7.2
     * **Manifest Project URL:** [http://asm.ow2.org](http://asm.ow2.org)
     * **Manifest License:** BSD-3-Clause;link=https://asm.ow2.io/LICENSE.txt (Not packaged)
     * **POM Project URL:** [http://asm.ow2.io/](http://asm.ow2.io/)
     * **POM License: BSD-3-Clause** - [https://asm.ow2.io/license.html](https://asm.ow2.io/license.html)
     * **POM License: The Apache Software License, Version 2.0** - [http://www.apache.org/licenses/LICENSE-2.0.txt](http://www.apache.org/licenses/LICENSE-2.0.txt)

1. **Group:** org.pcollections **Name:** pcollections **Version:** 2.1.2
     * **POM Project URL:** [http://pcollections.org](http://pcollections.org)
     * **POM License: The MIT License** - [http://www.opensource.org/licenses/mit-license.php](http://www.opensource.org/licenses/mit-license.php)

1. **Group:** org.plumelib **Name:** plume-util **Version:** 1.0.6
     * **POM Project URL:** [https://github.com/plume-lib/plume-util](https://github.com/plume-lib/plume-util)
     * **POM License: MIT License** - [https://opensource.org/licenses/MIT](https://opensource.org/licenses/MIT)

1. **Group:** org.plumelib **Name:** reflection-util **Version:** 0.0.2
     * **POM Project URL:** [https://github.com/plume-lib/reflection-util](https://github.com/plume-lib/reflection-util)
     * **POM License: MIT License** - [https://opensource.org/licenses/MIT](https://opensource.org/licenses/MIT)

1. **Group:** org.plumelib **Name:** require-javadoc **Version:** 0.1.0
     * **POM Project URL:** [https://github.com/plume-lib/require-javadoc](https://github.com/plume-lib/require-javadoc)
     * **POM License: MIT License** - [https://opensource.org/licenses/MIT](https://opensource.org/licenses/MIT)

    
        
 The dependencies distributed under several licenses, are used according their commercial-use-friendly license.


<<<<<<< HEAD
This report was generated on **Mon May 11 16:54:42 EEST 2020** using [Gradle-License-Report plugin](https://github.com/jk1/Gradle-License-Report) by Evgeny Naumenko, licensed under [Apache 2.0 License](https://github.com/jk1/Gradle-License-Report/blob/master/LICENSE).



    
# Dependencies of `io.spine.tools:spine-validation-generator:1.5.12`
=======
This report was generated on **Tue Jun 09 13:39:24 EEST 2020** using [Gradle-License-Report plugin](https://github.com/jk1/Gradle-License-Report) by Evgeny Naumenko, licensed under [Apache 2.0 License](https://github.com/jk1/Gradle-License-Report/blob/master/LICENSE).



    
# Dependencies of `io.spine.tools:spine-validation-generator:1.5.15`
>>>>>>> 31a63064

## Runtime
1. **Group:** com.google.code.findbugs **Name:** jsr305 **Version:** 3.0.2
     * **POM Project URL:** [http://findbugs.sourceforge.net/](http://findbugs.sourceforge.net/)
     * **POM License: The Apache Software License, Version 2.0** - [http://www.apache.org/licenses/LICENSE-2.0.txt](http://www.apache.org/licenses/LICENSE-2.0.txt)

1. **Group:** com.google.code.gson **Name:** gson **Version:** 2.8.6
     * **POM License: Apache 2.0** - [http://www.apache.org/licenses/LICENSE-2.0.txt](http://www.apache.org/licenses/LICENSE-2.0.txt)

1. **Group:** com.google.errorprone **Name:** error_prone_annotations **Version:** 2.3.4
     * **POM License: Apache 2.0** - [http://www.apache.org/licenses/LICENSE-2.0.txt](http://www.apache.org/licenses/LICENSE-2.0.txt)

1. **Group:** com.google.errorprone **Name:** error_prone_type_annotations **Version:** 2.3.4
     * **POM License: Apache 2.0** - [http://www.apache.org/licenses/LICENSE-2.0.txt](http://www.apache.org/licenses/LICENSE-2.0.txt)

1. **Group:** com.google.flogger **Name:** flogger **Version:** 0.5.1
     * **POM Project URL:** [https://github.com/google/flogger](https://github.com/google/flogger)
     * **POM License: Apache 2.0** - [https://www.apache.org/licenses/LICENSE-2.0.txt](https://www.apache.org/licenses/LICENSE-2.0.txt)

1. **Group:** com.google.flogger **Name:** flogger-system-backend **Version:** 0.5.1
     * **POM Project URL:** [https://github.com/google/flogger](https://github.com/google/flogger)
     * **POM License: Apache 2.0** - [https://www.apache.org/licenses/LICENSE-2.0.txt](https://www.apache.org/licenses/LICENSE-2.0.txt)

1. **Group:** com.google.guava **Name:** failureaccess **Version:** 1.0.1
     * **Manifest Project URL:** [https://github.com/google/guava/](https://github.com/google/guava/)
     * **POM License: The Apache Software License, Version 2.0** - [http://www.apache.org/licenses/LICENSE-2.0.txt](http://www.apache.org/licenses/LICENSE-2.0.txt)

1. **Group:** com.google.guava **Name:** guava **Version:** 29.0-jre
     * **Manifest Project URL:** [https://github.com/google/guava/](https://github.com/google/guava/)
     * **POM License: Apache License, Version 2.0** - [http://www.apache.org/licenses/LICENSE-2.0.txt](http://www.apache.org/licenses/LICENSE-2.0.txt)

1. **Group:** com.google.guava **Name:** listenablefuture **Version:** 9999.0-empty-to-avoid-conflict-with-guava
     * **POM License: The Apache Software License, Version 2.0** - [http://www.apache.org/licenses/LICENSE-2.0.txt](http://www.apache.org/licenses/LICENSE-2.0.txt)

1. **Group:** com.google.j2objc **Name:** j2objc-annotations **Version:** 1.3
     * **POM Project URL:** [https://github.com/google/j2objc/](https://github.com/google/j2objc/)
     * **POM License: The Apache Software License, Version 2.0** - [http://www.apache.org/licenses/LICENSE-2.0.txt](http://www.apache.org/licenses/LICENSE-2.0.txt)

1. **Group:** com.google.protobuf **Name:** protobuf-java **Version:** 3.11.4
     * **Manifest Project URL:** [https://developers.google.com/protocol-buffers/](https://developers.google.com/protocol-buffers/)
     * **POM License: 3-Clause BSD License** - [https://opensource.org/licenses/BSD-3-Clause](https://opensource.org/licenses/BSD-3-Clause)

1. **Group:** com.google.protobuf **Name:** protobuf-java-util **Version:** 3.11.4
     * **Manifest Project URL:** [https://developers.google.com/protocol-buffers/](https://developers.google.com/protocol-buffers/)
     * **POM License: 3-Clause BSD License** - [https://opensource.org/licenses/BSD-3-Clause](https://opensource.org/licenses/BSD-3-Clause)

1. **Group:** com.squareup **Name:** javapoet **Version:** 1.12.1
     * **POM Project URL:** [http://github.com/square/javapoet/](http://github.com/square/javapoet/)
     * **POM License: Apache 2.0** - [http://www.apache.org/licenses/LICENSE-2.0.txt](http://www.apache.org/licenses/LICENSE-2.0.txt)

1. **Group:** org.checkerframework **Name:** checker-compat-qual **Version:** 2.5.5
     * **POM Project URL:** [https://checkerframework.org](https://checkerframework.org)
     * **POM License: GNU General Public License, version 2 (GPL2), with the classpath exception** - [http://www.gnu.org/software/classpath/license.html](http://www.gnu.org/software/classpath/license.html)
     * **POM License: The MIT License** - [http://opensource.org/licenses/MIT](http://opensource.org/licenses/MIT)

1. **Group:** org.checkerframework **Name:** checker-qual **Version:** 3.3.0
     * **Manifest License:** MIT (Not packaged)
     * **POM Project URL:** [https://checkerframework.org](https://checkerframework.org)
     * **POM License: The MIT License** - [http://opensource.org/licenses/MIT](http://opensource.org/licenses/MIT)

## Compile, tests and tooling
1. **Group:** com.beust **Name:** jcommander **Version:** 1.72
     * **POM Project URL:** [http://jcommander.org](http://jcommander.org)
     * **POM License: Apache 2.0** - [http://www.apache.org/licenses/LICENSE-2.0](http://www.apache.org/licenses/LICENSE-2.0)

1. **Group:** com.github.ben-manes.caffeine **Name:** caffeine **Version:** 2.7.0
     * **POM Project URL:** [https://github.com/ben-manes/caffeine](https://github.com/ben-manes/caffeine)
     * **POM License: Apache License, Version 2.0** - [https://www.apache.org/licenses/LICENSE-2.0.txt](https://www.apache.org/licenses/LICENSE-2.0.txt)

1. **Group:** com.github.kevinstern **Name:** software-and-algorithms **Version:** 1.0
     * **POM Project URL:** [https://www.github.com/KevinStern/software-and-algorithms](https://www.github.com/KevinStern/software-and-algorithms)
     * **POM License: MIT License** - [http://www.opensource.org/licenses/mit-license.php](http://www.opensource.org/licenses/mit-license.php)

1. **Group:** com.google.auto **Name:** auto-common **Version:** 0.10
     * **POM License: Apache 2.0** - [http://www.apache.org/licenses/LICENSE-2.0.txt](http://www.apache.org/licenses/LICENSE-2.0.txt)

1. **Group:** com.google.auto.value **Name:** auto-value-annotations **Version:** 1.6.3
     * **POM License: Apache 2.0** - [http://www.apache.org/licenses/LICENSE-2.0.txt](http://www.apache.org/licenses/LICENSE-2.0.txt)

1. **Group:** com.google.code.findbugs **Name:** jFormatString **Version:** 3.0.0
     * **POM Project URL:** [http://findbugs.sourceforge.net/](http://findbugs.sourceforge.net/)
     * **POM License: GNU Lesser Public License** - [http://www.gnu.org/licenses/lgpl.html](http://www.gnu.org/licenses/lgpl.html)

1. **Group:** com.google.code.findbugs **Name:** jsr305 **Version:** 3.0.2
     * **POM Project URL:** [http://findbugs.sourceforge.net/](http://findbugs.sourceforge.net/)
     * **POM License: The Apache Software License, Version 2.0** - [http://www.apache.org/licenses/LICENSE-2.0.txt](http://www.apache.org/licenses/LICENSE-2.0.txt)

1. **Group:** com.google.code.gson **Name:** gson **Version:** 2.8.6
     * **POM License: Apache 2.0** - [http://www.apache.org/licenses/LICENSE-2.0.txt](http://www.apache.org/licenses/LICENSE-2.0.txt)

1. **Group:** com.google.errorprone **Name:** error_prone_annotation **Version:** 2.3.4
     * **POM License: Apache 2.0** - [http://www.apache.org/licenses/LICENSE-2.0.txt](http://www.apache.org/licenses/LICENSE-2.0.txt)

1. **Group:** com.google.errorprone **Name:** error_prone_annotations **Version:** 2.3.4
     * **POM License: Apache 2.0** - [http://www.apache.org/licenses/LICENSE-2.0.txt](http://www.apache.org/licenses/LICENSE-2.0.txt)

1. **Group:** com.google.errorprone **Name:** error_prone_check_api **Version:** 2.3.4
     * **POM License: Apache 2.0** - [http://www.apache.org/licenses/LICENSE-2.0.txt](http://www.apache.org/licenses/LICENSE-2.0.txt)

1. **Group:** com.google.errorprone **Name:** error_prone_core **Version:** 2.3.4
     * **POM License: Apache 2.0** - [http://www.apache.org/licenses/LICENSE-2.0.txt](http://www.apache.org/licenses/LICENSE-2.0.txt)

1. **Group:** com.google.errorprone **Name:** error_prone_type_annotations **Version:** 2.3.4
     * **POM License: Apache 2.0** - [http://www.apache.org/licenses/LICENSE-2.0.txt](http://www.apache.org/licenses/LICENSE-2.0.txt)

1. **Group:** com.google.errorprone **Name:** javac **Version:** 9+181-r4173-1
     * **POM Project URL:** [https://github.com/google/error-prone-javac](https://github.com/google/error-prone-javac)
     * **POM License: GNU General Public License, version 2, with the Classpath Exception** - [http://openjdk.java.net/legal/gplv2+ce.html](http://openjdk.java.net/legal/gplv2+ce.html)

1. **Group:** com.google.flogger **Name:** flogger **Version:** 0.5.1
     * **POM Project URL:** [https://github.com/google/flogger](https://github.com/google/flogger)
     * **POM License: Apache 2.0** - [https://www.apache.org/licenses/LICENSE-2.0.txt](https://www.apache.org/licenses/LICENSE-2.0.txt)

1. **Group:** com.google.flogger **Name:** flogger-system-backend **Version:** 0.5.1
     * **POM Project URL:** [https://github.com/google/flogger](https://github.com/google/flogger)
     * **POM License: Apache 2.0** - [https://www.apache.org/licenses/LICENSE-2.0.txt](https://www.apache.org/licenses/LICENSE-2.0.txt)

1. **Group:** com.google.guava **Name:** failureaccess **Version:** 1.0.1
     * **Manifest Project URL:** [https://github.com/google/guava/](https://github.com/google/guava/)
     * **POM License: The Apache Software License, Version 2.0** - [http://www.apache.org/licenses/LICENSE-2.0.txt](http://www.apache.org/licenses/LICENSE-2.0.txt)

1. **Group:** com.google.guava **Name:** guava **Version:** 29.0-jre
     * **Manifest Project URL:** [https://github.com/google/guava/](https://github.com/google/guava/)
     * **POM License: Apache License, Version 2.0** - [http://www.apache.org/licenses/LICENSE-2.0.txt](http://www.apache.org/licenses/LICENSE-2.0.txt)

1. **Group:** com.google.guava **Name:** guava-testlib **Version:** 29.0-jre
     * **POM License: Apache License, Version 2.0** - [http://www.apache.org/licenses/LICENSE-2.0.txt](http://www.apache.org/licenses/LICENSE-2.0.txt)

1. **Group:** com.google.guava **Name:** listenablefuture **Version:** 9999.0-empty-to-avoid-conflict-with-guava
     * **POM License: The Apache Software License, Version 2.0** - [http://www.apache.org/licenses/LICENSE-2.0.txt](http://www.apache.org/licenses/LICENSE-2.0.txt)

1. **Group:** com.google.j2objc **Name:** j2objc-annotations **Version:** 1.3
     * **POM Project URL:** [https://github.com/google/j2objc/](https://github.com/google/j2objc/)
     * **POM License: The Apache Software License, Version 2.0** - [http://www.apache.org/licenses/LICENSE-2.0.txt](http://www.apache.org/licenses/LICENSE-2.0.txt)

1. **Group:** com.google.protobuf **Name:** protobuf-java **Version:** 3.11.4
     * **Manifest Project URL:** [https://developers.google.com/protocol-buffers/](https://developers.google.com/protocol-buffers/)
     * **POM License: 3-Clause BSD License** - [https://opensource.org/licenses/BSD-3-Clause](https://opensource.org/licenses/BSD-3-Clause)

1. **Group:** com.google.protobuf **Name:** protobuf-java-util **Version:** 3.11.4
     * **Manifest Project URL:** [https://developers.google.com/protocol-buffers/](https://developers.google.com/protocol-buffers/)
     * **POM License: 3-Clause BSD License** - [https://opensource.org/licenses/BSD-3-Clause](https://opensource.org/licenses/BSD-3-Clause)

1. **Group:** com.google.protobuf **Name:** protoc **Version:** 3.11.4
     * **POM Project URL:** [https://developers.google.com/protocol-buffers/](https://developers.google.com/protocol-buffers/)
     * **POM License: 3-Clause BSD License** - [https://opensource.org/licenses/BSD-3-Clause](https://opensource.org/licenses/BSD-3-Clause)
     * **POM License: The Apache Software License, Version 2.0** - [http://www.apache.org/licenses/LICENSE-2.0.txt](http://www.apache.org/licenses/LICENSE-2.0.txt)

1. **Group:** com.google.truth **Name:** truth **Version:** 1.0.1
     * **POM License: The Apache Software License, Version 2.0** - [http://www.apache.org/licenses/LICENSE-2.0.txt](http://www.apache.org/licenses/LICENSE-2.0.txt)

1. **Group:** com.google.truth.extensions **Name:** truth-java8-extension **Version:** 1.0.1
     * **POM License: The Apache Software License, Version 2.0** - [http://www.apache.org/licenses/LICENSE-2.0.txt](http://www.apache.org/licenses/LICENSE-2.0.txt)

1. **Group:** com.google.truth.extensions **Name:** truth-liteproto-extension **Version:** 1.0.1
     * **POM License: The Apache Software License, Version 2.0** - [http://www.apache.org/licenses/LICENSE-2.0.txt](http://www.apache.org/licenses/LICENSE-2.0.txt)

1. **Group:** com.google.truth.extensions **Name:** truth-proto-extension **Version:** 1.0.1
     * **POM License: The Apache Software License, Version 2.0** - [http://www.apache.org/licenses/LICENSE-2.0.txt](http://www.apache.org/licenses/LICENSE-2.0.txt)

1. **Group:** com.googlecode.java-diff-utils **Name:** diffutils **Version:** 1.3.0
     * **POM Project URL:** [http://code.google.com/p/java-diff-utils/](http://code.google.com/p/java-diff-utils/)
     * **POM License: The Apache Software License, Version 2.0** - [http://www.apache.org/licenses/LICENSE-2.0.txt](http://www.apache.org/licenses/LICENSE-2.0.txt)

1. **Group:** com.squareup **Name:** javapoet **Version:** 1.12.1
     * **POM Project URL:** [http://github.com/square/javapoet/](http://github.com/square/javapoet/)
     * **POM License: Apache 2.0** - [http://www.apache.org/licenses/LICENSE-2.0.txt](http://www.apache.org/licenses/LICENSE-2.0.txt)

1. **Group:** commons-io **Name:** commons-io **Version:** 2.6
     * **Project URL:** [http://commons.apache.org/proper/commons-io/](http://commons.apache.org/proper/commons-io/)
     * **POM License: Apache License, Version 2.0** - [https://www.apache.org/licenses/LICENSE-2.0.txt](https://www.apache.org/licenses/LICENSE-2.0.txt)

1. **Group:** junit **Name:** junit **Version:** 4.12
     * **POM Project URL:** [http://junit.org](http://junit.org)
     * **POM License: Eclipse Public License 1.0** - [http://www.eclipse.org/legal/epl-v10.html](http://www.eclipse.org/legal/epl-v10.html)

1. **Group:** net.java.dev.javacc **Name:** javacc **Version:** 5.0
     * **POM Project URL:** [https://javacc.dev.java.net/](https://javacc.dev.java.net/)
     * **POM License: Berkeley Software Distribution (BSD) License** - [http://www.opensource.org/licenses/bsd-license.html](http://www.opensource.org/licenses/bsd-license.html)

1. **Group:** net.sourceforge.pmd **Name:** pmd-core **Version:** 6.20.0
     * **POM License: BSD-style** - [http://pmd.sourceforge.net/license.html](http://pmd.sourceforge.net/license.html)

1. **Group:** net.sourceforge.pmd **Name:** pmd-java **Version:** 6.20.0
     * **POM License: BSD-style** - [http://pmd.sourceforge.net/license.html](http://pmd.sourceforge.net/license.html)

1. **Group:** net.sourceforge.saxon **Name:** saxon **Version:** 9.1.0.8
     * **POM Project URL:** [http://saxon.sourceforge.net/](http://saxon.sourceforge.net/)
     * **POM License: Mozilla Public License Version 1.0** - [http://www.mozilla.org/MPL/MPL-1.0.txt](http://www.mozilla.org/MPL/MPL-1.0.txt)

1. **Group:** org.antlr **Name:** antlr4-runtime **Version:** 4.7
     * **Manifest Project URL:** [http://www.antlr.org](http://www.antlr.org)
     * **POM License: The BSD License** - [http://www.antlr.org/license.html](http://www.antlr.org/license.html)

1. **Group:** org.apache.commons **Name:** commons-lang3 **Version:** 3.8.1
     * **Project URL:** [http://commons.apache.org/proper/commons-lang/](http://commons.apache.org/proper/commons-lang/)
     * **POM License: Apache License, Version 2.0** - [https://www.apache.org/licenses/LICENSE-2.0.txt](https://www.apache.org/licenses/LICENSE-2.0.txt)

1. **Group:** org.apiguardian **Name:** apiguardian-api **Version:** 1.1.0
     * **POM Project URL:** [https://github.com/apiguardian-team/apiguardian](https://github.com/apiguardian-team/apiguardian)
     * **POM License: The Apache License, Version 2.0** - [http://www.apache.org/licenses/LICENSE-2.0.txt](http://www.apache.org/licenses/LICENSE-2.0.txt)

1. **Group:** org.checkerframework **Name:** checker-compat-qual **Version:** 2.5.5
     * **POM Project URL:** [https://checkerframework.org](https://checkerframework.org)
     * **POM License: GNU General Public License, version 2 (GPL2), with the classpath exception** - [http://www.gnu.org/software/classpath/license.html](http://www.gnu.org/software/classpath/license.html)
     * **POM License: The MIT License** - [http://opensource.org/licenses/MIT](http://opensource.org/licenses/MIT)

1. **Group:** org.checkerframework **Name:** checker-qual **Version:** 3.3.0
     * **Manifest License:** MIT (Not packaged)
     * **POM Project URL:** [https://checkerframework.org](https://checkerframework.org)
     * **POM License: The MIT License** - [http://opensource.org/licenses/MIT](http://opensource.org/licenses/MIT)

1. **Group:** org.checkerframework **Name:** dataflow **Version:** 3.0.0
     * **Manifest License:** (GPL-2.0-only WITH Classpath-exception-2.0) (Not packaged)
     * **POM Project URL:** [https://checkerframework.org](https://checkerframework.org)
     * **POM License: GNU General Public License, version 2 (GPL2), with the classpath exception** - [http://www.gnu.org/software/classpath/license.html](http://www.gnu.org/software/classpath/license.html)
     * **POM License: The MIT License** - [http://opensource.org/licenses/MIT](http://opensource.org/licenses/MIT)

1. **Group:** org.checkerframework **Name:** javacutil **Version:** 3.0.0
     * **Manifest License:** (GPL-2.0-only WITH Classpath-exception-2.0) (Not packaged)
     * **POM Project URL:** [https://checkerframework.org](https://checkerframework.org)
     * **POM License: GNU General Public License, version 2 (GPL2), with the classpath exception** - [http://www.gnu.org/software/classpath/license.html](http://www.gnu.org/software/classpath/license.html)
     * **POM License: The MIT License** - [http://opensource.org/licenses/MIT](http://opensource.org/licenses/MIT)

1. **Group:** org.hamcrest **Name:** hamcrest-all **Version:** 1.3
     * **POM License: New BSD License** - [http://www.opensource.org/licenses/bsd-license.php](http://www.opensource.org/licenses/bsd-license.php)

1. **Group:** org.hamcrest **Name:** hamcrest-core **Version:** 1.3
     * **POM License: New BSD License** - [http://www.opensource.org/licenses/bsd-license.php](http://www.opensource.org/licenses/bsd-license.php)

1. **Group:** org.jacoco **Name:** org.jacoco.agent **Version:** 0.8.5
     * **POM License: Eclipse Public License 2.0** - [https://www.eclipse.org/legal/epl-2.0/](https://www.eclipse.org/legal/epl-2.0/)

1. **Group:** org.jacoco **Name:** org.jacoco.ant **Version:** 0.8.5
     * **POM License: Eclipse Public License 2.0** - [https://www.eclipse.org/legal/epl-2.0/](https://www.eclipse.org/legal/epl-2.0/)

1. **Group:** org.jacoco **Name:** org.jacoco.core **Version:** 0.8.5
     * **POM License: Eclipse Public License 2.0** - [https://www.eclipse.org/legal/epl-2.0/](https://www.eclipse.org/legal/epl-2.0/)

1. **Group:** org.jacoco **Name:** org.jacoco.report **Version:** 0.8.5
     * **POM License: Eclipse Public License 2.0** - [https://www.eclipse.org/legal/epl-2.0/](https://www.eclipse.org/legal/epl-2.0/)

1. **Group:** org.junit **Name:** junit-bom **Version:** 5.6.2 **No license information found**
1. **Group:** org.junit-pioneer **Name:** junit-pioneer **Version:** 0.4.2
     * **POM Project URL:** [https://github.com/junit-pioneer/junit-pioneer](https://github.com/junit-pioneer/junit-pioneer)
     * **POM License: The MIT License** - [https://github.com/junit-pioneer/junit-pioneer/blob/master/LICENSE](https://github.com/junit-pioneer/junit-pioneer/blob/master/LICENSE)

1. **Group:** org.junit.jupiter **Name:** junit-jupiter-api **Version:** 5.6.2
     * **POM Project URL:** [https://junit.org/junit5/](https://junit.org/junit5/)
     * **POM License: Eclipse Public License v2.0** - [https://www.eclipse.org/legal/epl-v20.html](https://www.eclipse.org/legal/epl-v20.html)

1. **Group:** org.junit.jupiter **Name:** junit-jupiter-engine **Version:** 5.6.2
     * **POM Project URL:** [https://junit.org/junit5/](https://junit.org/junit5/)
     * **POM License: Eclipse Public License v2.0** - [https://www.eclipse.org/legal/epl-v20.html](https://www.eclipse.org/legal/epl-v20.html)

1. **Group:** org.junit.jupiter **Name:** junit-jupiter-params **Version:** 5.6.2
     * **POM Project URL:** [https://junit.org/junit5/](https://junit.org/junit5/)
     * **POM License: Eclipse Public License v2.0** - [https://www.eclipse.org/legal/epl-v20.html](https://www.eclipse.org/legal/epl-v20.html)

1. **Group:** org.junit.platform **Name:** junit-platform-commons **Version:** 1.6.2
     * **POM Project URL:** [https://junit.org/junit5/](https://junit.org/junit5/)
     * **POM License: Eclipse Public License v2.0** - [https://www.eclipse.org/legal/epl-v20.html](https://www.eclipse.org/legal/epl-v20.html)

1. **Group:** org.junit.platform **Name:** junit-platform-engine **Version:** 1.6.2
     * **POM Project URL:** [https://junit.org/junit5/](https://junit.org/junit5/)
     * **POM License: Eclipse Public License v2.0** - [https://www.eclipse.org/legal/epl-v20.html](https://www.eclipse.org/legal/epl-v20.html)

1. **Group:** org.opentest4j **Name:** opentest4j **Version:** 1.2.0
     * **Manifest License:** The Apache License, Version 2.0 (Not packaged)
     * **POM Project URL:** [https://github.com/ota4j-team/opentest4j](https://github.com/ota4j-team/opentest4j)
     * **POM License: The Apache License, Version 2.0** - [http://www.apache.org/licenses/LICENSE-2.0.txt](http://www.apache.org/licenses/LICENSE-2.0.txt)

1. **Group:** org.ow2.asm **Name:** asm **Version:** 7.1
     * **Manifest Project URL:** [http://asm.ow2.org](http://asm.ow2.org)
     * **POM Project URL:** [http://asm.ow2.org/](http://asm.ow2.org/)
     * **POM License: BSD** - [http://asm.ow2.org/license.html](http://asm.ow2.org/license.html)
     * **POM License: The Apache Software License, Version 2.0** - [http://www.apache.org/licenses/LICENSE-2.0.txt](http://www.apache.org/licenses/LICENSE-2.0.txt)

1. **Group:** org.ow2.asm **Name:** asm **Version:** 7.2
     * **Manifest Project URL:** [http://asm.ow2.org](http://asm.ow2.org)
     * **Manifest License:** BSD-3-Clause;link=https://asm.ow2.io/LICENSE.txt (Not packaged)
     * **POM Project URL:** [http://asm.ow2.io/](http://asm.ow2.io/)
     * **POM License: BSD-3-Clause** - [https://asm.ow2.io/license.html](https://asm.ow2.io/license.html)
     * **POM License: The Apache Software License, Version 2.0** - [http://www.apache.org/licenses/LICENSE-2.0.txt](http://www.apache.org/licenses/LICENSE-2.0.txt)

1. **Group:** org.ow2.asm **Name:** asm-analysis **Version:** 7.2
     * **Manifest Project URL:** [http://asm.ow2.org](http://asm.ow2.org)
     * **Manifest License:** BSD-3-Clause;link=https://asm.ow2.io/LICENSE.txt (Not packaged)
     * **POM Project URL:** [http://asm.ow2.io/](http://asm.ow2.io/)
     * **POM License: BSD-3-Clause** - [https://asm.ow2.io/license.html](https://asm.ow2.io/license.html)
     * **POM License: The Apache Software License, Version 2.0** - [http://www.apache.org/licenses/LICENSE-2.0.txt](http://www.apache.org/licenses/LICENSE-2.0.txt)

1. **Group:** org.ow2.asm **Name:** asm-commons **Version:** 7.2
     * **Manifest Project URL:** [http://asm.ow2.org](http://asm.ow2.org)
     * **Manifest License:** BSD-3-Clause;link=https://asm.ow2.io/LICENSE.txt (Not packaged)
     * **POM Project URL:** [http://asm.ow2.io/](http://asm.ow2.io/)
     * **POM License: BSD-3-Clause** - [https://asm.ow2.io/license.html](https://asm.ow2.io/license.html)
     * **POM License: The Apache Software License, Version 2.0** - [http://www.apache.org/licenses/LICENSE-2.0.txt](http://www.apache.org/licenses/LICENSE-2.0.txt)

1. **Group:** org.ow2.asm **Name:** asm-tree **Version:** 7.2
     * **Manifest Project URL:** [http://asm.ow2.org](http://asm.ow2.org)
     * **Manifest License:** BSD-3-Clause;link=https://asm.ow2.io/LICENSE.txt (Not packaged)
     * **POM Project URL:** [http://asm.ow2.io/](http://asm.ow2.io/)
     * **POM License: BSD-3-Clause** - [https://asm.ow2.io/license.html](https://asm.ow2.io/license.html)
     * **POM License: The Apache Software License, Version 2.0** - [http://www.apache.org/licenses/LICENSE-2.0.txt](http://www.apache.org/licenses/LICENSE-2.0.txt)

1. **Group:** org.pcollections **Name:** pcollections **Version:** 2.1.2
     * **POM Project URL:** [http://pcollections.org](http://pcollections.org)
     * **POM License: The MIT License** - [http://www.opensource.org/licenses/mit-license.php](http://www.opensource.org/licenses/mit-license.php)

1. **Group:** org.plumelib **Name:** plume-util **Version:** 1.0.6
     * **POM Project URL:** [https://github.com/plume-lib/plume-util](https://github.com/plume-lib/plume-util)
     * **POM License: MIT License** - [https://opensource.org/licenses/MIT](https://opensource.org/licenses/MIT)

1. **Group:** org.plumelib **Name:** reflection-util **Version:** 0.0.2
     * **POM Project URL:** [https://github.com/plume-lib/reflection-util](https://github.com/plume-lib/reflection-util)
     * **POM License: MIT License** - [https://opensource.org/licenses/MIT](https://opensource.org/licenses/MIT)

1. **Group:** org.plumelib **Name:** require-javadoc **Version:** 0.1.0
     * **POM Project URL:** [https://github.com/plume-lib/require-javadoc](https://github.com/plume-lib/require-javadoc)
     * **POM License: MIT License** - [https://opensource.org/licenses/MIT](https://opensource.org/licenses/MIT)

    
        
 The dependencies distributed under several licenses, are used according their commercial-use-friendly license.


<<<<<<< HEAD
This report was generated on **Mon May 11 16:54:43 EEST 2020** using [Gradle-License-Report plugin](https://github.com/jk1/Gradle-License-Report) by Evgeny Naumenko, licensed under [Apache 2.0 License](https://github.com/jk1/Gradle-License-Report/blob/master/LICENSE).
=======
This report was generated on **Tue Jun 09 13:39:24 EEST 2020** using [Gradle-License-Report plugin](https://github.com/jk1/Gradle-License-Report) by Evgeny Naumenko, licensed under [Apache 2.0 License](https://github.com/jk1/Gradle-License-Report/blob/master/LICENSE).
>>>>>>> 31a63064
<|MERGE_RESOLUTION|>--- conflicted
+++ resolved
@@ -1,10 +1,6 @@
 
     
-<<<<<<< HEAD
-# Dependencies of `io.spine:spine-base:1.5.12`
-=======
 # Dependencies of `io.spine:spine-base:1.5.15`
->>>>>>> 31a63064
 
 ## Runtime
 1. **Group:** com.google.code.findbugs **Name:** jsr305 **Version:** 3.0.2
@@ -332,21 +328,12 @@
  The dependencies distributed under several licenses, are used according their commercial-use-friendly license.
 
 
-<<<<<<< HEAD
-This report was generated on **Mon May 11 16:54:31 EEST 2020** using [Gradle-License-Report plugin](https://github.com/jk1/Gradle-License-Report) by Evgeny Naumenko, licensed under [Apache 2.0 License](https://github.com/jk1/Gradle-License-Report/blob/master/LICENSE).
-
-
-
-    
-# Dependencies of `io.spine.tools:spine-errorprone-checks:1.5.12`
-=======
 This report was generated on **Tue Jun 09 13:39:20 EEST 2020** using [Gradle-License-Report plugin](https://github.com/jk1/Gradle-License-Report) by Evgeny Naumenko, licensed under [Apache 2.0 License](https://github.com/jk1/Gradle-License-Report/blob/master/LICENSE).
 
 
 
     
 # Dependencies of `io.spine.tools:spine-errorprone-checks:1.5.15`
->>>>>>> 31a63064
 
 ## Runtime
 1. **Group:** com.github.ben-manes.caffeine **Name:** caffeine **Version:** 2.7.0
@@ -786,21 +773,12 @@
  The dependencies distributed under several licenses, are used according their commercial-use-friendly license.
 
 
-<<<<<<< HEAD
-This report was generated on **Mon May 11 16:54:32 EEST 2020** using [Gradle-License-Report plugin](https://github.com/jk1/Gradle-License-Report) by Evgeny Naumenko, licensed under [Apache 2.0 License](https://github.com/jk1/Gradle-License-Report/blob/master/LICENSE).
-
-
-
-    
-# Dependencies of `io.spine.tools:spine-javadoc-filter:1.5.12`
-=======
 This report was generated on **Tue Jun 09 13:39:20 EEST 2020** using [Gradle-License-Report plugin](https://github.com/jk1/Gradle-License-Report) by Evgeny Naumenko, licensed under [Apache 2.0 License](https://github.com/jk1/Gradle-License-Report/blob/master/LICENSE).
 
 
 
     
 # Dependencies of `io.spine.tools:spine-javadoc-filter:1.5.15`
->>>>>>> 31a63064
 
 ## Runtime
 1. **Group:** com.google.android **Name:** annotations **Version:** 4.1.1.4
@@ -1178,21 +1156,12 @@
  The dependencies distributed under several licenses, are used according their commercial-use-friendly license.
 
 
-<<<<<<< HEAD
-This report was generated on **Mon May 11 16:54:33 EEST 2020** using [Gradle-License-Report plugin](https://github.com/jk1/Gradle-License-Report) by Evgeny Naumenko, licensed under [Apache 2.0 License](https://github.com/jk1/Gradle-License-Report/blob/master/LICENSE).
-
-
-
-    
-# Dependencies of `io.spine.tools:spine-javadoc-prettifier:1.5.12`
-=======
 This report was generated on **Tue Jun 09 13:39:21 EEST 2020** using [Gradle-License-Report plugin](https://github.com/jk1/Gradle-License-Report) by Evgeny Naumenko, licensed under [Apache 2.0 License](https://github.com/jk1/Gradle-License-Report/blob/master/LICENSE).
 
 
 
     
 # Dependencies of `io.spine.tools:spine-javadoc-prettifier:1.5.15`
->>>>>>> 31a63064
 
 ## Runtime
 1. **Group:** com.google.code.findbugs **Name:** jsr305 **Version:** 3.0.2
@@ -1552,21 +1521,12 @@
  The dependencies distributed under several licenses, are used according their commercial-use-friendly license.
 
 
-<<<<<<< HEAD
-This report was generated on **Mon May 11 16:54:33 EEST 2020** using [Gradle-License-Report plugin](https://github.com/jk1/Gradle-License-Report) by Evgeny Naumenko, licensed under [Apache 2.0 License](https://github.com/jk1/Gradle-License-Report/blob/master/LICENSE).
-
-
-
-    
-# Dependencies of `io.spine.tools:spine-model-compiler:1.5.12`
-=======
 This report was generated on **Tue Jun 09 13:39:21 EEST 2020** using [Gradle-License-Report plugin](https://github.com/jk1/Gradle-License-Report) by Evgeny Naumenko, licensed under [Apache 2.0 License](https://github.com/jk1/Gradle-License-Report/blob/master/LICENSE).
 
 
 
     
 # Dependencies of `io.spine.tools:spine-model-compiler:1.5.15`
->>>>>>> 31a63064
 
 ## Runtime
 1. **Group:** com.google.code.findbugs **Name:** jsr305 **Version:** 3.0.2
@@ -1942,21 +1902,12 @@
  The dependencies distributed under several licenses, are used according their commercial-use-friendly license.
 
 
-<<<<<<< HEAD
-This report was generated on **Mon May 11 16:54:34 EEST 2020** using [Gradle-License-Report plugin](https://github.com/jk1/Gradle-License-Report) by Evgeny Naumenko, licensed under [Apache 2.0 License](https://github.com/jk1/Gradle-License-Report/blob/master/LICENSE).
-
-
-
-    
-# Dependencies of `io.spine.tools:spine-mute-logging:1.5.12`
-=======
 This report was generated on **Tue Jun 09 13:39:21 EEST 2020** using [Gradle-License-Report plugin](https://github.com/jk1/Gradle-License-Report) by Evgeny Naumenko, licensed under [Apache 2.0 License](https://github.com/jk1/Gradle-License-Report/blob/master/LICENSE).
 
 
 
     
 # Dependencies of `io.spine.tools:spine-mute-logging:1.5.15`
->>>>>>> 31a63064
 
 ## Runtime
 1. **Group:** com.google.auto.value **Name:** auto-value-annotations **Version:** 1.6.3
@@ -2330,21 +2281,12 @@
  The dependencies distributed under several licenses, are used according their commercial-use-friendly license.
 
 
-<<<<<<< HEAD
-This report was generated on **Mon May 11 16:54:35 EEST 2020** using [Gradle-License-Report plugin](https://github.com/jk1/Gradle-License-Report) by Evgeny Naumenko, licensed under [Apache 2.0 License](https://github.com/jk1/Gradle-License-Report/blob/master/LICENSE).
-
-
-
-    
-# Dependencies of `io.spine.tools:spine-plugin-base:1.5.12`
-=======
 This report was generated on **Tue Jun 09 13:39:22 EEST 2020** using [Gradle-License-Report plugin](https://github.com/jk1/Gradle-License-Report) by Evgeny Naumenko, licensed under [Apache 2.0 License](https://github.com/jk1/Gradle-License-Report/blob/master/LICENSE).
 
 
 
     
 # Dependencies of `io.spine.tools:spine-plugin-base:1.5.15`
->>>>>>> 31a63064
 
 ## Runtime
 1. **Group:** com.google.code.findbugs **Name:** jsr305 **Version:** 3.0.2
@@ -2704,21 +2646,12 @@
  The dependencies distributed under several licenses, are used according their commercial-use-friendly license.
 
 
-<<<<<<< HEAD
-This report was generated on **Mon May 11 16:54:36 EEST 2020** using [Gradle-License-Report plugin](https://github.com/jk1/Gradle-License-Report) by Evgeny Naumenko, licensed under [Apache 2.0 License](https://github.com/jk1/Gradle-License-Report/blob/master/LICENSE).
-
-
-
-    
-# Dependencies of `io.spine.tools:spine-plugin-testlib:1.5.12`
-=======
 This report was generated on **Tue Jun 09 13:39:22 EEST 2020** using [Gradle-License-Report plugin](https://github.com/jk1/Gradle-License-Report) by Evgeny Naumenko, licensed under [Apache 2.0 License](https://github.com/jk1/Gradle-License-Report/blob/master/LICENSE).
 
 
 
     
 # Dependencies of `io.spine.tools:spine-plugin-testlib:1.5.15`
->>>>>>> 31a63064
 
 ## Runtime
 1. **Group:** com.google.auto.value **Name:** auto-value-annotations **Version:** 1.6.3
@@ -3132,21 +3065,12 @@
  The dependencies distributed under several licenses, are used according their commercial-use-friendly license.
 
 
-<<<<<<< HEAD
-This report was generated on **Mon May 11 16:54:37 EEST 2020** using [Gradle-License-Report plugin](https://github.com/jk1/Gradle-License-Report) by Evgeny Naumenko, licensed under [Apache 2.0 License](https://github.com/jk1/Gradle-License-Report/blob/master/LICENSE).
-
-
-
-    
-# Dependencies of `io.spine.tools:spine-proto-dart-plugin:1.5.12`
-=======
 This report was generated on **Tue Jun 09 13:39:22 EEST 2020** using [Gradle-License-Report plugin](https://github.com/jk1/Gradle-License-Report) by Evgeny Naumenko, licensed under [Apache 2.0 License](https://github.com/jk1/Gradle-License-Report/blob/master/LICENSE).
 
 
 
     
 # Dependencies of `io.spine.tools:spine-proto-dart-plugin:1.5.15`
->>>>>>> 31a63064
 
 ## Runtime
 1. **Group:** com.google.code.findbugs **Name:** jsr305 **Version:** 3.0.2
@@ -3506,21 +3430,12 @@
  The dependencies distributed under several licenses, are used according their commercial-use-friendly license.
 
 
-<<<<<<< HEAD
-This report was generated on **Mon May 11 16:54:38 EEST 2020** using [Gradle-License-Report plugin](https://github.com/jk1/Gradle-License-Report) by Evgeny Naumenko, licensed under [Apache 2.0 License](https://github.com/jk1/Gradle-License-Report/blob/master/LICENSE).
-
-
-
-    
-# Dependencies of `io.spine.tools:spine-proto-js-plugin:1.5.12`
-=======
 This report was generated on **Tue Jun 09 13:39:23 EEST 2020** using [Gradle-License-Report plugin](https://github.com/jk1/Gradle-License-Report) by Evgeny Naumenko, licensed under [Apache 2.0 License](https://github.com/jk1/Gradle-License-Report/blob/master/LICENSE).
 
 
 
     
 # Dependencies of `io.spine.tools:spine-proto-js-plugin:1.5.15`
->>>>>>> 31a63064
 
 ## Runtime
 1. **Group:** com.google.code.findbugs **Name:** jsr305 **Version:** 3.0.2
@@ -3880,21 +3795,12 @@
  The dependencies distributed under several licenses, are used according their commercial-use-friendly license.
 
 
-<<<<<<< HEAD
-This report was generated on **Mon May 11 16:54:39 EEST 2020** using [Gradle-License-Report plugin](https://github.com/jk1/Gradle-License-Report) by Evgeny Naumenko, licensed under [Apache 2.0 License](https://github.com/jk1/Gradle-License-Report/blob/master/LICENSE).
-
-
-
-    
-# Dependencies of `io.spine.tools:spine-protoc-api:1.5.12`
-=======
 This report was generated on **Tue Jun 09 13:39:23 EEST 2020** using [Gradle-License-Report plugin](https://github.com/jk1/Gradle-License-Report) by Evgeny Naumenko, licensed under [Apache 2.0 License](https://github.com/jk1/Gradle-License-Report/blob/master/LICENSE).
 
 
 
     
 # Dependencies of `io.spine.tools:spine-protoc-api:1.5.15`
->>>>>>> 31a63064
 
 ## Runtime
 1. **Group:** com.google.code.findbugs **Name:** jsr305 **Version:** 3.0.2
@@ -4214,21 +4120,12 @@
  The dependencies distributed under several licenses, are used according their commercial-use-friendly license.
 
 
-<<<<<<< HEAD
-This report was generated on **Mon May 11 16:54:40 EEST 2020** using [Gradle-License-Report plugin](https://github.com/jk1/Gradle-License-Report) by Evgeny Naumenko, licensed under [Apache 2.0 License](https://github.com/jk1/Gradle-License-Report/blob/master/LICENSE).
-
-
-
-    
-# Dependencies of `io.spine.tools:spine-protoc-plugin:1.5.12`
-=======
 This report was generated on **Tue Jun 09 13:39:23 EEST 2020** using [Gradle-License-Report plugin](https://github.com/jk1/Gradle-License-Report) by Evgeny Naumenko, licensed under [Apache 2.0 License](https://github.com/jk1/Gradle-License-Report/blob/master/LICENSE).
 
 
 
     
 # Dependencies of `io.spine.tools:spine-protoc-plugin:1.5.15`
->>>>>>> 31a63064
 
 ## Runtime
 1. **Group:** com.google.code.findbugs **Name:** jsr305 **Version:** 3.0.2
@@ -4556,21 +4453,12 @@
  The dependencies distributed under several licenses, are used according their commercial-use-friendly license.
 
 
-<<<<<<< HEAD
-This report was generated on **Mon May 11 16:54:40 EEST 2020** using [Gradle-License-Report plugin](https://github.com/jk1/Gradle-License-Report) by Evgeny Naumenko, licensed under [Apache 2.0 License](https://github.com/jk1/Gradle-License-Report/blob/master/LICENSE).
-
-
-
-    
-# Dependencies of `io.spine:spine-testlib:1.5.12`
-=======
 This report was generated on **Tue Jun 09 13:39:24 EEST 2020** using [Gradle-License-Report plugin](https://github.com/jk1/Gradle-License-Report) by Evgeny Naumenko, licensed under [Apache 2.0 License](https://github.com/jk1/Gradle-License-Report/blob/master/LICENSE).
 
 
 
     
 # Dependencies of `io.spine:spine-testlib:1.5.15`
->>>>>>> 31a63064
 
 ## Runtime
 1. **Group:** com.google.auto.value **Name:** auto-value-annotations **Version:** 1.6.3
@@ -4944,21 +4832,12 @@
  The dependencies distributed under several licenses, are used according their commercial-use-friendly license.
 
 
-<<<<<<< HEAD
-This report was generated on **Mon May 11 16:54:41 EEST 2020** using [Gradle-License-Report plugin](https://github.com/jk1/Gradle-License-Report) by Evgeny Naumenko, licensed under [Apache 2.0 License](https://github.com/jk1/Gradle-License-Report/blob/master/LICENSE).
-
-
-
-    
-# Dependencies of `io.spine.tools:spine-tool-base:1.5.12`
-=======
 This report was generated on **Tue Jun 09 13:39:24 EEST 2020** using [Gradle-License-Report plugin](https://github.com/jk1/Gradle-License-Report) by Evgeny Naumenko, licensed under [Apache 2.0 License](https://github.com/jk1/Gradle-License-Report/blob/master/LICENSE).
 
 
 
     
 # Dependencies of `io.spine.tools:spine-tool-base:1.5.15`
->>>>>>> 31a63064
 
 ## Runtime
 1. **Group:** com.google.code.findbugs **Name:** jsr305 **Version:** 3.0.2
@@ -5286,21 +5165,12 @@
  The dependencies distributed under several licenses, are used according their commercial-use-friendly license.
 
 
-<<<<<<< HEAD
-This report was generated on **Mon May 11 16:54:42 EEST 2020** using [Gradle-License-Report plugin](https://github.com/jk1/Gradle-License-Report) by Evgeny Naumenko, licensed under [Apache 2.0 License](https://github.com/jk1/Gradle-License-Report/blob/master/LICENSE).
-
-
-
-    
-# Dependencies of `io.spine.tools:spine-validation-generator:1.5.12`
-=======
 This report was generated on **Tue Jun 09 13:39:24 EEST 2020** using [Gradle-License-Report plugin](https://github.com/jk1/Gradle-License-Report) by Evgeny Naumenko, licensed under [Apache 2.0 License](https://github.com/jk1/Gradle-License-Report/blob/master/LICENSE).
 
 
 
     
 # Dependencies of `io.spine.tools:spine-validation-generator:1.5.15`
->>>>>>> 31a63064
 
 ## Runtime
 1. **Group:** com.google.code.findbugs **Name:** jsr305 **Version:** 3.0.2
@@ -5628,8 +5498,4 @@
  The dependencies distributed under several licenses, are used according their commercial-use-friendly license.
 
 
-<<<<<<< HEAD
-This report was generated on **Mon May 11 16:54:43 EEST 2020** using [Gradle-License-Report plugin](https://github.com/jk1/Gradle-License-Report) by Evgeny Naumenko, licensed under [Apache 2.0 License](https://github.com/jk1/Gradle-License-Report/blob/master/LICENSE).
-=======
-This report was generated on **Tue Jun 09 13:39:24 EEST 2020** using [Gradle-License-Report plugin](https://github.com/jk1/Gradle-License-Report) by Evgeny Naumenko, licensed under [Apache 2.0 License](https://github.com/jk1/Gradle-License-Report/blob/master/LICENSE).
->>>>>>> 31a63064
+This report was generated on **Tue Jun 09 13:39:24 EEST 2020** using [Gradle-License-Report plugin](https://github.com/jk1/Gradle-License-Report) by Evgeny Naumenko, licensed under [Apache 2.0 License](https://github.com/jk1/Gradle-License-Report/blob/master/LICENSE).