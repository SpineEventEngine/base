--- conflicted
+++ resolved
@@ -1,10 +1,6 @@
 
     
-<<<<<<< HEAD
-# Dependencies of `io.spine:spine-base:1.1.3-SNAPSHOT+2`
-=======
 # Dependencies of `io.spine:spine-base:1.1.3+2`
->>>>>>> 95fb95ca
 
 ## Runtime
 1. **Group:** com.google.code.findbugs **Name:** jsr305 **Version:** 3.0.2
@@ -328,21 +324,12 @@
  The dependencies distributed under several licenses, are used according their commercial-use-friendly license.
 
 
-<<<<<<< HEAD
-This report was generated on **Thu Oct 03 11:29:13 EEST 2019** using [Gradle-License-Report plugin](https://github.com/jk1/Gradle-License-Report) by Evgeny Naumenko, licensed under [Apache 2.0 License](https://github.com/jk1/Gradle-License-Report/blob/master/LICENSE).
-
-
-
-    
-# Dependencies of `io.spine.tools:spine-errorprone-checks:1.1.3-SNAPSHOT+2`
-=======
 This report was generated on **Thu Oct 03 15:28:01 EEST 2019** using [Gradle-License-Report plugin](https://github.com/jk1/Gradle-License-Report) by Evgeny Naumenko, licensed under [Apache 2.0 License](https://github.com/jk1/Gradle-License-Report/blob/master/LICENSE).
 
 
 
     
 # Dependencies of `io.spine.tools:spine-errorprone-checks:1.1.3+2`
->>>>>>> 95fb95ca
 
 ## Runtime
 1. **Group:** aopalliance **Name:** aopalliance **Version:** 1.0
@@ -871,21 +858,12 @@
  The dependencies distributed under several licenses, are used according their commercial-use-friendly license.
 
 
-<<<<<<< HEAD
-This report was generated on **Thu Oct 03 11:29:14 EEST 2019** using [Gradle-License-Report plugin](https://github.com/jk1/Gradle-License-Report) by Evgeny Naumenko, licensed under [Apache 2.0 License](https://github.com/jk1/Gradle-License-Report/blob/master/LICENSE).
-
-
-
-    
-# Dependencies of `io.spine.tools:spine-javadoc-filter:1.1.3-SNAPSHOT+2`
-=======
 This report was generated on **Thu Oct 03 15:28:02 EEST 2019** using [Gradle-License-Report plugin](https://github.com/jk1/Gradle-License-Report) by Evgeny Naumenko, licensed under [Apache 2.0 License](https://github.com/jk1/Gradle-License-Report/blob/master/LICENSE).
 
 
 
     
 # Dependencies of `io.spine.tools:spine-javadoc-filter:1.1.3+2`
->>>>>>> 95fb95ca
 
 ## Runtime
 1. **Group:** com.google.android **Name:** annotations **Version:** 4.1.1.4
@@ -1271,21 +1249,12 @@
  The dependencies distributed under several licenses, are used according their commercial-use-friendly license.
 
 
-<<<<<<< HEAD
-This report was generated on **Thu Oct 03 11:29:15 EEST 2019** using [Gradle-License-Report plugin](https://github.com/jk1/Gradle-License-Report) by Evgeny Naumenko, licensed under [Apache 2.0 License](https://github.com/jk1/Gradle-License-Report/blob/master/LICENSE).
-
-
-
-    
-# Dependencies of `io.spine.tools:spine-javadoc-prettifier:1.1.3-SNAPSHOT+2`
-=======
 This report was generated on **Thu Oct 03 15:28:03 EEST 2019** using [Gradle-License-Report plugin](https://github.com/jk1/Gradle-License-Report) by Evgeny Naumenko, licensed under [Apache 2.0 License](https://github.com/jk1/Gradle-License-Report/blob/master/LICENSE).
 
 
 
     
 # Dependencies of `io.spine.tools:spine-javadoc-prettifier:1.1.3+2`
->>>>>>> 95fb95ca
 
 ## Runtime
 1. **Group:** aopalliance **Name:** aopalliance **Version:** 1.0
@@ -1745,21 +1714,12 @@
  The dependencies distributed under several licenses, are used according their commercial-use-friendly license.
 
 
-<<<<<<< HEAD
-This report was generated on **Thu Oct 03 11:29:15 EEST 2019** using [Gradle-License-Report plugin](https://github.com/jk1/Gradle-License-Report) by Evgeny Naumenko, licensed under [Apache 2.0 License](https://github.com/jk1/Gradle-License-Report/blob/master/LICENSE).
-
-
-
-    
-# Dependencies of `io.spine.tools:spine-model-compiler:1.1.3-SNAPSHOT+2`
-=======
 This report was generated on **Thu Oct 03 15:28:03 EEST 2019** using [Gradle-License-Report plugin](https://github.com/jk1/Gradle-License-Report) by Evgeny Naumenko, licensed under [Apache 2.0 License](https://github.com/jk1/Gradle-License-Report/blob/master/LICENSE).
 
 
 
     
 # Dependencies of `io.spine.tools:spine-model-compiler:1.1.3+2`
->>>>>>> 95fb95ca
 
 ## Runtime
 1. **Group:** aopalliance **Name:** aopalliance **Version:** 1.0
@@ -2235,21 +2195,12 @@
  The dependencies distributed under several licenses, are used according their commercial-use-friendly license.
 
 
-<<<<<<< HEAD
-This report was generated on **Thu Oct 03 11:29:16 EEST 2019** using [Gradle-License-Report plugin](https://github.com/jk1/Gradle-License-Report) by Evgeny Naumenko, licensed under [Apache 2.0 License](https://github.com/jk1/Gradle-License-Report/blob/master/LICENSE).
-
-
-
-    
-# Dependencies of `io.spine.tools:spine-mute-logging:1.1.3-SNAPSHOT+2`
-=======
 This report was generated on **Thu Oct 03 15:28:04 EEST 2019** using [Gradle-License-Report plugin](https://github.com/jk1/Gradle-License-Report) by Evgeny Naumenko, licensed under [Apache 2.0 License](https://github.com/jk1/Gradle-License-Report/blob/master/LICENSE).
 
 
 
     
 # Dependencies of `io.spine.tools:spine-mute-logging:1.1.3+2`
->>>>>>> 95fb95ca
 
 ## Runtime
 1. **Group:** com.google.auto.value **Name:** auto-value-annotations **Version:** 1.6.3
@@ -2626,21 +2577,12 @@
  The dependencies distributed under several licenses, are used according their commercial-use-friendly license.
 
 
-<<<<<<< HEAD
-This report was generated on **Thu Oct 03 11:29:16 EEST 2019** using [Gradle-License-Report plugin](https://github.com/jk1/Gradle-License-Report) by Evgeny Naumenko, licensed under [Apache 2.0 License](https://github.com/jk1/Gradle-License-Report/blob/master/LICENSE).
-
-
-
-    
-# Dependencies of `io.spine.tools:spine-plugin-base:1.1.3-SNAPSHOT+2`
-=======
 This report was generated on **Thu Oct 03 15:28:04 EEST 2019** using [Gradle-License-Report plugin](https://github.com/jk1/Gradle-License-Report) by Evgeny Naumenko, licensed under [Apache 2.0 License](https://github.com/jk1/Gradle-License-Report/blob/master/LICENSE).
 
 
 
     
 # Dependencies of `io.spine.tools:spine-plugin-base:1.1.3+2`
->>>>>>> 95fb95ca
 
 ## Runtime
 1. **Group:** aopalliance **Name:** aopalliance **Version:** 1.0
@@ -3100,21 +3042,12 @@
  The dependencies distributed under several licenses, are used according their commercial-use-friendly license.
 
 
-<<<<<<< HEAD
-This report was generated on **Thu Oct 03 11:29:17 EEST 2019** using [Gradle-License-Report plugin](https://github.com/jk1/Gradle-License-Report) by Evgeny Naumenko, licensed under [Apache 2.0 License](https://github.com/jk1/Gradle-License-Report/blob/master/LICENSE).
-
-
-
-    
-# Dependencies of `io.spine.tools:spine-plugin-testlib:1.1.3-SNAPSHOT+2`
-=======
 This report was generated on **Thu Oct 03 15:28:05 EEST 2019** using [Gradle-License-Report plugin](https://github.com/jk1/Gradle-License-Report) by Evgeny Naumenko, licensed under [Apache 2.0 License](https://github.com/jk1/Gradle-License-Report/blob/master/LICENSE).
 
 
 
     
 # Dependencies of `io.spine.tools:spine-plugin-testlib:1.1.3+2`
->>>>>>> 95fb95ca
 
 ## Runtime
 1. **Group:** aopalliance **Name:** aopalliance **Version:** 1.0
@@ -3633,21 +3566,12 @@
  The dependencies distributed under several licenses, are used according their commercial-use-friendly license.
 
 
-<<<<<<< HEAD
-This report was generated on **Thu Oct 03 11:29:18 EEST 2019** using [Gradle-License-Report plugin](https://github.com/jk1/Gradle-License-Report) by Evgeny Naumenko, licensed under [Apache 2.0 License](https://github.com/jk1/Gradle-License-Report/blob/master/LICENSE).
-
-
-
-    
-# Dependencies of `io.spine.tools:spine-proto-dart-plugin:1.1.3-SNAPSHOT+2`
-=======
 This report was generated on **Thu Oct 03 15:28:05 EEST 2019** using [Gradle-License-Report plugin](https://github.com/jk1/Gradle-License-Report) by Evgeny Naumenko, licensed under [Apache 2.0 License](https://github.com/jk1/Gradle-License-Report/blob/master/LICENSE).
 
 
 
     
 # Dependencies of `io.spine.tools:spine-proto-dart-plugin:1.1.3+2`
->>>>>>> 95fb95ca
 
 ## Runtime
 1. **Group:** aopalliance **Name:** aopalliance **Version:** 1.0
@@ -4084,21 +4008,12 @@
  The dependencies distributed under several licenses, are used according their commercial-use-friendly license.
 
 
-<<<<<<< HEAD
-This report was generated on **Thu Oct 03 11:29:18 EEST 2019** using [Gradle-License-Report plugin](https://github.com/jk1/Gradle-License-Report) by Evgeny Naumenko, licensed under [Apache 2.0 License](https://github.com/jk1/Gradle-License-Report/blob/master/LICENSE).
-
-
-
-    
-# Dependencies of `io.spine.tools:spine-proto-js-plugin:1.1.3-SNAPSHOT+2`
-=======
 This report was generated on **Thu Oct 03 15:28:06 EEST 2019** using [Gradle-License-Report plugin](https://github.com/jk1/Gradle-License-Report) by Evgeny Naumenko, licensed under [Apache 2.0 License](https://github.com/jk1/Gradle-License-Report/blob/master/LICENSE).
 
 
 
     
 # Dependencies of `io.spine.tools:spine-proto-js-plugin:1.1.3+2`
->>>>>>> 95fb95ca
 
 ## Runtime
 1. **Group:** aopalliance **Name:** aopalliance **Version:** 1.0
@@ -4558,21 +4473,12 @@
  The dependencies distributed under several licenses, are used according their commercial-use-friendly license.
 
 
-<<<<<<< HEAD
-This report was generated on **Thu Oct 03 11:29:19 EEST 2019** using [Gradle-License-Report plugin](https://github.com/jk1/Gradle-License-Report) by Evgeny Naumenko, licensed under [Apache 2.0 License](https://github.com/jk1/Gradle-License-Report/blob/master/LICENSE).
-
-
-
-    
-# Dependencies of `io.spine.tools:spine-protoc-api:1.1.3-SNAPSHOT+2`
-=======
 This report was generated on **Thu Oct 03 15:28:06 EEST 2019** using [Gradle-License-Report plugin](https://github.com/jk1/Gradle-License-Report) by Evgeny Naumenko, licensed under [Apache 2.0 License](https://github.com/jk1/Gradle-License-Report/blob/master/LICENSE).
 
 
 
     
 # Dependencies of `io.spine.tools:spine-protoc-api:1.1.3+2`
->>>>>>> 95fb95ca
 
 ## Runtime
 1. **Group:** com.google.code.findbugs **Name:** jsr305 **Version:** 3.0.2
@@ -4890,21 +4796,12 @@
  The dependencies distributed under several licenses, are used according their commercial-use-friendly license.
 
 
-<<<<<<< HEAD
-This report was generated on **Thu Oct 03 11:29:19 EEST 2019** using [Gradle-License-Report plugin](https://github.com/jk1/Gradle-License-Report) by Evgeny Naumenko, licensed under [Apache 2.0 License](https://github.com/jk1/Gradle-License-Report/blob/master/LICENSE).
-
-
-
-    
-# Dependencies of `io.spine.tools:spine-protoc-plugin:1.1.3-SNAPSHOT+2`
-=======
 This report was generated on **Thu Oct 03 15:28:07 EEST 2019** using [Gradle-License-Report plugin](https://github.com/jk1/Gradle-License-Report) by Evgeny Naumenko, licensed under [Apache 2.0 License](https://github.com/jk1/Gradle-License-Report/blob/master/LICENSE).
 
 
 
     
 # Dependencies of `io.spine.tools:spine-protoc-plugin:1.1.3+2`
->>>>>>> 95fb95ca
 
 ## Runtime
 1. **Group:** com.google.code.findbugs **Name:** jsr305 **Version:** 3.0.2
@@ -5230,21 +5127,12 @@
  The dependencies distributed under several licenses, are used according their commercial-use-friendly license.
 
 
-<<<<<<< HEAD
-This report was generated on **Thu Oct 03 11:29:20 EEST 2019** using [Gradle-License-Report plugin](https://github.com/jk1/Gradle-License-Report) by Evgeny Naumenko, licensed under [Apache 2.0 License](https://github.com/jk1/Gradle-License-Report/blob/master/LICENSE).
-
-
-
-    
-# Dependencies of `io.spine:spine-testlib:1.1.3-SNAPSHOT+2`
-=======
 This report was generated on **Thu Oct 03 15:28:07 EEST 2019** using [Gradle-License-Report plugin](https://github.com/jk1/Gradle-License-Report) by Evgeny Naumenko, licensed under [Apache 2.0 License](https://github.com/jk1/Gradle-License-Report/blob/master/LICENSE).
 
 
 
     
 # Dependencies of `io.spine:spine-testlib:1.1.3+2`
->>>>>>> 95fb95ca
 
 ## Runtime
 1. **Group:** com.google.auto.value **Name:** auto-value-annotations **Version:** 1.6.3
@@ -5621,21 +5509,12 @@
  The dependencies distributed under several licenses, are used according their commercial-use-friendly license.
 
 
-<<<<<<< HEAD
-This report was generated on **Thu Oct 03 11:29:20 EEST 2019** using [Gradle-License-Report plugin](https://github.com/jk1/Gradle-License-Report) by Evgeny Naumenko, licensed under [Apache 2.0 License](https://github.com/jk1/Gradle-License-Report/blob/master/LICENSE).
-
-
-
-    
-# Dependencies of `io.spine.tools:spine-tool-base:1.1.3-SNAPSHOT+2`
-=======
 This report was generated on **Thu Oct 03 15:28:08 EEST 2019** using [Gradle-License-Report plugin](https://github.com/jk1/Gradle-License-Report) by Evgeny Naumenko, licensed under [Apache 2.0 License](https://github.com/jk1/Gradle-License-Report/blob/master/LICENSE).
 
 
 
     
 # Dependencies of `io.spine.tools:spine-tool-base:1.1.3+2`
->>>>>>> 95fb95ca
 
 ## Runtime
 1. **Group:** com.google.code.findbugs **Name:** jsr305 **Version:** 3.0.2
@@ -5961,8 +5840,4 @@
  The dependencies distributed under several licenses, are used according their commercial-use-friendly license.
 
 
-<<<<<<< HEAD
-This report was generated on **Thu Oct 03 11:29:21 EEST 2019** using [Gradle-License-Report plugin](https://github.com/jk1/Gradle-License-Report) by Evgeny Naumenko, licensed under [Apache 2.0 License](https://github.com/jk1/Gradle-License-Report/blob/master/LICENSE).
-=======
-This report was generated on **Thu Oct 03 15:28:08 EEST 2019** using [Gradle-License-Report plugin](https://github.com/jk1/Gradle-License-Report) by Evgeny Naumenko, licensed under [Apache 2.0 License](https://github.com/jk1/Gradle-License-Report/blob/master/LICENSE).
->>>>>>> 95fb95ca
+This report was generated on **Thu Oct 03 15:28:08 EEST 2019** using [Gradle-License-Report plugin](https://github.com/jk1/Gradle-License-Report) by Evgeny Naumenko, licensed under [Apache 2.0 License](https://github.com/jk1/Gradle-License-Report/blob/master/LICENSE).