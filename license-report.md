--- conflicted
+++ resolved
@@ -1,10 +1,6 @@
 
 
-<<<<<<< HEAD
-# Dependencies of `io.spine:spine-base:2.0.0-SNAPSHOT.181`
-=======
 # Dependencies of `io.spine:spine-base:2.0.0-SNAPSHOT.182`
->>>>>>> 02cbba81
 
 ## Runtime
 1.  **Group** : com.google.code.findbugs. **Name** : jsr305. **Version** : 3.0.2.
@@ -369,59 +365,6 @@
      * **Project URL:** [https://detekt.dev](https://detekt.dev)
      * **License:** [The Apache Software License, Version 2.0](https://www.apache.org/licenses/LICENSE-2.0.txt)
 
-<<<<<<< HEAD
-1.  **Group** : io.kotest. **Name** : kotest-assertions-api. **Version** : 5.6.1.**No license information found**
-1.  **Group** : io.kotest. **Name** : kotest-assertions-api-jvm. **Version** : 5.6.1.
-     * **Project URL:** [https://github.com/kotest/kotest](https://github.com/kotest/kotest)
-     * **License:** [Apache-2.0](https://opensource.org/licenses/Apache-2.0)
-
-1.  **Group** : io.kotest. **Name** : kotest-assertions-core. **Version** : 5.6.1.**No license information found**
-1.  **Group** : io.kotest. **Name** : kotest-assertions-core-jvm. **Version** : 5.6.1.
-     * **Project URL:** [https://github.com/kotest/kotest](https://github.com/kotest/kotest)
-     * **License:** [Apache-2.0](https://opensource.org/licenses/Apache-2.0)
-
-1.  **Group** : io.kotest. **Name** : kotest-assertions-shared. **Version** : 5.6.1.**No license information found**
-1.  **Group** : io.kotest. **Name** : kotest-assertions-shared-jvm. **Version** : 5.6.1.
-     * **Project URL:** [https://github.com/kotest/kotest](https://github.com/kotest/kotest)
-     * **License:** [Apache-2.0](https://opensource.org/licenses/Apache-2.0)
-
-1.  **Group** : io.kotest. **Name** : kotest-common. **Version** : 5.6.1.**No license information found**
-1.  **Group** : io.kotest. **Name** : kotest-common-jvm. **Version** : 5.6.1.
-     * **Project URL:** [https://github.com/kotest/kotest](https://github.com/kotest/kotest)
-     * **License:** [Apache-2.0](https://opensource.org/licenses/Apache-2.0)
-
-1.  **Group** : io.kotest. **Name** : kotest-extensions. **Version** : 5.6.1.**No license information found**
-1.  **Group** : io.kotest. **Name** : kotest-extensions-jvm. **Version** : 5.6.1.
-     * **Project URL:** [https://github.com/kotest/kotest](https://github.com/kotest/kotest)
-     * **License:** [Apache-2.0](https://opensource.org/licenses/Apache-2.0)
-
-1.  **Group** : io.kotest. **Name** : kotest-framework-api. **Version** : 5.6.1.**No license information found**
-1.  **Group** : io.kotest. **Name** : kotest-framework-api-jvm. **Version** : 5.6.1.
-     * **Project URL:** [https://github.com/kotest/kotest](https://github.com/kotest/kotest)
-     * **License:** [Apache-2.0](https://opensource.org/licenses/Apache-2.0)
-
-1.  **Group** : io.kotest. **Name** : kotest-framework-concurrency. **Version** : 5.6.1.**No license information found**
-1.  **Group** : io.kotest. **Name** : kotest-framework-concurrency-jvm. **Version** : 5.6.1.
-     * **Project URL:** [https://github.com/kotest/kotest](https://github.com/kotest/kotest)
-     * **License:** [Apache-2.0](https://opensource.org/licenses/Apache-2.0)
-
-1.  **Group** : io.kotest. **Name** : kotest-framework-datatest. **Version** : 5.6.1.**No license information found**
-1.  **Group** : io.kotest. **Name** : kotest-framework-datatest-jvm. **Version** : 5.6.1.
-     * **Project URL:** [https://github.com/kotest/kotest](https://github.com/kotest/kotest)
-     * **License:** [Apache-2.0](https://opensource.org/licenses/Apache-2.0)
-
-1.  **Group** : io.kotest. **Name** : kotest-framework-discovery. **Version** : 5.6.1.**No license information found**
-1.  **Group** : io.kotest. **Name** : kotest-framework-discovery-jvm. **Version** : 5.6.1.
-     * **Project URL:** [https://github.com/kotest/kotest](https://github.com/kotest/kotest)
-     * **License:** [Apache-2.0](https://opensource.org/licenses/Apache-2.0)
-
-1.  **Group** : io.kotest. **Name** : kotest-framework-engine. **Version** : 5.6.1.**No license information found**
-1.  **Group** : io.kotest. **Name** : kotest-framework-engine-jvm. **Version** : 5.6.1.
-     * **Project URL:** [https://github.com/kotest/kotest](https://github.com/kotest/kotest)
-     * **License:** [Apache-2.0](https://opensource.org/licenses/Apache-2.0)
-
-1.  **Group** : io.kotest. **Name** : kotest-runner-junit5-jvm. **Version** : 5.6.1.
-=======
 1.  **Group** : io.kotest. **Name** : kotest-assertions-api. **Version** : 5.6.2.**No license information found**
 1.  **Group** : io.kotest. **Name** : kotest-assertions-api-jvm. **Version** : 5.6.2.
      * **Project URL:** [https://github.com/kotest/kotest](https://github.com/kotest/kotest)
@@ -473,7 +416,6 @@
      * **License:** [Apache-2.0](https://opensource.org/licenses/Apache-2.0)
 
 1.  **Group** : io.kotest. **Name** : kotest-runner-junit5-jvm. **Version** : 5.6.2.
->>>>>>> 02cbba81
      * **Project URL:** [https://github.com/kotest/kotest](https://github.com/kotest/kotest)
      * **License:** [Apache-2.0](https://opensource.org/licenses/Apache-2.0)
 
@@ -644,35 +586,19 @@
      * **Project URL:** [https://github.com/JetBrains/intellij-deps-trove4j](https://github.com/JetBrains/intellij-deps-trove4j)
      * **License:** [GNU LESSER GENERAL PUBLIC LICENSE 2.1](https://www.gnu.org/licenses/old-licenses/lgpl-2.1.en.html)
 
-<<<<<<< HEAD
-1.  **Group** : org.jetbrains.kotlin. **Name** : kotlin-compiler-embeddable. **Version** : 1.8.10.
-     * **Project URL:** [https://kotlinlang.org/](https://kotlinlang.org/)
-     * **License:** [The Apache License, Version 2.0](http://www.apache.org/licenses/LICENSE-2.0.txt)
-
 1.  **Group** : org.jetbrains.kotlin. **Name** : kotlin-compiler-embeddable. **Version** : 1.8.21.
      * **Project URL:** [https://kotlinlang.org/](https://kotlinlang.org/)
      * **License:** [The Apache License, Version 2.0](http://www.apache.org/licenses/LICENSE-2.0.txt)
 
-1.  **Group** : org.jetbrains.kotlin. **Name** : kotlin-daemon-embeddable. **Version** : 1.8.10.
+1.  **Group** : org.jetbrains.kotlin. **Name** : kotlin-compiler-embeddable. **Version** : 1.8.22.
      * **Project URL:** [https://kotlinlang.org/](https://kotlinlang.org/)
      * **License:** [The Apache License, Version 2.0](http://www.apache.org/licenses/LICENSE-2.0.txt)
 
 1.  **Group** : org.jetbrains.kotlin. **Name** : kotlin-daemon-embeddable. **Version** : 1.8.21.
-=======
-1.  **Group** : org.jetbrains.kotlin. **Name** : kotlin-compiler-embeddable. **Version** : 1.8.21.
-     * **Project URL:** [https://kotlinlang.org/](https://kotlinlang.org/)
-     * **License:** [The Apache License, Version 2.0](http://www.apache.org/licenses/LICENSE-2.0.txt)
-
-1.  **Group** : org.jetbrains.kotlin. **Name** : kotlin-compiler-embeddable. **Version** : 1.8.22.
-     * **Project URL:** [https://kotlinlang.org/](https://kotlinlang.org/)
-     * **License:** [The Apache License, Version 2.0](http://www.apache.org/licenses/LICENSE-2.0.txt)
-
-1.  **Group** : org.jetbrains.kotlin. **Name** : kotlin-daemon-embeddable. **Version** : 1.8.21.
      * **Project URL:** [https://kotlinlang.org/](https://kotlinlang.org/)
      * **License:** [The Apache License, Version 2.0](http://www.apache.org/licenses/LICENSE-2.0.txt)
 
 1.  **Group** : org.jetbrains.kotlin. **Name** : kotlin-daemon-embeddable. **Version** : 1.8.22.
->>>>>>> 02cbba81
      * **Project URL:** [https://kotlinlang.org/](https://kotlinlang.org/)
      * **License:** [The Apache License, Version 2.0](http://www.apache.org/licenses/LICENSE-2.0.txt)
 
@@ -684,19 +610,11 @@
      * **Project URL:** [https://kotlinlang.org/](https://kotlinlang.org/)
      * **License:** [The Apache License, Version 2.0](http://www.apache.org/licenses/LICENSE-2.0.txt)
 
-<<<<<<< HEAD
-1.  **Group** : org.jetbrains.kotlin. **Name** : kotlin-script-runtime. **Version** : 1.8.10.
-     * **Project URL:** [https://kotlinlang.org/](https://kotlinlang.org/)
-     * **License:** [The Apache License, Version 2.0](http://www.apache.org/licenses/LICENSE-2.0.txt)
-
 1.  **Group** : org.jetbrains.kotlin. **Name** : kotlin-script-runtime. **Version** : 1.8.21.
-=======
-1.  **Group** : org.jetbrains.kotlin. **Name** : kotlin-script-runtime. **Version** : 1.8.21.
      * **Project URL:** [https://kotlinlang.org/](https://kotlinlang.org/)
      * **License:** [The Apache License, Version 2.0](http://www.apache.org/licenses/LICENSE-2.0.txt)
 
 1.  **Group** : org.jetbrains.kotlin. **Name** : kotlin-script-runtime. **Version** : 1.8.22.
->>>>>>> 02cbba81
      * **Project URL:** [https://kotlinlang.org/](https://kotlinlang.org/)
      * **License:** [The Apache License, Version 2.0](http://www.apache.org/licenses/LICENSE-2.0.txt)
 
@@ -748,13 +666,6 @@
      * **Project URL:** [https://github.com/Kotlin/kotlinx.coroutines](https://github.com/Kotlin/kotlinx.coroutines)
      * **License:** [The Apache Software License, Version 2.0](https://www.apache.org/licenses/LICENSE-2.0.txt)
 
-<<<<<<< HEAD
-1.  **Group** : org.jetbrains.kotlinx. **Name** : kotlinx-coroutines-debug. **Version** : 1.6.4.
-     * **Project URL:** [https://github.com/Kotlin/kotlinx.coroutines](https://github.com/Kotlin/kotlinx.coroutines)
-     * **License:** [The Apache Software License, Version 2.0](https://www.apache.org/licenses/LICENSE-2.0.txt)
-
-1.  **Group** : org.jetbrains.kotlinx. **Name** : kotlinx-coroutines-jdk8. **Version** : 1.6.4.
-=======
 1.  **Group** : org.jetbrains.kotlinx. **Name** : kotlinx-coroutines-debug. **Version** : 1.7.0.
      * **Project URL:** [https://github.com/Kotlin/kotlinx.coroutines](https://github.com/Kotlin/kotlinx.coroutines)
      * **License:** [The Apache Software License, Version 2.0](https://www.apache.org/licenses/LICENSE-2.0.txt)
@@ -765,12 +676,6 @@
 
 1.  **Group** : org.jetbrains.kotlinx. **Name** : kotlinx-coroutines-test. **Version** : 1.7.0.**No license information found**
 1.  **Group** : org.jetbrains.kotlinx. **Name** : kotlinx-coroutines-test-jvm. **Version** : 1.7.0.
->>>>>>> 02cbba81
-     * **Project URL:** [https://github.com/Kotlin/kotlinx.coroutines](https://github.com/Kotlin/kotlinx.coroutines)
-     * **License:** [The Apache Software License, Version 2.0](https://www.apache.org/licenses/LICENSE-2.0.txt)
-
-1.  **Group** : org.jetbrains.kotlinx. **Name** : kotlinx-coroutines-test. **Version** : 1.6.4.**No license information found**
-1.  **Group** : org.jetbrains.kotlinx. **Name** : kotlinx-coroutines-test-jvm. **Version** : 1.6.4.
      * **Project URL:** [https://github.com/Kotlin/kotlinx.coroutines](https://github.com/Kotlin/kotlinx.coroutines)
      * **License:** [The Apache Software License, Version 2.0](https://www.apache.org/licenses/LICENSE-2.0.txt)
 
@@ -878,8 +783,4 @@
 
 The dependencies distributed under several licenses, are used according their commercial-use-friendly license.
 
-<<<<<<< HEAD
-This report was generated on **Mon Jul 17 23:18:07 WEST 2023** using [Gradle-License-Report plugin](https://github.com/jk1/Gradle-License-Report) by Evgeny Naumenko, licensed under [Apache 2.0 License](https://github.com/jk1/Gradle-License-Report/blob/master/LICENSE).
-=======
-This report was generated on **Wed Jul 12 12:58:00 WEST 2023** using [Gradle-License-Report plugin](https://github.com/jk1/Gradle-License-Report) by Evgeny Naumenko, licensed under [Apache 2.0 License](https://github.com/jk1/Gradle-License-Report/blob/master/LICENSE).
->>>>>>> 02cbba81
+This report was generated on **Wed Jul 12 12:58:00 WEST 2023** using [Gradle-License-Report plugin](https://github.com/jk1/Gradle-License-Report) by Evgeny Naumenko, licensed under [Apache 2.0 License](https://github.com/jk1/Gradle-License-Report/blob/master/LICENSE).