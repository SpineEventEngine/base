
    
<<<<<<< HEAD
# Dependencies of `io.spine:spine-base:1.0.2`
=======
# Dependencies of `io.spine:spine-base:1.0.2-SNAPSHOT`
>>>>>>> 3dab5ba8

## Runtime
1. **Group:** com.google.code.findbugs **Name:** jsr305 **Version:** 3.0.2
     * **Manifest license URL:** [http://www.apache.org/licenses/LICENSE-2.0.txt](http://www.apache.org/licenses/LICENSE-2.0.txt)
     * **POM Project URL:** [http://findbugs.sourceforge.net/](http://findbugs.sourceforge.net/)
     * **POM License: The Apache Software License, Version 2.0** - [http://www.apache.org/licenses/LICENSE-2.0.txt](http://www.apache.org/licenses/LICENSE-2.0.txt)

1. **Group:** com.google.code.gson **Name:** gson **Version:** 2.7
     * **POM License: Apache 2.0** - [http://www.apache.org/licenses/LICENSE-2.0.txt](http://www.apache.org/licenses/LICENSE-2.0.txt)

1. **Group:** com.google.errorprone **Name:** error_prone_annotations **Version:** 2.3.3
     * **POM License: Apache 2.0** - [http://www.apache.org/licenses/LICENSE-2.0.txt](http://www.apache.org/licenses/LICENSE-2.0.txt)

1. **Group:** com.google.errorprone **Name:** error_prone_type_annotations **Version:** 2.3.3
     * **POM License: Apache 2.0** - [http://www.apache.org/licenses/LICENSE-2.0.txt](http://www.apache.org/licenses/LICENSE-2.0.txt)

1. **Group:** com.google.flogger **Name:** flogger **Version:** 0.4
     * **POM Project URL:** [https://github.com/google/flogger](https://github.com/google/flogger)
     * **POM License: Apache 2.0** - [http://www.apache.org/licenses/LICENSE-2.0.txt](http://www.apache.org/licenses/LICENSE-2.0.txt)

1. **Group:** com.google.flogger **Name:** flogger-system-backend **Version:** 0.4
     * **POM Project URL:** [https://github.com/google/flogger](https://github.com/google/flogger)
     * **POM License: Apache 2.0** - [http://www.apache.org/licenses/LICENSE-2.0.txt](http://www.apache.org/licenses/LICENSE-2.0.txt)

1. **Group:** com.google.guava **Name:** failureaccess **Version:** 1.0.1
     * **Manifest Project URL:** [https://github.com/google/guava/](https://github.com/google/guava/)
     * **Manifest license URL:** [http://www.apache.org/licenses/LICENSE-2.0.txt](http://www.apache.org/licenses/LICENSE-2.0.txt)
     * **POM License: The Apache Software License, Version 2.0** - [http://www.apache.org/licenses/LICENSE-2.0.txt](http://www.apache.org/licenses/LICENSE-2.0.txt)

1. **Group:** com.google.guava **Name:** guava **Version:** 28.0-jre
     * **Manifest Project URL:** [https://github.com/google/guava/](https://github.com/google/guava/)
     * **Manifest license URL:** [http://www.apache.org/licenses/LICENSE-2.0.txt](http://www.apache.org/licenses/LICENSE-2.0.txt)
     * **POM License: Apache License, Version 2.0** - [http://www.apache.org/licenses/LICENSE-2.0.txt](http://www.apache.org/licenses/LICENSE-2.0.txt)

1. **Group:** com.google.guava **Name:** listenablefuture **Version:** 9999.0-empty-to-avoid-conflict-with-guava
     * **POM License: The Apache Software License, Version 2.0** - [http://www.apache.org/licenses/LICENSE-2.0.txt](http://www.apache.org/licenses/LICENSE-2.0.txt)

1. **Group:** com.google.j2objc **Name:** j2objc-annotations **Version:** 1.3
     * **POM Project URL:** [https://github.com/google/j2objc/](https://github.com/google/j2objc/)
     * **POM License: The Apache Software License, Version 2.0** - [http://www.apache.org/licenses/LICENSE-2.0.txt](http://www.apache.org/licenses/LICENSE-2.0.txt)

1. **Group:** com.google.protobuf **Name:** protobuf-java **Version:** 3.9.0
     * **Manifest Project URL:** [https://developers.google.com/protocol-buffers/](https://developers.google.com/protocol-buffers/)
     * **Manifest license URL:** [https://opensource.org/licenses/BSD-3-Clause](https://opensource.org/licenses/BSD-3-Clause)
     * **POM License: 3-Clause BSD License** - [https://opensource.org/licenses/BSD-3-Clause](https://opensource.org/licenses/BSD-3-Clause)

1. **Group:** com.google.protobuf **Name:** protobuf-java-util **Version:** 3.9.0
     * **Manifest Project URL:** [https://developers.google.com/protocol-buffers/](https://developers.google.com/protocol-buffers/)
     * **Manifest license URL:** [https://opensource.org/licenses/BSD-3-Clause](https://opensource.org/licenses/BSD-3-Clause)
     * **POM License: 3-Clause BSD License** - [https://opensource.org/licenses/BSD-3-Clause](https://opensource.org/licenses/BSD-3-Clause)

1. **Group:** org.checkerframework **Name:** checker-qual **Version:** 2.9.0
     * **POM Project URL:** [https://checkerframework.org](https://checkerframework.org)
     * **POM License: The MIT License** - [http://opensource.org/licenses/MIT](http://opensource.org/licenses/MIT)

1. **Group:** org.codehaus.mojo **Name:** animal-sniffer-annotations **Version:** 1.17
     * **POM License: MIT license** - [http://www.opensource.org/licenses/mit-license.php](http://www.opensource.org/licenses/mit-license.php)
     * **POM License: The Apache Software License, Version 2.0** - [http://www.apache.org/licenses/LICENSE-2.0.txt](http://www.apache.org/licenses/LICENSE-2.0.txt)

## Compile, tests and tooling
1. **Group:** com.beust **Name:** jcommander **Version:** 1.72
     * **Manifest license URL:** [http://www.apache.org/licenses/LICENSE-2.0](http://www.apache.org/licenses/LICENSE-2.0)
     * **POM Project URL:** [http://jcommander.org](http://jcommander.org)
     * **POM License: Apache 2.0** - [http://www.apache.org/licenses/LICENSE-2.0](http://www.apache.org/licenses/LICENSE-2.0)

1. **Group:** com.github.kevinstern **Name:** software-and-algorithms **Version:** 1.0
     * **POM Project URL:** [https://www.github.com/KevinStern/software-and-algorithms](https://www.github.com/KevinStern/software-and-algorithms)
     * **POM License: MIT License** - [http://www.opensource.org/licenses/mit-license.php](http://www.opensource.org/licenses/mit-license.php)

1. **Group:** com.github.stephenc.jcip **Name:** jcip-annotations **Version:** 1.0-1
     * **POM Project URL:** [http://stephenc.github.com/jcip-annotations](http://stephenc.github.com/jcip-annotations)
     * **POM License: Apache License, Version 2.0** - [http://www.apache.org/licenses/LICENSE-2.0.txt](http://www.apache.org/licenses/LICENSE-2.0.txt)

1. **Group:** com.google.auto **Name:** auto-common **Version:** 0.10
     * **POM License: Apache 2.0** - [http://www.apache.org/licenses/LICENSE-2.0.txt](http://www.apache.org/licenses/LICENSE-2.0.txt)

1. **Group:** com.google.auto.service **Name:** auto-service **Version:** 1.0-rc5
     * **POM License: Apache 2.0** - [http://www.apache.org/licenses/LICENSE-2.0.txt](http://www.apache.org/licenses/LICENSE-2.0.txt)

1. **Group:** com.google.auto.service **Name:** auto-service-annotations **Version:** 1.0-rc5
     * **POM License: Apache 2.0** - [http://www.apache.org/licenses/LICENSE-2.0.txt](http://www.apache.org/licenses/LICENSE-2.0.txt)

1. **Group:** com.google.auto.value **Name:** auto-value-annotations **Version:** 1.6.3
     * **POM License: Apache 2.0** - [http://www.apache.org/licenses/LICENSE-2.0.txt](http://www.apache.org/licenses/LICENSE-2.0.txt)

1. **Group:** com.google.code.findbugs **Name:** jFormatString **Version:** 3.0.0
     * **POM Project URL:** [http://findbugs.sourceforge.net/](http://findbugs.sourceforge.net/)
     * **POM License: GNU Lesser Public License** - [http://www.gnu.org/licenses/lgpl.html](http://www.gnu.org/licenses/lgpl.html)

1. **Group:** com.google.code.findbugs **Name:** jsr305 **Version:** 3.0.2
     * **Manifest license URL:** [http://www.apache.org/licenses/LICENSE-2.0.txt](http://www.apache.org/licenses/LICENSE-2.0.txt)
     * **POM Project URL:** [http://findbugs.sourceforge.net/](http://findbugs.sourceforge.net/)
     * **POM License: The Apache Software License, Version 2.0** - [http://www.apache.org/licenses/LICENSE-2.0.txt](http://www.apache.org/licenses/LICENSE-2.0.txt)

1. **Group:** com.google.code.gson **Name:** gson **Version:** 2.7
     * **POM License: Apache 2.0** - [http://www.apache.org/licenses/LICENSE-2.0.txt](http://www.apache.org/licenses/LICENSE-2.0.txt)

1. **Group:** com.google.code.gson **Name:** gson **Version:** 2.8.5
     * **POM License: Apache 2.0** - [http://www.apache.org/licenses/LICENSE-2.0.txt](http://www.apache.org/licenses/LICENSE-2.0.txt)

1. **Group:** com.google.errorprone **Name:** error_prone_annotation **Version:** 2.3.3
     * **POM License: Apache 2.0** - [http://www.apache.org/licenses/LICENSE-2.0.txt](http://www.apache.org/licenses/LICENSE-2.0.txt)

1. **Group:** com.google.errorprone **Name:** error_prone_annotations **Version:** 2.3.3
     * **POM License: Apache 2.0** - [http://www.apache.org/licenses/LICENSE-2.0.txt](http://www.apache.org/licenses/LICENSE-2.0.txt)

1. **Group:** com.google.errorprone **Name:** error_prone_check_api **Version:** 2.3.3
     * **POM License: Apache 2.0** - [http://www.apache.org/licenses/LICENSE-2.0.txt](http://www.apache.org/licenses/LICENSE-2.0.txt)

1. **Group:** com.google.errorprone **Name:** error_prone_core **Version:** 2.3.3
     * **POM License: Apache 2.0** - [http://www.apache.org/licenses/LICENSE-2.0.txt](http://www.apache.org/licenses/LICENSE-2.0.txt)

1. **Group:** com.google.errorprone **Name:** error_prone_type_annotations **Version:** 2.3.3
     * **POM License: Apache 2.0** - [http://www.apache.org/licenses/LICENSE-2.0.txt](http://www.apache.org/licenses/LICENSE-2.0.txt)

1. **Group:** com.google.errorprone **Name:** javac **Version:** 9+181-r4173-1
     * **POM Project URL:** [https://github.com/google/error-prone-javac](https://github.com/google/error-prone-javac)
     * **POM License: GNU General Public License, version 2, with the Classpath Exception** - [http://openjdk.java.net/legal/gplv2+ce.html](http://openjdk.java.net/legal/gplv2+ce.html)

1. **Group:** com.google.flogger **Name:** flogger **Version:** 0.4
     * **POM Project URL:** [https://github.com/google/flogger](https://github.com/google/flogger)
     * **POM License: Apache 2.0** - [http://www.apache.org/licenses/LICENSE-2.0.txt](http://www.apache.org/licenses/LICENSE-2.0.txt)

1. **Group:** com.google.flogger **Name:** flogger-system-backend **Version:** 0.4
     * **POM Project URL:** [https://github.com/google/flogger](https://github.com/google/flogger)
     * **POM License: Apache 2.0** - [http://www.apache.org/licenses/LICENSE-2.0.txt](http://www.apache.org/licenses/LICENSE-2.0.txt)

1. **Group:** com.google.guava **Name:** failureaccess **Version:** 1.0.1
     * **Manifest Project URL:** [https://github.com/google/guava/](https://github.com/google/guava/)
     * **Manifest license URL:** [http://www.apache.org/licenses/LICENSE-2.0.txt](http://www.apache.org/licenses/LICENSE-2.0.txt)
     * **POM License: The Apache Software License, Version 2.0** - [http://www.apache.org/licenses/LICENSE-2.0.txt](http://www.apache.org/licenses/LICENSE-2.0.txt)

1. **Group:** com.google.guava **Name:** guava **Version:** 28.0-jre
     * **Manifest Project URL:** [https://github.com/google/guava/](https://github.com/google/guava/)
     * **Manifest license URL:** [http://www.apache.org/licenses/LICENSE-2.0.txt](http://www.apache.org/licenses/LICENSE-2.0.txt)
     * **POM License: Apache License, Version 2.0** - [http://www.apache.org/licenses/LICENSE-2.0.txt](http://www.apache.org/licenses/LICENSE-2.0.txt)

1. **Group:** com.google.guava **Name:** guava-testlib **Version:** 28.0-jre
     * **POM License: Apache License, Version 2.0** - [http://www.apache.org/licenses/LICENSE-2.0.txt](http://www.apache.org/licenses/LICENSE-2.0.txt)

1. **Group:** com.google.guava **Name:** listenablefuture **Version:** 9999.0-empty-to-avoid-conflict-with-guava
     * **POM License: The Apache Software License, Version 2.0** - [http://www.apache.org/licenses/LICENSE-2.0.txt](http://www.apache.org/licenses/LICENSE-2.0.txt)

1. **Group:** com.google.j2objc **Name:** j2objc-annotations **Version:** 1.3
     * **POM Project URL:** [https://github.com/google/j2objc/](https://github.com/google/j2objc/)
     * **POM License: The Apache Software License, Version 2.0** - [http://www.apache.org/licenses/LICENSE-2.0.txt](http://www.apache.org/licenses/LICENSE-2.0.txt)

1. **Group:** com.google.protobuf **Name:** protobuf-java **Version:** 3.9.0
     * **Manifest Project URL:** [https://developers.google.com/protocol-buffers/](https://developers.google.com/protocol-buffers/)
     * **Manifest license URL:** [https://opensource.org/licenses/BSD-3-Clause](https://opensource.org/licenses/BSD-3-Clause)
     * **POM License: 3-Clause BSD License** - [https://opensource.org/licenses/BSD-3-Clause](https://opensource.org/licenses/BSD-3-Clause)

1. **Group:** com.google.protobuf **Name:** protobuf-java-util **Version:** 3.9.0
     * **Manifest Project URL:** [https://developers.google.com/protocol-buffers/](https://developers.google.com/protocol-buffers/)
     * **Manifest license URL:** [https://opensource.org/licenses/BSD-3-Clause](https://opensource.org/licenses/BSD-3-Clause)
     * **POM License: 3-Clause BSD License** - [https://opensource.org/licenses/BSD-3-Clause](https://opensource.org/licenses/BSD-3-Clause)

1. **Group:** com.google.protobuf **Name:** protoc **Version:** 3.9.0
     * **POM Project URL:** [https://developers.google.com/protocol-buffers/](https://developers.google.com/protocol-buffers/)
     * **POM License: 3-Clause BSD License** - [https://opensource.org/licenses/BSD-3-Clause](https://opensource.org/licenses/BSD-3-Clause)
     * **POM License: The Apache Software License, Version 2.0** - [http://www.apache.org/licenses/LICENSE-2.0.txt](http://www.apache.org/licenses/LICENSE-2.0.txt)

1. **Group:** com.google.truth **Name:** truth **Version:** 1.0
     * **POM License: The Apache Software License, Version 2.0** - [http://www.apache.org/licenses/LICENSE-2.0.txt](http://www.apache.org/licenses/LICENSE-2.0.txt)

1. **Group:** com.google.truth.extensions **Name:** truth-java8-extension **Version:** 1.0
     * **POM License: The Apache Software License, Version 2.0** - [http://www.apache.org/licenses/LICENSE-2.0.txt](http://www.apache.org/licenses/LICENSE-2.0.txt)

1. **Group:** com.google.truth.extensions **Name:** truth-liteproto-extension **Version:** 1.0
     * **POM License: The Apache Software License, Version 2.0** - [http://www.apache.org/licenses/LICENSE-2.0.txt](http://www.apache.org/licenses/LICENSE-2.0.txt)

1. **Group:** com.google.truth.extensions **Name:** truth-proto-extension **Version:** 1.0
     * **POM License: The Apache Software License, Version 2.0** - [http://www.apache.org/licenses/LICENSE-2.0.txt](http://www.apache.org/licenses/LICENSE-2.0.txt)

1. **Group:** com.googlecode.java-diff-utils **Name:** diffutils **Version:** 1.3.0
     * **Manifest license URL:** [http://www.apache.org/licenses/LICENSE-2.0.txt](http://www.apache.org/licenses/LICENSE-2.0.txt)
     * **POM Project URL:** [http://code.google.com/p/java-diff-utils/](http://code.google.com/p/java-diff-utils/)
     * **POM License: The Apache Software License, Version 2.0** - [http://www.apache.org/licenses/LICENSE-2.0.txt](http://www.apache.org/licenses/LICENSE-2.0.txt)

1. **Group:** commons-io **Name:** commons-io **Version:** 2.6
     * **Project URL:** [http://commons.apache.org/proper/commons-io/](http://commons.apache.org/proper/commons-io/)
     * **Manifest license URL:** [https://www.apache.org/licenses/LICENSE-2.0.txt](https://www.apache.org/licenses/LICENSE-2.0.txt)
     * **POM License: Apache License, Version 2.0** - [https://www.apache.org/licenses/LICENSE-2.0.txt](https://www.apache.org/licenses/LICENSE-2.0.txt)

1. **Group:** junit **Name:** junit **Version:** 4.12
     * **POM Project URL:** [http://junit.org](http://junit.org)
     * **POM License: Eclipse Public License 1.0** - [http://www.eclipse.org/legal/epl-v10.html](http://www.eclipse.org/legal/epl-v10.html)

1. **Group:** net.bytebuddy **Name:** byte-buddy **Version:** 1.7.9
     * **Manifest license URL:** [http://www.apache.org/licenses/LICENSE-2.0.txt](http://www.apache.org/licenses/LICENSE-2.0.txt)
     * **POM License: The Apache Software License, Version 2.0** - [http://www.apache.org/licenses/LICENSE-2.0.txt](http://www.apache.org/licenses/LICENSE-2.0.txt)

1. **Group:** net.bytebuddy **Name:** byte-buddy-agent **Version:** 1.7.9
     * **Manifest license URL:** [http://www.apache.org/licenses/LICENSE-2.0.txt](http://www.apache.org/licenses/LICENSE-2.0.txt)
     * **POM License: The Apache Software License, Version 2.0** - [http://www.apache.org/licenses/LICENSE-2.0.txt](http://www.apache.org/licenses/LICENSE-2.0.txt)

1. **Group:** net.java.dev.javacc **Name:** javacc **Version:** 5.0
     * **POM Project URL:** [https://javacc.dev.java.net/](https://javacc.dev.java.net/)
     * **POM License: Berkeley Software Distribution (BSD) License** - [http://www.opensource.org/licenses/bsd-license.html](http://www.opensource.org/licenses/bsd-license.html)

1. **Group:** net.sourceforge.pmd **Name:** pmd-core **Version:** 6.16.0
     * **POM License: BSD-style** - [http://pmd.sourceforge.net/license.html](http://pmd.sourceforge.net/license.html)

1. **Group:** net.sourceforge.pmd **Name:** pmd-java **Version:** 6.16.0
     * **POM License: BSD-style** - [http://pmd.sourceforge.net/license.html](http://pmd.sourceforge.net/license.html)

1. **Group:** net.sourceforge.saxon **Name:** saxon **Version:** 9.1.0.8
     * **POM Project URL:** [http://saxon.sourceforge.net/](http://saxon.sourceforge.net/)
     * **POM License: Mozilla Public License Version 1.0** - [http://www.mozilla.org/MPL/MPL-1.0.txt](http://www.mozilla.org/MPL/MPL-1.0.txt)

1. **Group:** org.antlr **Name:** antlr4-runtime **Version:** 4.7
     * **Manifest Project URL:** [http://www.antlr.org](http://www.antlr.org)
     * **Manifest license URL:** [http://www.antlr.org/license.html](http://www.antlr.org/license.html)
     * **POM License: The BSD License** - [http://www.antlr.org/license.html](http://www.antlr.org/license.html)

1. **Group:** org.apache.commons **Name:** commons-lang3 **Version:** 3.8.1
     * **Project URL:** [http://commons.apache.org/proper/commons-lang/](http://commons.apache.org/proper/commons-lang/)
     * **Manifest license URL:** [https://www.apache.org/licenses/LICENSE-2.0.txt](https://www.apache.org/licenses/LICENSE-2.0.txt)
     * **POM License: Apache License, Version 2.0** - [https://www.apache.org/licenses/LICENSE-2.0.txt](https://www.apache.org/licenses/LICENSE-2.0.txt)

1. **Group:** org.apiguardian **Name:** apiguardian-api **Version:** 1.0.0
     * **POM Project URL:** [https://github.com/apiguardian-team/apiguardian](https://github.com/apiguardian-team/apiguardian)
     * **POM License: The Apache License, Version 2.0** - [http://www.apache.org/licenses/LICENSE-2.0.txt](http://www.apache.org/licenses/LICENSE-2.0.txt)

1. **Group:** org.checkerframework **Name:** checker-compat-qual **Version:** 2.5.3
     * **POM Project URL:** [https://checkerframework.org](https://checkerframework.org)
     * **POM License: GNU General Public License, version 2 (GPL2), with the classpath exception** - [http://www.gnu.org/software/classpath/license.html](http://www.gnu.org/software/classpath/license.html)
     * **POM License: The MIT License** - [http://opensource.org/licenses/MIT](http://opensource.org/licenses/MIT)

1. **Group:** org.checkerframework **Name:** checker-qual **Version:** 2.9.0
     * **POM Project URL:** [https://checkerframework.org](https://checkerframework.org)
     * **POM License: The MIT License** - [http://opensource.org/licenses/MIT](http://opensource.org/licenses/MIT)

1. **Group:** org.checkerframework **Name:** dataflow **Version:** 2.5.3
     * **POM Project URL:** [https://checkerframework.org](https://checkerframework.org)
     * **POM License: GNU General Public License, version 2 (GPL2), with the classpath exception** - [http://www.gnu.org/software/classpath/license.html](http://www.gnu.org/software/classpath/license.html)
     * **POM License: The MIT License** - [http://opensource.org/licenses/MIT](http://opensource.org/licenses/MIT)

1. **Group:** org.checkerframework **Name:** javacutil **Version:** 2.5.3
     * **POM Project URL:** [https://checkerframework.org](https://checkerframework.org)
     * **POM License: GNU General Public License, version 2 (GPL2), with the classpath exception** - [http://www.gnu.org/software/classpath/license.html](http://www.gnu.org/software/classpath/license.html)
     * **POM License: The MIT License** - [http://opensource.org/licenses/MIT](http://opensource.org/licenses/MIT)

1. **Group:** org.codehaus.mojo **Name:** animal-sniffer-annotations **Version:** 1.17
     * **POM License: MIT license** - [http://www.opensource.org/licenses/mit-license.php](http://www.opensource.org/licenses/mit-license.php)
     * **POM License: The Apache Software License, Version 2.0** - [http://www.apache.org/licenses/LICENSE-2.0.txt](http://www.apache.org/licenses/LICENSE-2.0.txt)

1. **Group:** org.hamcrest **Name:** hamcrest-all **Version:** 1.3
     * **POM License: New BSD License** - [http://www.opensource.org/licenses/bsd-license.php](http://www.opensource.org/licenses/bsd-license.php)

1. **Group:** org.hamcrest **Name:** hamcrest-core **Version:** 1.3
     * **POM License: New BSD License** - [http://www.opensource.org/licenses/bsd-license.php](http://www.opensource.org/licenses/bsd-license.php)

1. **Group:** org.jacoco **Name:** org.jacoco.agent **Version:** 0.8.4
     * **Manifest license URL:** [http://www.eclipse.org/legal/epl-v10.html](http://www.eclipse.org/legal/epl-v10.html)
     * **POM License: Eclipse Public License v1.0** - [http://www.eclipse.org/legal/epl-v10.html](http://www.eclipse.org/legal/epl-v10.html)

1. **Group:** org.jacoco **Name:** org.jacoco.ant **Version:** 0.8.4
     * **Manifest license URL:** [http://www.eclipse.org/legal/epl-v10.html](http://www.eclipse.org/legal/epl-v10.html)
     * **POM License: Eclipse Public License v1.0** - [http://www.eclipse.org/legal/epl-v10.html](http://www.eclipse.org/legal/epl-v10.html)

1. **Group:** org.jacoco **Name:** org.jacoco.core **Version:** 0.8.4
     * **Manifest license URL:** [http://www.eclipse.org/legal/epl-v10.html](http://www.eclipse.org/legal/epl-v10.html)
     * **POM License: Eclipse Public License v1.0** - [http://www.eclipse.org/legal/epl-v10.html](http://www.eclipse.org/legal/epl-v10.html)

1. **Group:** org.jacoco **Name:** org.jacoco.report **Version:** 0.8.4
     * **Manifest license URL:** [http://www.eclipse.org/legal/epl-v10.html](http://www.eclipse.org/legal/epl-v10.html)
     * **POM License: Eclipse Public License v1.0** - [http://www.eclipse.org/legal/epl-v10.html](http://www.eclipse.org/legal/epl-v10.html)

1. **Group:** org.junit-pioneer **Name:** junit-pioneer **Version:** 0.3.0
     * **POM Project URL:** [https://github.com/junit-pioneer/junit-pioneer](https://github.com/junit-pioneer/junit-pioneer)
     * **POM License: The MIT License** - [https://github.com/junit-pioneer/junit-pioneer/blob/master/LICENSE](https://github.com/junit-pioneer/junit-pioneer/blob/master/LICENSE)

1. **Group:** org.junit.jupiter **Name:** junit-jupiter-api **Version:** 5.5.1
     * **POM Project URL:** [https://junit.org/junit5/](https://junit.org/junit5/)
     * **POM License: Eclipse Public License v2.0** - [https://www.eclipse.org/legal/epl-v20.html](https://www.eclipse.org/legal/epl-v20.html)

1. **Group:** org.junit.jupiter **Name:** junit-jupiter-engine **Version:** 5.5.1
     * **POM Project URL:** [https://junit.org/junit5/](https://junit.org/junit5/)
     * **POM License: Eclipse Public License v2.0** - [https://www.eclipse.org/legal/epl-v20.html](https://www.eclipse.org/legal/epl-v20.html)

1. **Group:** org.junit.jupiter **Name:** junit-jupiter-params **Version:** 5.5.1
     * **POM Project URL:** [https://junit.org/junit5/](https://junit.org/junit5/)
     * **POM License: Eclipse Public License v2.0** - [https://www.eclipse.org/legal/epl-v20.html](https://www.eclipse.org/legal/epl-v20.html)

1. **Group:** org.junit.platform **Name:** junit-platform-commons **Version:** 1.5.1
     * **POM Project URL:** [https://junit.org/junit5/](https://junit.org/junit5/)
     * **POM License: Eclipse Public License v2.0** - [https://www.eclipse.org/legal/epl-v20.html](https://www.eclipse.org/legal/epl-v20.html)

1. **Group:** org.junit.platform **Name:** junit-platform-engine **Version:** 1.5.1
     * **POM Project URL:** [https://junit.org/junit5/](https://junit.org/junit5/)
     * **POM License: Eclipse Public License v2.0** - [https://www.eclipse.org/legal/epl-v20.html](https://www.eclipse.org/legal/epl-v20.html)

1. **Group:** org.mockito **Name:** mockito-core **Version:** 2.12.0
     * **POM Project URL:** [https://github.com/mockito/mockito](https://github.com/mockito/mockito)
     * **POM License: The MIT License** - [https://github.com/mockito/mockito/blob/master/LICENSE](https://github.com/mockito/mockito/blob/master/LICENSE)

1. **Group:** org.objenesis **Name:** objenesis **Version:** 2.6
     * **Manifest license URL:** [http://www.apache.org/licenses/LICENSE-2.0.txt](http://www.apache.org/licenses/LICENSE-2.0.txt)
     * **POM Project URL:** [http://objenesis.org](http://objenesis.org)
     * **POM License: Apache 2** - [http://www.apache.org/licenses/LICENSE-2.0.txt](http://www.apache.org/licenses/LICENSE-2.0.txt)

1. **Group:** org.opentest4j **Name:** opentest4j **Version:** 1.2.0
     * **Manifest License:** The Apache License, Version 2.0 (Not packaged)
     * **POM Project URL:** [https://github.com/ota4j-team/opentest4j](https://github.com/ota4j-team/opentest4j)
     * **POM License: The Apache License, Version 2.0** - [http://www.apache.org/licenses/LICENSE-2.0.txt](http://www.apache.org/licenses/LICENSE-2.0.txt)

1. **Group:** org.ow2.asm **Name:** asm **Version:** 7.1
     * **Manifest Project URL:** [http://asm.ow2.org](http://asm.ow2.org)
     * **POM Project URL:** [http://asm.ow2.org/](http://asm.ow2.org/)
     * **POM License: BSD** - [http://asm.ow2.org/license.html](http://asm.ow2.org/license.html)
     * **POM License: The Apache Software License, Version 2.0** - [http://www.apache.org/licenses/LICENSE-2.0.txt](http://www.apache.org/licenses/LICENSE-2.0.txt)

1. **Group:** org.ow2.asm **Name:** asm-analysis **Version:** 7.1
     * **Manifest Project URL:** [http://asm.ow2.org](http://asm.ow2.org)
     * **POM Project URL:** [http://asm.ow2.org/](http://asm.ow2.org/)
     * **POM License: BSD** - [http://asm.ow2.org/license.html](http://asm.ow2.org/license.html)
     * **POM License: The Apache Software License, Version 2.0** - [http://www.apache.org/licenses/LICENSE-2.0.txt](http://www.apache.org/licenses/LICENSE-2.0.txt)

1. **Group:** org.ow2.asm **Name:** asm-commons **Version:** 7.1
     * **Manifest Project URL:** [http://asm.ow2.org](http://asm.ow2.org)
     * **POM Project URL:** [http://asm.ow2.org/](http://asm.ow2.org/)
     * **POM License: BSD** - [http://asm.ow2.org/license.html](http://asm.ow2.org/license.html)
     * **POM License: The Apache Software License, Version 2.0** - [http://www.apache.org/licenses/LICENSE-2.0.txt](http://www.apache.org/licenses/LICENSE-2.0.txt)

1. **Group:** org.ow2.asm **Name:** asm-tree **Version:** 7.1
     * **Manifest Project URL:** [http://asm.ow2.org](http://asm.ow2.org)
     * **POM Project URL:** [http://asm.ow2.org/](http://asm.ow2.org/)
     * **POM License: BSD** - [http://asm.ow2.org/license.html](http://asm.ow2.org/license.html)
     * **POM License: The Apache Software License, Version 2.0** - [http://www.apache.org/licenses/LICENSE-2.0.txt](http://www.apache.org/licenses/LICENSE-2.0.txt)

1. **Group:** org.pcollections **Name:** pcollections **Version:** 2.1.2
     * **POM Project URL:** [http://pcollections.org](http://pcollections.org)
     * **POM License: The MIT License** - [http://www.opensource.org/licenses/mit-license.php](http://www.opensource.org/licenses/mit-license.php)

1. **Group:** org.slf4j **Name:** slf4j-api **Version:** 1.7.26
     * **POM Project URL:** [http://www.slf4j.org](http://www.slf4j.org)
     * **POM License: MIT License** - [http://www.opensource.org/licenses/mit-license.php](http://www.opensource.org/licenses/mit-license.php)

1. **Group:** org.slf4j **Name:** slf4j-jdk14 **Version:** 1.7.26
     * **POM Project URL:** [http://www.slf4j.org](http://www.slf4j.org)
     * **POM License: MIT License** - [http://www.opensource.org/licenses/mit-license.php](http://www.opensource.org/licenses/mit-license.php)

    
        
 The dependencies distributed under several licenses, are used according their commercial-use-friendly license.


<<<<<<< HEAD
This report was generated on **Fri Aug 23 14:30:30 EEST 2019** using [Gradle-License-Report plugin](https://github.com/jk1/Gradle-License-Report) by Evgeny Naumenko, licensed under [Apache 2.0 License](https://github.com/jk1/Gradle-License-Report/blob/master/LICENSE).



    
# Dependencies of `io.spine.tools:spine-errorprone-checks:1.0.2`
=======
This report was generated on **Wed Aug 28 14:06:43 EEST 2019** using [Gradle-License-Report plugin](https://github.com/jk1/Gradle-License-Report) by Evgeny Naumenko, licensed under [Apache 2.0 License](https://github.com/jk1/Gradle-License-Report/blob/master/LICENSE).



    
# Dependencies of `io.spine.tools:spine-errorprone-checks:1.0.2-SNAPSHOT`
>>>>>>> 3dab5ba8

## Runtime
1. **Group:** aopalliance **Name:** aopalliance **Version:** 1.0
     * **POM Project URL:** [http://aopalliance.sourceforge.net](http://aopalliance.sourceforge.net)
     * **POM License: Public Domain**

1. **Group:** com.github.kevinstern **Name:** software-and-algorithms **Version:** 1.0
     * **POM Project URL:** [https://www.github.com/KevinStern/software-and-algorithms](https://www.github.com/KevinStern/software-and-algorithms)
     * **POM License: MIT License** - [http://www.opensource.org/licenses/mit-license.php](http://www.opensource.org/licenses/mit-license.php)

1. **Group:** com.github.stephenc.jcip **Name:** jcip-annotations **Version:** 1.0-1
     * **POM Project URL:** [http://stephenc.github.com/jcip-annotations](http://stephenc.github.com/jcip-annotations)
     * **POM License: Apache License, Version 2.0** - [http://www.apache.org/licenses/LICENSE-2.0.txt](http://www.apache.org/licenses/LICENSE-2.0.txt)

1. **Group:** com.google.auto **Name:** auto-common **Version:** 0.10
     * **POM License: Apache 2.0** - [http://www.apache.org/licenses/LICENSE-2.0.txt](http://www.apache.org/licenses/LICENSE-2.0.txt)

1. **Group:** com.google.code.findbugs **Name:** jFormatString **Version:** 3.0.0
     * **POM Project URL:** [http://findbugs.sourceforge.net/](http://findbugs.sourceforge.net/)
     * **POM License: GNU Lesser Public License** - [http://www.gnu.org/licenses/lgpl.html](http://www.gnu.org/licenses/lgpl.html)

1. **Group:** com.google.code.findbugs **Name:** jsr305 **Version:** 3.0.2
     * **Manifest license URL:** [http://www.apache.org/licenses/LICENSE-2.0.txt](http://www.apache.org/licenses/LICENSE-2.0.txt)
     * **POM Project URL:** [http://findbugs.sourceforge.net/](http://findbugs.sourceforge.net/)
     * **POM License: The Apache Software License, Version 2.0** - [http://www.apache.org/licenses/LICENSE-2.0.txt](http://www.apache.org/licenses/LICENSE-2.0.txt)

1. **Group:** com.google.code.gson **Name:** gson **Version:** 2.7
     * **POM License: Apache 2.0** - [http://www.apache.org/licenses/LICENSE-2.0.txt](http://www.apache.org/licenses/LICENSE-2.0.txt)

1. **Group:** com.google.errorprone **Name:** error_prone_annotation **Version:** 2.3.3
     * **POM License: Apache 2.0** - [http://www.apache.org/licenses/LICENSE-2.0.txt](http://www.apache.org/licenses/LICENSE-2.0.txt)

1. **Group:** com.google.errorprone **Name:** error_prone_annotations **Version:** 2.3.3
     * **POM License: Apache 2.0** - [http://www.apache.org/licenses/LICENSE-2.0.txt](http://www.apache.org/licenses/LICENSE-2.0.txt)

1. **Group:** com.google.errorprone **Name:** error_prone_check_api **Version:** 2.3.3
     * **POM License: Apache 2.0** - [http://www.apache.org/licenses/LICENSE-2.0.txt](http://www.apache.org/licenses/LICENSE-2.0.txt)

1. **Group:** com.google.errorprone **Name:** error_prone_core **Version:** 2.3.3
     * **POM License: Apache 2.0** - [http://www.apache.org/licenses/LICENSE-2.0.txt](http://www.apache.org/licenses/LICENSE-2.0.txt)

1. **Group:** com.google.errorprone **Name:** error_prone_type_annotations **Version:** 2.3.3
     * **POM License: Apache 2.0** - [http://www.apache.org/licenses/LICENSE-2.0.txt](http://www.apache.org/licenses/LICENSE-2.0.txt)

1. **Group:** com.google.errorprone **Name:** javac **Version:** 9+181-r4173-1
     * **POM Project URL:** [https://github.com/google/error-prone-javac](https://github.com/google/error-prone-javac)
     * **POM License: GNU General Public License, version 2, with the Classpath Exception** - [http://openjdk.java.net/legal/gplv2+ce.html](http://openjdk.java.net/legal/gplv2+ce.html)

1. **Group:** com.google.flogger **Name:** flogger **Version:** 0.4
     * **POM Project URL:** [https://github.com/google/flogger](https://github.com/google/flogger)
     * **POM License: Apache 2.0** - [http://www.apache.org/licenses/LICENSE-2.0.txt](http://www.apache.org/licenses/LICENSE-2.0.txt)

1. **Group:** com.google.flogger **Name:** flogger-system-backend **Version:** 0.4
     * **POM Project URL:** [https://github.com/google/flogger](https://github.com/google/flogger)
     * **POM License: Apache 2.0** - [http://www.apache.org/licenses/LICENSE-2.0.txt](http://www.apache.org/licenses/LICENSE-2.0.txt)

1. **Group:** com.google.gradle **Name:** osdetector-gradle-plugin **Version:** 1.4.0
     * **POM Project URL:** [https://github.com/google/osdetector-gradle-plugin](https://github.com/google/osdetector-gradle-plugin)
     * **POM License: Apache License 2.0** - [http://opensource.org/licenses/Apache-2.0](http://opensource.org/licenses/Apache-2.0)

1. **Group:** com.google.guava **Name:** failureaccess **Version:** 1.0.1
     * **Manifest Project URL:** [https://github.com/google/guava/](https://github.com/google/guava/)
     * **Manifest license URL:** [http://www.apache.org/licenses/LICENSE-2.0.txt](http://www.apache.org/licenses/LICENSE-2.0.txt)
     * **POM License: The Apache Software License, Version 2.0** - [http://www.apache.org/licenses/LICENSE-2.0.txt](http://www.apache.org/licenses/LICENSE-2.0.txt)

1. **Group:** com.google.guava **Name:** guava **Version:** 28.0-jre
     * **Manifest Project URL:** [https://github.com/google/guava/](https://github.com/google/guava/)
     * **Manifest license URL:** [http://www.apache.org/licenses/LICENSE-2.0.txt](http://www.apache.org/licenses/LICENSE-2.0.txt)
     * **POM License: Apache License, Version 2.0** - [http://www.apache.org/licenses/LICENSE-2.0.txt](http://www.apache.org/licenses/LICENSE-2.0.txt)

1. **Group:** com.google.guava **Name:** listenablefuture **Version:** 9999.0-empty-to-avoid-conflict-with-guava
     * **POM License: The Apache Software License, Version 2.0** - [http://www.apache.org/licenses/LICENSE-2.0.txt](http://www.apache.org/licenses/LICENSE-2.0.txt)

1. **Group:** com.google.j2objc **Name:** j2objc-annotations **Version:** 1.3
     * **POM Project URL:** [https://github.com/google/j2objc/](https://github.com/google/j2objc/)
     * **POM License: The Apache Software License, Version 2.0** - [http://www.apache.org/licenses/LICENSE-2.0.txt](http://www.apache.org/licenses/LICENSE-2.0.txt)

1. **Group:** com.google.protobuf **Name:** protobuf-gradle-plugin **Version:** 0.8.8
     * **POM Project URL:** [https://github.com/google/protobuf-gradle-plugin](https://github.com/google/protobuf-gradle-plugin)
     * **POM License: BSD 3-Clause** - [http://opensource.org/licenses/BSD-3-Clause](http://opensource.org/licenses/BSD-3-Clause)

1. **Group:** com.google.protobuf **Name:** protobuf-java **Version:** 3.9.0
     * **Manifest Project URL:** [https://developers.google.com/protocol-buffers/](https://developers.google.com/protocol-buffers/)
     * **Manifest license URL:** [https://opensource.org/licenses/BSD-3-Clause](https://opensource.org/licenses/BSD-3-Clause)
     * **POM License: 3-Clause BSD License** - [https://opensource.org/licenses/BSD-3-Clause](https://opensource.org/licenses/BSD-3-Clause)

1. **Group:** com.google.protobuf **Name:** protobuf-java-util **Version:** 3.9.0
     * **Manifest Project URL:** [https://developers.google.com/protocol-buffers/](https://developers.google.com/protocol-buffers/)
     * **Manifest license URL:** [https://opensource.org/licenses/BSD-3-Clause](https://opensource.org/licenses/BSD-3-Clause)
     * **POM License: 3-Clause BSD License** - [https://opensource.org/licenses/BSD-3-Clause](https://opensource.org/licenses/BSD-3-Clause)

1. **Group:** com.googlecode.java-diff-utils **Name:** diffutils **Version:** 1.3.0
     * **Manifest license URL:** [http://www.apache.org/licenses/LICENSE-2.0.txt](http://www.apache.org/licenses/LICENSE-2.0.txt)
     * **POM Project URL:** [http://code.google.com/p/java-diff-utils/](http://code.google.com/p/java-diff-utils/)
     * **POM License: The Apache Software License, Version 2.0** - [http://www.apache.org/licenses/LICENSE-2.0.txt](http://www.apache.org/licenses/LICENSE-2.0.txt)

1. **Group:** com.squareup **Name:** javapoet **Version:** 1.11.0
     * **POM Project URL:** [http://github.com/square/javapoet/](http://github.com/square/javapoet/)
     * **POM License: Apache 2.0** - [http://www.apache.org/licenses/LICENSE-2.0.txt](http://www.apache.org/licenses/LICENSE-2.0.txt)

1. **Group:** commons-lang **Name:** commons-lang **Version:** 2.6
     * **Project URL:** [http://commons.apache.org/lang/](http://commons.apache.org/lang/)
     * **Manifest license URL:** [http://www.apache.org/licenses/LICENSE-2.0.txt](http://www.apache.org/licenses/LICENSE-2.0.txt)
     * **POM License: The Apache Software License, Version 2.0** - [http://www.apache.org/licenses/LICENSE-2.0.txt](http://www.apache.org/licenses/LICENSE-2.0.txt)

1. **Group:** javax.annotation **Name:** jsr250-api **Version:** 1.0
     * **POM Project URL:** [http://jcp.org/aboutJava/communityprocess/final/jsr250/index.html](http://jcp.org/aboutJava/communityprocess/final/jsr250/index.html)
     * **POM License: COMMON DEVELOPMENT AND DISTRIBUTION LICENSE (CDDL) Version 1.0** - [https://glassfish.dev.java.net/public/CDDLv1.0.html](https://glassfish.dev.java.net/public/CDDLv1.0.html)

1. **Group:** javax.enterprise **Name:** cdi-api **Version:** 1.0
     * **POM License: Apache License, Version 2.0** - [http://www.apache.org/licenses/LICENSE-2.0](http://www.apache.org/licenses/LICENSE-2.0)

1. **Group:** javax.inject **Name:** javax.inject **Version:** 1
     * **POM Project URL:** [http://code.google.com/p/atinject/](http://code.google.com/p/atinject/)
     * **POM License: The Apache Software License, Version 2.0** - [http://www.apache.org/licenses/LICENSE-2.0.txt](http://www.apache.org/licenses/LICENSE-2.0.txt)

1. **Group:** kr.motd.maven **Name:** os-maven-plugin **Version:** 1.4.0.Final
     * **POM Project URL:** [https://github.com/trustin/os-maven-plugin/](https://github.com/trustin/os-maven-plugin/)
     * **POM License: Apache License, Version 2.0** - [http://www.apache.org/licenses/LICENSE-2.0](http://www.apache.org/licenses/LICENSE-2.0)

1. **Group:** org.apache.maven **Name:** maven-artifact **Version:** 3.2.1
     * **POM License: The Apache Software License, Version 2.0** - [http://www.apache.org/licenses/LICENSE-2.0.txt](http://www.apache.org/licenses/LICENSE-2.0.txt)

1. **Group:** org.apache.maven **Name:** maven-model **Version:** 3.2.1
     * **POM License: The Apache Software License, Version 2.0** - [http://www.apache.org/licenses/LICENSE-2.0.txt](http://www.apache.org/licenses/LICENSE-2.0.txt)

1. **Group:** org.apache.maven **Name:** maven-plugin-api **Version:** 3.2.1
     * **POM License: The Apache Software License, Version 2.0** - [http://www.apache.org/licenses/LICENSE-2.0.txt](http://www.apache.org/licenses/LICENSE-2.0.txt)

1. **Group:** org.checkerframework **Name:** checker-qual **Version:** 2.9.0
     * **POM Project URL:** [https://checkerframework.org](https://checkerframework.org)
     * **POM License: The MIT License** - [http://opensource.org/licenses/MIT](http://opensource.org/licenses/MIT)

1. **Group:** org.checkerframework **Name:** dataflow **Version:** 2.5.3
     * **POM Project URL:** [https://checkerframework.org](https://checkerframework.org)
     * **POM License: GNU General Public License, version 2 (GPL2), with the classpath exception** - [http://www.gnu.org/software/classpath/license.html](http://www.gnu.org/software/classpath/license.html)
     * **POM License: The MIT License** - [http://opensource.org/licenses/MIT](http://opensource.org/licenses/MIT)

1. **Group:** org.checkerframework **Name:** javacutil **Version:** 2.5.3
     * **POM Project URL:** [https://checkerframework.org](https://checkerframework.org)
     * **POM License: GNU General Public License, version 2 (GPL2), with the classpath exception** - [http://www.gnu.org/software/classpath/license.html](http://www.gnu.org/software/classpath/license.html)
     * **POM License: The MIT License** - [http://opensource.org/licenses/MIT](http://opensource.org/licenses/MIT)

1. **Group:** org.codehaus.mojo **Name:** animal-sniffer-annotations **Version:** 1.17
     * **POM License: MIT license** - [http://www.opensource.org/licenses/mit-license.php](http://www.opensource.org/licenses/mit-license.php)
     * **POM License: The Apache Software License, Version 2.0** - [http://www.apache.org/licenses/LICENSE-2.0.txt](http://www.apache.org/licenses/LICENSE-2.0.txt)

1. **Group:** org.codehaus.plexus **Name:** plexus-classworlds **Version:** 2.4
     * **POM License: The Apache Software License, Version 2.0** - [http://www.apache.org/licenses/LICENSE-2.0.txt](http://www.apache.org/licenses/LICENSE-2.0.txt)

1. **Group:** org.codehaus.plexus **Name:** plexus-component-annotations **Version:** 1.5.5
     * **POM License: The Apache Software License, Version 2.0** - [http://www.apache.org/licenses/LICENSE-2.0.txt](http://www.apache.org/licenses/LICENSE-2.0.txt)

1. **Group:** org.codehaus.plexus **Name:** plexus-utils **Version:** 3.0.17
     * **POM Project URL:** [http://plexus.codehaus.org/plexus-utils](http://plexus.codehaus.org/plexus-utils)
     * **POM License: Apache License, Version 2.0** - [http://www.apache.org/licenses/LICENSE-2.0](http://www.apache.org/licenses/LICENSE-2.0)
     * **POM License: The Apache Software License, Version 2.0** - [http://www.apache.org/licenses/LICENSE-2.0.txt](http://www.apache.org/licenses/LICENSE-2.0.txt)

1. **Group:** org.eclipse.sisu **Name:** org.eclipse.sisu.inject **Version:** 0.0.0.M5
     * **Manifest Project URL:** [http://www.eclipse.org/sisu/](http://www.eclipse.org/sisu/)
     * **Manifest license URL:** [http://www.eclipse.org/legal/epl-v10.html](http://www.eclipse.org/legal/epl-v10.html)
     * **POM License: Eclipse Public License, Version 1.0** - [http://www.eclipse.org/legal/epl-v10.html](http://www.eclipse.org/legal/epl-v10.html)

1. **Group:** org.eclipse.sisu **Name:** org.eclipse.sisu.plexus **Version:** 0.0.0.M5
     * **Manifest Project URL:** [http://www.eclipse.org/sisu/](http://www.eclipse.org/sisu/)
     * **Manifest license URL:** [http://www.eclipse.org/legal/epl-v10.html](http://www.eclipse.org/legal/epl-v10.html)
     * **POM License: Eclipse Public License, Version 1.0** - [http://www.eclipse.org/legal/epl-v10.html](http://www.eclipse.org/legal/epl-v10.html)

1. **Group:** org.pcollections **Name:** pcollections **Version:** 2.1.2
     * **POM Project URL:** [http://pcollections.org](http://pcollections.org)
     * **POM License: The MIT License** - [http://www.opensource.org/licenses/mit-license.php](http://www.opensource.org/licenses/mit-license.php)

1. **Group:** org.sonatype.sisu **Name:** sisu-guice **Version:** 3.1.0
     * **Manifest Project URL:** [http://code.google.com/p/google-guice/](http://code.google.com/p/google-guice/)
     * **Manifest license URL:** [http://www.apache.org/licenses/LICENSE-2.0.txt](http://www.apache.org/licenses/LICENSE-2.0.txt)
     * **POM License: The Apache Software License, Version 2.0** - [http://www.apache.org/licenses/LICENSE-2.0.txt](http://www.apache.org/licenses/LICENSE-2.0.txt)

## Compile, tests and tooling
1. **Group:** aopalliance **Name:** aopalliance **Version:** 1.0
     * **POM Project URL:** [http://aopalliance.sourceforge.net](http://aopalliance.sourceforge.net)
     * **POM License: Public Domain**

1. **Group:** com.beust **Name:** jcommander **Version:** 1.72
     * **Manifest license URL:** [http://www.apache.org/licenses/LICENSE-2.0](http://www.apache.org/licenses/LICENSE-2.0)
     * **POM Project URL:** [http://jcommander.org](http://jcommander.org)
     * **POM License: Apache 2.0** - [http://www.apache.org/licenses/LICENSE-2.0](http://www.apache.org/licenses/LICENSE-2.0)

1. **Group:** com.github.kevinstern **Name:** software-and-algorithms **Version:** 1.0
     * **POM Project URL:** [https://www.github.com/KevinStern/software-and-algorithms](https://www.github.com/KevinStern/software-and-algorithms)
     * **POM License: MIT License** - [http://www.opensource.org/licenses/mit-license.php](http://www.opensource.org/licenses/mit-license.php)

1. **Group:** com.github.stephenc.jcip **Name:** jcip-annotations **Version:** 1.0-1
     * **POM Project URL:** [http://stephenc.github.com/jcip-annotations](http://stephenc.github.com/jcip-annotations)
     * **POM License: Apache License, Version 2.0** - [http://www.apache.org/licenses/LICENSE-2.0.txt](http://www.apache.org/licenses/LICENSE-2.0.txt)

1. **Group:** com.google.auto **Name:** auto-common **Version:** 0.10
     * **POM License: Apache 2.0** - [http://www.apache.org/licenses/LICENSE-2.0.txt](http://www.apache.org/licenses/LICENSE-2.0.txt)

1. **Group:** com.google.auto.service **Name:** auto-service **Version:** 1.0-rc5
     * **POM License: Apache 2.0** - [http://www.apache.org/licenses/LICENSE-2.0.txt](http://www.apache.org/licenses/LICENSE-2.0.txt)

1. **Group:** com.google.auto.service **Name:** auto-service-annotations **Version:** 1.0-rc5
     * **POM License: Apache 2.0** - [http://www.apache.org/licenses/LICENSE-2.0.txt](http://www.apache.org/licenses/LICENSE-2.0.txt)

1. **Group:** com.google.auto.value **Name:** auto-value **Version:** 1.5.3
     * **POM License: Apache 2.0** - [http://www.apache.org/licenses/LICENSE-2.0.txt](http://www.apache.org/licenses/LICENSE-2.0.txt)

1. **Group:** com.google.auto.value **Name:** auto-value-annotations **Version:** 1.6.3
     * **POM License: Apache 2.0** - [http://www.apache.org/licenses/LICENSE-2.0.txt](http://www.apache.org/licenses/LICENSE-2.0.txt)

1. **Group:** com.google.code.findbugs **Name:** jFormatString **Version:** 3.0.0
     * **POM Project URL:** [http://findbugs.sourceforge.net/](http://findbugs.sourceforge.net/)
     * **POM License: GNU Lesser Public License** - [http://www.gnu.org/licenses/lgpl.html](http://www.gnu.org/licenses/lgpl.html)

1. **Group:** com.google.code.findbugs **Name:** jsr305 **Version:** 3.0.2
     * **Manifest license URL:** [http://www.apache.org/licenses/LICENSE-2.0.txt](http://www.apache.org/licenses/LICENSE-2.0.txt)
     * **POM Project URL:** [http://findbugs.sourceforge.net/](http://findbugs.sourceforge.net/)
     * **POM License: The Apache Software License, Version 2.0** - [http://www.apache.org/licenses/LICENSE-2.0.txt](http://www.apache.org/licenses/LICENSE-2.0.txt)

1. **Group:** com.google.code.gson **Name:** gson **Version:** 2.7
     * **POM License: Apache 2.0** - [http://www.apache.org/licenses/LICENSE-2.0.txt](http://www.apache.org/licenses/LICENSE-2.0.txt)

1. **Group:** com.google.code.gson **Name:** gson **Version:** 2.8.5
     * **POM License: Apache 2.0** - [http://www.apache.org/licenses/LICENSE-2.0.txt](http://www.apache.org/licenses/LICENSE-2.0.txt)

1. **Group:** com.google.errorprone **Name:** error_prone_annotation **Version:** 2.3.3
     * **POM License: Apache 2.0** - [http://www.apache.org/licenses/LICENSE-2.0.txt](http://www.apache.org/licenses/LICENSE-2.0.txt)

1. **Group:** com.google.errorprone **Name:** error_prone_annotations **Version:** 2.3.3
     * **POM License: Apache 2.0** - [http://www.apache.org/licenses/LICENSE-2.0.txt](http://www.apache.org/licenses/LICENSE-2.0.txt)

1. **Group:** com.google.errorprone **Name:** error_prone_check_api **Version:** 2.3.3
     * **POM License: Apache 2.0** - [http://www.apache.org/licenses/LICENSE-2.0.txt](http://www.apache.org/licenses/LICENSE-2.0.txt)

1. **Group:** com.google.errorprone **Name:** error_prone_core **Version:** 2.3.3
     * **POM License: Apache 2.0** - [http://www.apache.org/licenses/LICENSE-2.0.txt](http://www.apache.org/licenses/LICENSE-2.0.txt)

1. **Group:** com.google.errorprone **Name:** error_prone_test_helpers **Version:** 2.3.3
     * **POM License: Apache 2.0** - [http://www.apache.org/licenses/LICENSE-2.0.txt](http://www.apache.org/licenses/LICENSE-2.0.txt)

1. **Group:** com.google.errorprone **Name:** error_prone_type_annotations **Version:** 2.3.3
     * **POM License: Apache 2.0** - [http://www.apache.org/licenses/LICENSE-2.0.txt](http://www.apache.org/licenses/LICENSE-2.0.txt)

1. **Group:** com.google.errorprone **Name:** javac **Version:** 9+181-r4173-1
     * **POM Project URL:** [https://github.com/google/error-prone-javac](https://github.com/google/error-prone-javac)
     * **POM License: GNU General Public License, version 2, with the Classpath Exception** - [http://openjdk.java.net/legal/gplv2+ce.html](http://openjdk.java.net/legal/gplv2+ce.html)

1. **Group:** com.google.errorprone **Name:** javac-shaded **Version:** 9-dev-r4023-3
     * **POM Project URL:** [https://github.com/google/error-prone-javac](https://github.com/google/error-prone-javac)
     * **POM License: GNU General Public License, version 2, with the Classpath Exception** - [http://openjdk.java.net/legal/gplv2+ce.html](http://openjdk.java.net/legal/gplv2+ce.html)

1. **Group:** com.google.flogger **Name:** flogger **Version:** 0.4
     * **POM Project URL:** [https://github.com/google/flogger](https://github.com/google/flogger)
     * **POM License: Apache 2.0** - [http://www.apache.org/licenses/LICENSE-2.0.txt](http://www.apache.org/licenses/LICENSE-2.0.txt)

1. **Group:** com.google.flogger **Name:** flogger-system-backend **Version:** 0.4
     * **POM Project URL:** [https://github.com/google/flogger](https://github.com/google/flogger)
     * **POM License: Apache 2.0** - [http://www.apache.org/licenses/LICENSE-2.0.txt](http://www.apache.org/licenses/LICENSE-2.0.txt)

1. **Group:** com.google.googlejavaformat **Name:** google-java-format **Version:** 1.4
     * **POM License: The Apache Software License, Version 2.0** - [http://www.apache.org/licenses/LICENSE-2.0.txt](http://www.apache.org/licenses/LICENSE-2.0.txt)

1. **Group:** com.google.gradle **Name:** osdetector-gradle-plugin **Version:** 1.4.0
     * **POM Project URL:** [https://github.com/google/osdetector-gradle-plugin](https://github.com/google/osdetector-gradle-plugin)
     * **POM License: Apache License 2.0** - [http://opensource.org/licenses/Apache-2.0](http://opensource.org/licenses/Apache-2.0)

1. **Group:** com.google.guava **Name:** failureaccess **Version:** 1.0.1
     * **Manifest Project URL:** [https://github.com/google/guava/](https://github.com/google/guava/)
     * **Manifest license URL:** [http://www.apache.org/licenses/LICENSE-2.0.txt](http://www.apache.org/licenses/LICENSE-2.0.txt)
     * **POM License: The Apache Software License, Version 2.0** - [http://www.apache.org/licenses/LICENSE-2.0.txt](http://www.apache.org/licenses/LICENSE-2.0.txt)

1. **Group:** com.google.guava **Name:** guava **Version:** 28.0-jre
     * **Manifest Project URL:** [https://github.com/google/guava/](https://github.com/google/guava/)
     * **Manifest license URL:** [http://www.apache.org/licenses/LICENSE-2.0.txt](http://www.apache.org/licenses/LICENSE-2.0.txt)
     * **POM License: Apache License, Version 2.0** - [http://www.apache.org/licenses/LICENSE-2.0.txt](http://www.apache.org/licenses/LICENSE-2.0.txt)

1. **Group:** com.google.guava **Name:** guava-testlib **Version:** 28.0-jre
     * **POM License: Apache License, Version 2.0** - [http://www.apache.org/licenses/LICENSE-2.0.txt](http://www.apache.org/licenses/LICENSE-2.0.txt)

1. **Group:** com.google.guava **Name:** listenablefuture **Version:** 9999.0-empty-to-avoid-conflict-with-guava
     * **POM License: The Apache Software License, Version 2.0** - [http://www.apache.org/licenses/LICENSE-2.0.txt](http://www.apache.org/licenses/LICENSE-2.0.txt)

1. **Group:** com.google.j2objc **Name:** j2objc-annotations **Version:** 1.3
     * **POM Project URL:** [https://github.com/google/j2objc/](https://github.com/google/j2objc/)
     * **POM License: The Apache Software License, Version 2.0** - [http://www.apache.org/licenses/LICENSE-2.0.txt](http://www.apache.org/licenses/LICENSE-2.0.txt)

1. **Group:** com.google.jimfs **Name:** jimfs **Version:** 1.1
     * **Manifest Project URL:** [http://www.google.com/](http://www.google.com/)
     * **Manifest license URL:** [http://www.apache.org/licenses/LICENSE-2.0.txt](http://www.apache.org/licenses/LICENSE-2.0.txt)
     * **POM License: The Apache Software License, Version 2.0** - [http://www.apache.org/licenses/LICENSE-2.0.txt](http://www.apache.org/licenses/LICENSE-2.0.txt)

1. **Group:** com.google.protobuf **Name:** protobuf-gradle-plugin **Version:** 0.8.8
     * **POM Project URL:** [https://github.com/google/protobuf-gradle-plugin](https://github.com/google/protobuf-gradle-plugin)
     * **POM License: BSD 3-Clause** - [http://opensource.org/licenses/BSD-3-Clause](http://opensource.org/licenses/BSD-3-Clause)

1. **Group:** com.google.protobuf **Name:** protobuf-java **Version:** 3.9.0
     * **Manifest Project URL:** [https://developers.google.com/protocol-buffers/](https://developers.google.com/protocol-buffers/)
     * **Manifest license URL:** [https://opensource.org/licenses/BSD-3-Clause](https://opensource.org/licenses/BSD-3-Clause)
     * **POM License: 3-Clause BSD License** - [https://opensource.org/licenses/BSD-3-Clause](https://opensource.org/licenses/BSD-3-Clause)

1. **Group:** com.google.protobuf **Name:** protobuf-java-util **Version:** 3.9.0
     * **Manifest Project URL:** [https://developers.google.com/protocol-buffers/](https://developers.google.com/protocol-buffers/)
     * **Manifest license URL:** [https://opensource.org/licenses/BSD-3-Clause](https://opensource.org/licenses/BSD-3-Clause)
     * **POM License: 3-Clause BSD License** - [https://opensource.org/licenses/BSD-3-Clause](https://opensource.org/licenses/BSD-3-Clause)

1. **Group:** com.google.protobuf **Name:** protoc **Version:** 3.9.0
     * **POM Project URL:** [https://developers.google.com/protocol-buffers/](https://developers.google.com/protocol-buffers/)
     * **POM License: 3-Clause BSD License** - [https://opensource.org/licenses/BSD-3-Clause](https://opensource.org/licenses/BSD-3-Clause)
     * **POM License: The Apache Software License, Version 2.0** - [http://www.apache.org/licenses/LICENSE-2.0.txt](http://www.apache.org/licenses/LICENSE-2.0.txt)

1. **Group:** com.google.testing.compile **Name:** compile-testing **Version:** 0.15
     * **POM Project URL:** [http://github.com/google/compile-testing](http://github.com/google/compile-testing)
     * **POM License: The Apache Software License, Version 2.0** - [http://www.apache.org/licenses/LICENSE-2.0.txt](http://www.apache.org/licenses/LICENSE-2.0.txt)

1. **Group:** com.google.truth **Name:** truth **Version:** 1.0
     * **POM License: The Apache Software License, Version 2.0** - [http://www.apache.org/licenses/LICENSE-2.0.txt](http://www.apache.org/licenses/LICENSE-2.0.txt)

1. **Group:** com.google.truth.extensions **Name:** truth-java8-extension **Version:** 1.0
     * **POM License: The Apache Software License, Version 2.0** - [http://www.apache.org/licenses/LICENSE-2.0.txt](http://www.apache.org/licenses/LICENSE-2.0.txt)

1. **Group:** com.googlecode.java-diff-utils **Name:** diffutils **Version:** 1.3.0
     * **Manifest license URL:** [http://www.apache.org/licenses/LICENSE-2.0.txt](http://www.apache.org/licenses/LICENSE-2.0.txt)
     * **POM Project URL:** [http://code.google.com/p/java-diff-utils/](http://code.google.com/p/java-diff-utils/)
     * **POM License: The Apache Software License, Version 2.0** - [http://www.apache.org/licenses/LICENSE-2.0.txt](http://www.apache.org/licenses/LICENSE-2.0.txt)

1. **Group:** com.squareup **Name:** javapoet **Version:** 1.11.0
     * **POM Project URL:** [http://github.com/square/javapoet/](http://github.com/square/javapoet/)
     * **POM License: Apache 2.0** - [http://www.apache.org/licenses/LICENSE-2.0.txt](http://www.apache.org/licenses/LICENSE-2.0.txt)

1. **Group:** commons-io **Name:** commons-io **Version:** 2.6
     * **Project URL:** [http://commons.apache.org/proper/commons-io/](http://commons.apache.org/proper/commons-io/)
     * **Manifest license URL:** [https://www.apache.org/licenses/LICENSE-2.0.txt](https://www.apache.org/licenses/LICENSE-2.0.txt)
     * **POM License: Apache License, Version 2.0** - [https://www.apache.org/licenses/LICENSE-2.0.txt](https://www.apache.org/licenses/LICENSE-2.0.txt)

1. **Group:** commons-lang **Name:** commons-lang **Version:** 2.6
     * **Project URL:** [http://commons.apache.org/lang/](http://commons.apache.org/lang/)
     * **Manifest license URL:** [http://www.apache.org/licenses/LICENSE-2.0.txt](http://www.apache.org/licenses/LICENSE-2.0.txt)
     * **POM License: The Apache Software License, Version 2.0** - [http://www.apache.org/licenses/LICENSE-2.0.txt](http://www.apache.org/licenses/LICENSE-2.0.txt)

1. **Group:** javax.annotation **Name:** jsr250-api **Version:** 1.0
     * **POM Project URL:** [http://jcp.org/aboutJava/communityprocess/final/jsr250/index.html](http://jcp.org/aboutJava/communityprocess/final/jsr250/index.html)
     * **POM License: COMMON DEVELOPMENT AND DISTRIBUTION LICENSE (CDDL) Version 1.0** - [https://glassfish.dev.java.net/public/CDDLv1.0.html](https://glassfish.dev.java.net/public/CDDLv1.0.html)

1. **Group:** javax.enterprise **Name:** cdi-api **Version:** 1.0
     * **POM License: Apache License, Version 2.0** - [http://www.apache.org/licenses/LICENSE-2.0](http://www.apache.org/licenses/LICENSE-2.0)

1. **Group:** javax.inject **Name:** javax.inject **Version:** 1
     * **POM Project URL:** [http://code.google.com/p/atinject/](http://code.google.com/p/atinject/)
     * **POM License: The Apache Software License, Version 2.0** - [http://www.apache.org/licenses/LICENSE-2.0.txt](http://www.apache.org/licenses/LICENSE-2.0.txt)

1. **Group:** junit **Name:** junit **Version:** 4.12
     * **POM Project URL:** [http://junit.org](http://junit.org)
     * **POM License: Eclipse Public License 1.0** - [http://www.eclipse.org/legal/epl-v10.html](http://www.eclipse.org/legal/epl-v10.html)

1. **Group:** kr.motd.maven **Name:** os-maven-plugin **Version:** 1.4.0.Final
     * **POM Project URL:** [https://github.com/trustin/os-maven-plugin/](https://github.com/trustin/os-maven-plugin/)
     * **POM License: Apache License, Version 2.0** - [http://www.apache.org/licenses/LICENSE-2.0](http://www.apache.org/licenses/LICENSE-2.0)

1. **Group:** net.java.dev.javacc **Name:** javacc **Version:** 5.0
     * **POM Project URL:** [https://javacc.dev.java.net/](https://javacc.dev.java.net/)
     * **POM License: Berkeley Software Distribution (BSD) License** - [http://www.opensource.org/licenses/bsd-license.html](http://www.opensource.org/licenses/bsd-license.html)

1. **Group:** net.sourceforge.pmd **Name:** pmd-core **Version:** 6.16.0
     * **POM License: BSD-style** - [http://pmd.sourceforge.net/license.html](http://pmd.sourceforge.net/license.html)

1. **Group:** net.sourceforge.pmd **Name:** pmd-java **Version:** 6.16.0
     * **POM License: BSD-style** - [http://pmd.sourceforge.net/license.html](http://pmd.sourceforge.net/license.html)

1. **Group:** net.sourceforge.saxon **Name:** saxon **Version:** 9.1.0.8
     * **POM Project URL:** [http://saxon.sourceforge.net/](http://saxon.sourceforge.net/)
     * **POM License: Mozilla Public License Version 1.0** - [http://www.mozilla.org/MPL/MPL-1.0.txt](http://www.mozilla.org/MPL/MPL-1.0.txt)

1. **Group:** org.antlr **Name:** antlr4-runtime **Version:** 4.7
     * **Manifest Project URL:** [http://www.antlr.org](http://www.antlr.org)
     * **Manifest license URL:** [http://www.antlr.org/license.html](http://www.antlr.org/license.html)
     * **POM License: The BSD License** - [http://www.antlr.org/license.html](http://www.antlr.org/license.html)

1. **Group:** org.apache.commons **Name:** commons-lang3 **Version:** 3.8.1
     * **Project URL:** [http://commons.apache.org/proper/commons-lang/](http://commons.apache.org/proper/commons-lang/)
     * **Manifest license URL:** [https://www.apache.org/licenses/LICENSE-2.0.txt](https://www.apache.org/licenses/LICENSE-2.0.txt)
     * **POM License: Apache License, Version 2.0** - [https://www.apache.org/licenses/LICENSE-2.0.txt](https://www.apache.org/licenses/LICENSE-2.0.txt)

1. **Group:** org.apache.maven **Name:** maven-artifact **Version:** 3.2.1
     * **POM License: The Apache Software License, Version 2.0** - [http://www.apache.org/licenses/LICENSE-2.0.txt](http://www.apache.org/licenses/LICENSE-2.0.txt)

1. **Group:** org.apache.maven **Name:** maven-model **Version:** 3.2.1
     * **POM License: The Apache Software License, Version 2.0** - [http://www.apache.org/licenses/LICENSE-2.0.txt](http://www.apache.org/licenses/LICENSE-2.0.txt)

1. **Group:** org.apache.maven **Name:** maven-plugin-api **Version:** 3.2.1
     * **POM License: The Apache Software License, Version 2.0** - [http://www.apache.org/licenses/LICENSE-2.0.txt](http://www.apache.org/licenses/LICENSE-2.0.txt)

1. **Group:** org.apiguardian **Name:** apiguardian-api **Version:** 1.0.0
     * **POM Project URL:** [https://github.com/apiguardian-team/apiguardian](https://github.com/apiguardian-team/apiguardian)
     * **POM License: The Apache License, Version 2.0** - [http://www.apache.org/licenses/LICENSE-2.0.txt](http://www.apache.org/licenses/LICENSE-2.0.txt)

1. **Group:** org.checkerframework **Name:** checker-compat-qual **Version:** 2.5.3
     * **POM Project URL:** [https://checkerframework.org](https://checkerframework.org)
     * **POM License: GNU General Public License, version 2 (GPL2), with the classpath exception** - [http://www.gnu.org/software/classpath/license.html](http://www.gnu.org/software/classpath/license.html)
     * **POM License: The MIT License** - [http://opensource.org/licenses/MIT](http://opensource.org/licenses/MIT)

1. **Group:** org.checkerframework **Name:** checker-qual **Version:** 2.9.0
     * **POM Project URL:** [https://checkerframework.org](https://checkerframework.org)
     * **POM License: The MIT License** - [http://opensource.org/licenses/MIT](http://opensource.org/licenses/MIT)

1. **Group:** org.checkerframework **Name:** dataflow **Version:** 2.5.3
     * **POM Project URL:** [https://checkerframework.org](https://checkerframework.org)
     * **POM License: GNU General Public License, version 2 (GPL2), with the classpath exception** - [http://www.gnu.org/software/classpath/license.html](http://www.gnu.org/software/classpath/license.html)
     * **POM License: The MIT License** - [http://opensource.org/licenses/MIT](http://opensource.org/licenses/MIT)

1. **Group:** org.checkerframework **Name:** javacutil **Version:** 2.5.3
     * **POM Project URL:** [https://checkerframework.org](https://checkerframework.org)
     * **POM License: GNU General Public License, version 2 (GPL2), with the classpath exception** - [http://www.gnu.org/software/classpath/license.html](http://www.gnu.org/software/classpath/license.html)
     * **POM License: The MIT License** - [http://opensource.org/licenses/MIT](http://opensource.org/licenses/MIT)

1. **Group:** org.codehaus.mojo **Name:** animal-sniffer-annotations **Version:** 1.17
     * **POM License: MIT license** - [http://www.opensource.org/licenses/mit-license.php](http://www.opensource.org/licenses/mit-license.php)
     * **POM License: The Apache Software License, Version 2.0** - [http://www.apache.org/licenses/LICENSE-2.0.txt](http://www.apache.org/licenses/LICENSE-2.0.txt)

1. **Group:** org.codehaus.plexus **Name:** plexus-classworlds **Version:** 2.4
     * **POM License: The Apache Software License, Version 2.0** - [http://www.apache.org/licenses/LICENSE-2.0.txt](http://www.apache.org/licenses/LICENSE-2.0.txt)

1. **Group:** org.codehaus.plexus **Name:** plexus-component-annotations **Version:** 1.5.5
     * **POM License: The Apache Software License, Version 2.0** - [http://www.apache.org/licenses/LICENSE-2.0.txt](http://www.apache.org/licenses/LICENSE-2.0.txt)

1. **Group:** org.codehaus.plexus **Name:** plexus-utils **Version:** 3.0.17
     * **POM Project URL:** [http://plexus.codehaus.org/plexus-utils](http://plexus.codehaus.org/plexus-utils)
     * **POM License: Apache License, Version 2.0** - [http://www.apache.org/licenses/LICENSE-2.0](http://www.apache.org/licenses/LICENSE-2.0)
     * **POM License: The Apache Software License, Version 2.0** - [http://www.apache.org/licenses/LICENSE-2.0.txt](http://www.apache.org/licenses/LICENSE-2.0.txt)

1. **Group:** org.eclipse.sisu **Name:** org.eclipse.sisu.inject **Version:** 0.0.0.M5
     * **Manifest Project URL:** [http://www.eclipse.org/sisu/](http://www.eclipse.org/sisu/)
     * **Manifest license URL:** [http://www.eclipse.org/legal/epl-v10.html](http://www.eclipse.org/legal/epl-v10.html)
     * **POM License: Eclipse Public License, Version 1.0** - [http://www.eclipse.org/legal/epl-v10.html](http://www.eclipse.org/legal/epl-v10.html)

1. **Group:** org.eclipse.sisu **Name:** org.eclipse.sisu.plexus **Version:** 0.0.0.M5
     * **Manifest Project URL:** [http://www.eclipse.org/sisu/](http://www.eclipse.org/sisu/)
     * **Manifest license URL:** [http://www.eclipse.org/legal/epl-v10.html](http://www.eclipse.org/legal/epl-v10.html)
     * **POM License: Eclipse Public License, Version 1.0** - [http://www.eclipse.org/legal/epl-v10.html](http://www.eclipse.org/legal/epl-v10.html)

1. **Group:** org.hamcrest **Name:** hamcrest-core **Version:** 1.3
     * **POM License: New BSD License** - [http://www.opensource.org/licenses/bsd-license.php](http://www.opensource.org/licenses/bsd-license.php)

1. **Group:** org.hamcrest **Name:** hamcrest-library **Version:** 1.3
     * **POM License: New BSD License** - [http://www.opensource.org/licenses/bsd-license.php](http://www.opensource.org/licenses/bsd-license.php)

1. **Group:** org.jacoco **Name:** org.jacoco.agent **Version:** 0.8.4
     * **Manifest license URL:** [http://www.eclipse.org/legal/epl-v10.html](http://www.eclipse.org/legal/epl-v10.html)
     * **POM License: Eclipse Public License v1.0** - [http://www.eclipse.org/legal/epl-v10.html](http://www.eclipse.org/legal/epl-v10.html)

1. **Group:** org.jacoco **Name:** org.jacoco.ant **Version:** 0.8.4
     * **Manifest license URL:** [http://www.eclipse.org/legal/epl-v10.html](http://www.eclipse.org/legal/epl-v10.html)
     * **POM License: Eclipse Public License v1.0** - [http://www.eclipse.org/legal/epl-v10.html](http://www.eclipse.org/legal/epl-v10.html)

1. **Group:** org.jacoco **Name:** org.jacoco.core **Version:** 0.8.4
     * **Manifest license URL:** [http://www.eclipse.org/legal/epl-v10.html](http://www.eclipse.org/legal/epl-v10.html)
     * **POM License: Eclipse Public License v1.0** - [http://www.eclipse.org/legal/epl-v10.html](http://www.eclipse.org/legal/epl-v10.html)

1. **Group:** org.jacoco **Name:** org.jacoco.report **Version:** 0.8.4
     * **Manifest license URL:** [http://www.eclipse.org/legal/epl-v10.html](http://www.eclipse.org/legal/epl-v10.html)
     * **POM License: Eclipse Public License v1.0** - [http://www.eclipse.org/legal/epl-v10.html](http://www.eclipse.org/legal/epl-v10.html)

1. **Group:** org.junit-pioneer **Name:** junit-pioneer **Version:** 0.3.0
     * **POM Project URL:** [https://github.com/junit-pioneer/junit-pioneer](https://github.com/junit-pioneer/junit-pioneer)
     * **POM License: The MIT License** - [https://github.com/junit-pioneer/junit-pioneer/blob/master/LICENSE](https://github.com/junit-pioneer/junit-pioneer/blob/master/LICENSE)

1. **Group:** org.junit.jupiter **Name:** junit-jupiter-api **Version:** 5.5.1
     * **POM Project URL:** [https://junit.org/junit5/](https://junit.org/junit5/)
     * **POM License: Eclipse Public License v2.0** - [https://www.eclipse.org/legal/epl-v20.html](https://www.eclipse.org/legal/epl-v20.html)

1. **Group:** org.junit.jupiter **Name:** junit-jupiter-engine **Version:** 5.5.1
     * **POM Project URL:** [https://junit.org/junit5/](https://junit.org/junit5/)
     * **POM License: Eclipse Public License v2.0** - [https://www.eclipse.org/legal/epl-v20.html](https://www.eclipse.org/legal/epl-v20.html)

1. **Group:** org.junit.jupiter **Name:** junit-jupiter-params **Version:** 5.5.1
     * **POM Project URL:** [https://junit.org/junit5/](https://junit.org/junit5/)
     * **POM License: Eclipse Public License v2.0** - [https://www.eclipse.org/legal/epl-v20.html](https://www.eclipse.org/legal/epl-v20.html)

1. **Group:** org.junit.platform **Name:** junit-platform-commons **Version:** 1.5.1
     * **POM Project URL:** [https://junit.org/junit5/](https://junit.org/junit5/)
     * **POM License: Eclipse Public License v2.0** - [https://www.eclipse.org/legal/epl-v20.html](https://www.eclipse.org/legal/epl-v20.html)

1. **Group:** org.junit.platform **Name:** junit-platform-engine **Version:** 1.5.1
     * **POM Project URL:** [https://junit.org/junit5/](https://junit.org/junit5/)
     * **POM License: Eclipse Public License v2.0** - [https://www.eclipse.org/legal/epl-v20.html](https://www.eclipse.org/legal/epl-v20.html)

1. **Group:** org.opentest4j **Name:** opentest4j **Version:** 1.2.0
     * **Manifest License:** The Apache License, Version 2.0 (Not packaged)
     * **POM Project URL:** [https://github.com/ota4j-team/opentest4j](https://github.com/ota4j-team/opentest4j)
     * **POM License: The Apache License, Version 2.0** - [http://www.apache.org/licenses/LICENSE-2.0.txt](http://www.apache.org/licenses/LICENSE-2.0.txt)

1. **Group:** org.ow2.asm **Name:** asm **Version:** 7.1
     * **Manifest Project URL:** [http://asm.ow2.org](http://asm.ow2.org)
     * **POM Project URL:** [http://asm.ow2.org/](http://asm.ow2.org/)
     * **POM License: BSD** - [http://asm.ow2.org/license.html](http://asm.ow2.org/license.html)
     * **POM License: The Apache Software License, Version 2.0** - [http://www.apache.org/licenses/LICENSE-2.0.txt](http://www.apache.org/licenses/LICENSE-2.0.txt)

1. **Group:** org.ow2.asm **Name:** asm-analysis **Version:** 7.1
     * **Manifest Project URL:** [http://asm.ow2.org](http://asm.ow2.org)
     * **POM Project URL:** [http://asm.ow2.org/](http://asm.ow2.org/)
     * **POM License: BSD** - [http://asm.ow2.org/license.html](http://asm.ow2.org/license.html)
     * **POM License: The Apache Software License, Version 2.0** - [http://www.apache.org/licenses/LICENSE-2.0.txt](http://www.apache.org/licenses/LICENSE-2.0.txt)

1. **Group:** org.ow2.asm **Name:** asm-commons **Version:** 7.1
     * **Manifest Project URL:** [http://asm.ow2.org](http://asm.ow2.org)
     * **POM Project URL:** [http://asm.ow2.org/](http://asm.ow2.org/)
     * **POM License: BSD** - [http://asm.ow2.org/license.html](http://asm.ow2.org/license.html)
     * **POM License: The Apache Software License, Version 2.0** - [http://www.apache.org/licenses/LICENSE-2.0.txt](http://www.apache.org/licenses/LICENSE-2.0.txt)

1. **Group:** org.ow2.asm **Name:** asm-tree **Version:** 7.1
     * **Manifest Project URL:** [http://asm.ow2.org](http://asm.ow2.org)
     * **POM Project URL:** [http://asm.ow2.org/](http://asm.ow2.org/)
     * **POM License: BSD** - [http://asm.ow2.org/license.html](http://asm.ow2.org/license.html)
     * **POM License: The Apache Software License, Version 2.0** - [http://www.apache.org/licenses/LICENSE-2.0.txt](http://www.apache.org/licenses/LICENSE-2.0.txt)

1. **Group:** org.pcollections **Name:** pcollections **Version:** 2.1.2
     * **POM Project URL:** [http://pcollections.org](http://pcollections.org)
     * **POM License: The MIT License** - [http://www.opensource.org/licenses/mit-license.php](http://www.opensource.org/licenses/mit-license.php)

1. **Group:** org.sonatype.sisu **Name:** sisu-guice **Version:** 3.1.0
     * **Manifest Project URL:** [http://code.google.com/p/google-guice/](http://code.google.com/p/google-guice/)
     * **Manifest license URL:** [http://www.apache.org/licenses/LICENSE-2.0.txt](http://www.apache.org/licenses/LICENSE-2.0.txt)
     * **POM License: The Apache Software License, Version 2.0** - [http://www.apache.org/licenses/LICENSE-2.0.txt](http://www.apache.org/licenses/LICENSE-2.0.txt)

    
        
 The dependencies distributed under several licenses, are used according their commercial-use-friendly license.


<<<<<<< HEAD
This report was generated on **Fri Aug 23 14:30:39 EEST 2019** using [Gradle-License-Report plugin](https://github.com/jk1/Gradle-License-Report) by Evgeny Naumenko, licensed under [Apache 2.0 License](https://github.com/jk1/Gradle-License-Report/blob/master/LICENSE).



    
# Dependencies of `io.spine.tools:spine-javadoc-filter:1.0.2`
=======
This report was generated on **Wed Aug 28 14:06:44 EEST 2019** using [Gradle-License-Report plugin](https://github.com/jk1/Gradle-License-Report) by Evgeny Naumenko, licensed under [Apache 2.0 License](https://github.com/jk1/Gradle-License-Report/blob/master/LICENSE).



    
# Dependencies of `io.spine.tools:spine-javadoc-filter:1.0.2-SNAPSHOT`
>>>>>>> 3dab5ba8

## Runtime
1. **Group:** com.google.android **Name:** annotations **Version:** 4.1.1.4
     * **POM Project URL:** [http://source.android.com/](http://source.android.com/)
     * **POM License: Apache 2.0** - [http://www.apache.org/licenses/LICENSE-2.0](http://www.apache.org/licenses/LICENSE-2.0)

1. **Group:** com.google.code.findbugs **Name:** jsr305 **Version:** 3.0.2
     * **Manifest license URL:** [http://www.apache.org/licenses/LICENSE-2.0.txt](http://www.apache.org/licenses/LICENSE-2.0.txt)
     * **POM Project URL:** [http://findbugs.sourceforge.net/](http://findbugs.sourceforge.net/)
     * **POM License: The Apache Software License, Version 2.0** - [http://www.apache.org/licenses/LICENSE-2.0.txt](http://www.apache.org/licenses/LICENSE-2.0.txt)

1. **Group:** com.google.code.gson **Name:** gson **Version:** 2.7
     * **POM License: Apache 2.0** - [http://www.apache.org/licenses/LICENSE-2.0.txt](http://www.apache.org/licenses/LICENSE-2.0.txt)

1. **Group:** com.google.errorprone **Name:** error_prone_annotations **Version:** 2.3.3
     * **POM License: Apache 2.0** - [http://www.apache.org/licenses/LICENSE-2.0.txt](http://www.apache.org/licenses/LICENSE-2.0.txt)

1. **Group:** com.google.errorprone **Name:** error_prone_type_annotations **Version:** 2.3.3
     * **POM License: Apache 2.0** - [http://www.apache.org/licenses/LICENSE-2.0.txt](http://www.apache.org/licenses/LICENSE-2.0.txt)

1. **Group:** com.google.flogger **Name:** flogger **Version:** 0.4
     * **POM Project URL:** [https://github.com/google/flogger](https://github.com/google/flogger)
     * **POM License: Apache 2.0** - [http://www.apache.org/licenses/LICENSE-2.0.txt](http://www.apache.org/licenses/LICENSE-2.0.txt)

1. **Group:** com.google.flogger **Name:** flogger-system-backend **Version:** 0.4
     * **POM Project URL:** [https://github.com/google/flogger](https://github.com/google/flogger)
     * **POM License: Apache 2.0** - [http://www.apache.org/licenses/LICENSE-2.0.txt](http://www.apache.org/licenses/LICENSE-2.0.txt)

1. **Group:** com.google.guava **Name:** failureaccess **Version:** 1.0.1
     * **Manifest Project URL:** [https://github.com/google/guava/](https://github.com/google/guava/)
     * **Manifest license URL:** [http://www.apache.org/licenses/LICENSE-2.0.txt](http://www.apache.org/licenses/LICENSE-2.0.txt)
     * **POM License: The Apache Software License, Version 2.0** - [http://www.apache.org/licenses/LICENSE-2.0.txt](http://www.apache.org/licenses/LICENSE-2.0.txt)

1. **Group:** com.google.guava **Name:** guava **Version:** 28.0-jre
     * **Manifest Project URL:** [https://github.com/google/guava/](https://github.com/google/guava/)
     * **Manifest license URL:** [http://www.apache.org/licenses/LICENSE-2.0.txt](http://www.apache.org/licenses/LICENSE-2.0.txt)
     * **POM License: Apache License, Version 2.0** - [http://www.apache.org/licenses/LICENSE-2.0.txt](http://www.apache.org/licenses/LICENSE-2.0.txt)

1. **Group:** com.google.guava **Name:** listenablefuture **Version:** 9999.0-empty-to-avoid-conflict-with-guava
     * **POM License: The Apache Software License, Version 2.0** - [http://www.apache.org/licenses/LICENSE-2.0.txt](http://www.apache.org/licenses/LICENSE-2.0.txt)

1. **Group:** com.google.j2objc **Name:** j2objc-annotations **Version:** 1.3
     * **POM Project URL:** [https://github.com/google/j2objc/](https://github.com/google/j2objc/)
     * **POM License: The Apache Software License, Version 2.0** - [http://www.apache.org/licenses/LICENSE-2.0.txt](http://www.apache.org/licenses/LICENSE-2.0.txt)

1. **Group:** com.google.protobuf **Name:** protobuf-java **Version:** 3.9.0
     * **Manifest Project URL:** [https://developers.google.com/protocol-buffers/](https://developers.google.com/protocol-buffers/)
     * **Manifest license URL:** [https://opensource.org/licenses/BSD-3-Clause](https://opensource.org/licenses/BSD-3-Clause)
     * **POM License: 3-Clause BSD License** - [https://opensource.org/licenses/BSD-3-Clause](https://opensource.org/licenses/BSD-3-Clause)

1. **Group:** com.google.protobuf **Name:** protobuf-java-util **Version:** 3.9.0
     * **Manifest Project URL:** [https://developers.google.com/protocol-buffers/](https://developers.google.com/protocol-buffers/)
     * **Manifest license URL:** [https://opensource.org/licenses/BSD-3-Clause](https://opensource.org/licenses/BSD-3-Clause)
     * **POM License: 3-Clause BSD License** - [https://opensource.org/licenses/BSD-3-Clause](https://opensource.org/licenses/BSD-3-Clause)

1. **Group:** io.grpc **Name:** grpc-api **Version:** 1.22.0
     * **POM Project URL:** [https://github.com/grpc/grpc-java](https://github.com/grpc/grpc-java)
     * **POM License: Apache 2.0** - [https://opensource.org/licenses/Apache-2.0](https://opensource.org/licenses/Apache-2.0)

1. **Group:** io.grpc **Name:** grpc-context **Version:** 1.22.0
     * **POM Project URL:** [https://github.com/grpc/grpc-java](https://github.com/grpc/grpc-java)
     * **POM License: Apache 2.0** - [https://opensource.org/licenses/Apache-2.0](https://opensource.org/licenses/Apache-2.0)

1. **Group:** io.grpc **Name:** grpc-core **Version:** 1.22.0
     * **POM Project URL:** [https://github.com/grpc/grpc-java](https://github.com/grpc/grpc-java)
     * **POM License: Apache 2.0** - [https://opensource.org/licenses/Apache-2.0](https://opensource.org/licenses/Apache-2.0)

1. **Group:** io.opencensus **Name:** opencensus-api **Version:** 0.21.0
     * **POM Project URL:** [https://github.com/census-instrumentation/opencensus-java](https://github.com/census-instrumentation/opencensus-java)
     * **POM License: The Apache License, Version 2.0** - [http://www.apache.org/licenses/LICENSE-2.0.txt](http://www.apache.org/licenses/LICENSE-2.0.txt)

1. **Group:** io.opencensus **Name:** opencensus-contrib-grpc-metrics **Version:** 0.21.0
     * **POM Project URL:** [https://github.com/census-instrumentation/opencensus-java](https://github.com/census-instrumentation/opencensus-java)
     * **POM License: The Apache License, Version 2.0** - [http://www.apache.org/licenses/LICENSE-2.0.txt](http://www.apache.org/licenses/LICENSE-2.0.txt)

1. **Group:** io.perfmark **Name:** perfmark-api **Version:** 0.16.0
     * **POM Project URL:** [https://github.com/perfmark/perfmark](https://github.com/perfmark/perfmark)
     * **POM License: Apache 2.0** - [https://opensource.org/licenses/Apache-2.0](https://opensource.org/licenses/Apache-2.0)

1. **Group:** javax.annotation **Name:** javax.annotation-api **Version:** 1.3.1
     * **Manifest Project URL:** [https://javaee.github.io/glassfish](https://javaee.github.io/glassfish)
     * **Manifest license URL:** [https://github.com/javaee/javax.annotation/blob/master/LICENSE](https://github.com/javaee/javax.annotation/blob/master/LICENSE)
     * **POM Project URL:** [http://jcp.org/en/jsr/detail?id=250](http://jcp.org/en/jsr/detail?id=250)
     * **POM License: CDDL + GPLv2 with classpath exception** - [https://github.com/javaee/javax.annotation/blob/master/LICENSE](https://github.com/javaee/javax.annotation/blob/master/LICENSE)

1. **Group:** org.checkerframework **Name:** checker-qual **Version:** 2.9.0
     * **POM Project URL:** [https://checkerframework.org](https://checkerframework.org)
     * **POM License: The MIT License** - [http://opensource.org/licenses/MIT](http://opensource.org/licenses/MIT)

1. **Group:** org.codehaus.mojo **Name:** animal-sniffer-annotations **Version:** 1.17
     * **POM License: MIT license** - [http://www.opensource.org/licenses/mit-license.php](http://www.opensource.org/licenses/mit-license.php)
     * **POM License: The Apache Software License, Version 2.0** - [http://www.apache.org/licenses/LICENSE-2.0.txt](http://www.apache.org/licenses/LICENSE-2.0.txt)

## Compile, tests and tooling
1. **Group:** com.beust **Name:** jcommander **Version:** 1.72
     * **Manifest license URL:** [http://www.apache.org/licenses/LICENSE-2.0](http://www.apache.org/licenses/LICENSE-2.0)
     * **POM Project URL:** [http://jcommander.org](http://jcommander.org)
     * **POM License: Apache 2.0** - [http://www.apache.org/licenses/LICENSE-2.0](http://www.apache.org/licenses/LICENSE-2.0)

1. **Group:** com.github.kevinstern **Name:** software-and-algorithms **Version:** 1.0
     * **POM Project URL:** [https://www.github.com/KevinStern/software-and-algorithms](https://www.github.com/KevinStern/software-and-algorithms)
     * **POM License: MIT License** - [http://www.opensource.org/licenses/mit-license.php](http://www.opensource.org/licenses/mit-license.php)

1. **Group:** com.github.stephenc.jcip **Name:** jcip-annotations **Version:** 1.0-1
     * **POM Project URL:** [http://stephenc.github.com/jcip-annotations](http://stephenc.github.com/jcip-annotations)
     * **POM License: Apache License, Version 2.0** - [http://www.apache.org/licenses/LICENSE-2.0.txt](http://www.apache.org/licenses/LICENSE-2.0.txt)

1. **Group:** com.google.android **Name:** annotations **Version:** 4.1.1.4
     * **POM Project URL:** [http://source.android.com/](http://source.android.com/)
     * **POM License: Apache 2.0** - [http://www.apache.org/licenses/LICENSE-2.0](http://www.apache.org/licenses/LICENSE-2.0)

1. **Group:** com.google.auto **Name:** auto-common **Version:** 0.10
     * **POM License: Apache 2.0** - [http://www.apache.org/licenses/LICENSE-2.0.txt](http://www.apache.org/licenses/LICENSE-2.0.txt)

1. **Group:** com.google.auto.value **Name:** auto-value-annotations **Version:** 1.6.3
     * **POM License: Apache 2.0** - [http://www.apache.org/licenses/LICENSE-2.0.txt](http://www.apache.org/licenses/LICENSE-2.0.txt)

1. **Group:** com.google.code.findbugs **Name:** jFormatString **Version:** 3.0.0
     * **POM Project URL:** [http://findbugs.sourceforge.net/](http://findbugs.sourceforge.net/)
     * **POM License: GNU Lesser Public License** - [http://www.gnu.org/licenses/lgpl.html](http://www.gnu.org/licenses/lgpl.html)

1. **Group:** com.google.code.findbugs **Name:** jsr305 **Version:** 3.0.2
     * **Manifest license URL:** [http://www.apache.org/licenses/LICENSE-2.0.txt](http://www.apache.org/licenses/LICENSE-2.0.txt)
     * **POM Project URL:** [http://findbugs.sourceforge.net/](http://findbugs.sourceforge.net/)
     * **POM License: The Apache Software License, Version 2.0** - [http://www.apache.org/licenses/LICENSE-2.0.txt](http://www.apache.org/licenses/LICENSE-2.0.txt)

1. **Group:** com.google.code.gson **Name:** gson **Version:** 2.7
     * **POM License: Apache 2.0** - [http://www.apache.org/licenses/LICENSE-2.0.txt](http://www.apache.org/licenses/LICENSE-2.0.txt)

1. **Group:** com.google.code.gson **Name:** gson **Version:** 2.8.5
     * **POM License: Apache 2.0** - [http://www.apache.org/licenses/LICENSE-2.0.txt](http://www.apache.org/licenses/LICENSE-2.0.txt)

1. **Group:** com.google.errorprone **Name:** error_prone_annotation **Version:** 2.3.3
     * **POM License: Apache 2.0** - [http://www.apache.org/licenses/LICENSE-2.0.txt](http://www.apache.org/licenses/LICENSE-2.0.txt)

1. **Group:** com.google.errorprone **Name:** error_prone_annotations **Version:** 2.3.3
     * **POM License: Apache 2.0** - [http://www.apache.org/licenses/LICENSE-2.0.txt](http://www.apache.org/licenses/LICENSE-2.0.txt)

1. **Group:** com.google.errorprone **Name:** error_prone_check_api **Version:** 2.3.3
     * **POM License: Apache 2.0** - [http://www.apache.org/licenses/LICENSE-2.0.txt](http://www.apache.org/licenses/LICENSE-2.0.txt)

1. **Group:** com.google.errorprone **Name:** error_prone_core **Version:** 2.3.3
     * **POM License: Apache 2.0** - [http://www.apache.org/licenses/LICENSE-2.0.txt](http://www.apache.org/licenses/LICENSE-2.0.txt)

1. **Group:** com.google.errorprone **Name:** error_prone_type_annotations **Version:** 2.3.3
     * **POM License: Apache 2.0** - [http://www.apache.org/licenses/LICENSE-2.0.txt](http://www.apache.org/licenses/LICENSE-2.0.txt)

1. **Group:** com.google.errorprone **Name:** javac **Version:** 9+181-r4173-1
     * **POM Project URL:** [https://github.com/google/error-prone-javac](https://github.com/google/error-prone-javac)
     * **POM License: GNU General Public License, version 2, with the Classpath Exception** - [http://openjdk.java.net/legal/gplv2+ce.html](http://openjdk.java.net/legal/gplv2+ce.html)

1. **Group:** com.google.flogger **Name:** flogger **Version:** 0.4
     * **POM Project URL:** [https://github.com/google/flogger](https://github.com/google/flogger)
     * **POM License: Apache 2.0** - [http://www.apache.org/licenses/LICENSE-2.0.txt](http://www.apache.org/licenses/LICENSE-2.0.txt)

1. **Group:** com.google.flogger **Name:** flogger-system-backend **Version:** 0.4
     * **POM Project URL:** [https://github.com/google/flogger](https://github.com/google/flogger)
     * **POM License: Apache 2.0** - [http://www.apache.org/licenses/LICENSE-2.0.txt](http://www.apache.org/licenses/LICENSE-2.0.txt)

1. **Group:** com.google.guava **Name:** failureaccess **Version:** 1.0.1
     * **Manifest Project URL:** [https://github.com/google/guava/](https://github.com/google/guava/)
     * **Manifest license URL:** [http://www.apache.org/licenses/LICENSE-2.0.txt](http://www.apache.org/licenses/LICENSE-2.0.txt)
     * **POM License: The Apache Software License, Version 2.0** - [http://www.apache.org/licenses/LICENSE-2.0.txt](http://www.apache.org/licenses/LICENSE-2.0.txt)

1. **Group:** com.google.guava **Name:** guava **Version:** 28.0-jre
     * **Manifest Project URL:** [https://github.com/google/guava/](https://github.com/google/guava/)
     * **Manifest license URL:** [http://www.apache.org/licenses/LICENSE-2.0.txt](http://www.apache.org/licenses/LICENSE-2.0.txt)
     * **POM License: Apache License, Version 2.0** - [http://www.apache.org/licenses/LICENSE-2.0.txt](http://www.apache.org/licenses/LICENSE-2.0.txt)

1. **Group:** com.google.guava **Name:** guava-testlib **Version:** 28.0-jre
     * **POM License: Apache License, Version 2.0** - [http://www.apache.org/licenses/LICENSE-2.0.txt](http://www.apache.org/licenses/LICENSE-2.0.txt)

1. **Group:** com.google.guava **Name:** listenablefuture **Version:** 9999.0-empty-to-avoid-conflict-with-guava
     * **POM License: The Apache Software License, Version 2.0** - [http://www.apache.org/licenses/LICENSE-2.0.txt](http://www.apache.org/licenses/LICENSE-2.0.txt)

1. **Group:** com.google.j2objc **Name:** j2objc-annotations **Version:** 1.3
     * **POM Project URL:** [https://github.com/google/j2objc/](https://github.com/google/j2objc/)
     * **POM License: The Apache Software License, Version 2.0** - [http://www.apache.org/licenses/LICENSE-2.0.txt](http://www.apache.org/licenses/LICENSE-2.0.txt)

1. **Group:** com.google.protobuf **Name:** protobuf-java **Version:** 3.9.0
     * **Manifest Project URL:** [https://developers.google.com/protocol-buffers/](https://developers.google.com/protocol-buffers/)
     * **Manifest license URL:** [https://opensource.org/licenses/BSD-3-Clause](https://opensource.org/licenses/BSD-3-Clause)
     * **POM License: 3-Clause BSD License** - [https://opensource.org/licenses/BSD-3-Clause](https://opensource.org/licenses/BSD-3-Clause)

1. **Group:** com.google.protobuf **Name:** protobuf-java-util **Version:** 3.9.0
     * **Manifest Project URL:** [https://developers.google.com/protocol-buffers/](https://developers.google.com/protocol-buffers/)
     * **Manifest license URL:** [https://opensource.org/licenses/BSD-3-Clause](https://opensource.org/licenses/BSD-3-Clause)
     * **POM License: 3-Clause BSD License** - [https://opensource.org/licenses/BSD-3-Clause](https://opensource.org/licenses/BSD-3-Clause)

1. **Group:** com.google.protobuf **Name:** protoc **Version:** 3.9.0
     * **POM Project URL:** [https://developers.google.com/protocol-buffers/](https://developers.google.com/protocol-buffers/)
     * **POM License: 3-Clause BSD License** - [https://opensource.org/licenses/BSD-3-Clause](https://opensource.org/licenses/BSD-3-Clause)
     * **POM License: The Apache Software License, Version 2.0** - [http://www.apache.org/licenses/LICENSE-2.0.txt](http://www.apache.org/licenses/LICENSE-2.0.txt)

1. **Group:** com.google.truth **Name:** truth **Version:** 1.0
     * **POM License: The Apache Software License, Version 2.0** - [http://www.apache.org/licenses/LICENSE-2.0.txt](http://www.apache.org/licenses/LICENSE-2.0.txt)

1. **Group:** com.google.truth.extensions **Name:** truth-java8-extension **Version:** 1.0
     * **POM License: The Apache Software License, Version 2.0** - [http://www.apache.org/licenses/LICENSE-2.0.txt](http://www.apache.org/licenses/LICENSE-2.0.txt)

1. **Group:** com.google.truth.extensions **Name:** truth-liteproto-extension **Version:** 1.0
     * **POM License: The Apache Software License, Version 2.0** - [http://www.apache.org/licenses/LICENSE-2.0.txt](http://www.apache.org/licenses/LICENSE-2.0.txt)

1. **Group:** com.google.truth.extensions **Name:** truth-proto-extension **Version:** 1.0
     * **POM License: The Apache Software License, Version 2.0** - [http://www.apache.org/licenses/LICENSE-2.0.txt](http://www.apache.org/licenses/LICENSE-2.0.txt)

1. **Group:** com.googlecode.java-diff-utils **Name:** diffutils **Version:** 1.3.0
     * **Manifest license URL:** [http://www.apache.org/licenses/LICENSE-2.0.txt](http://www.apache.org/licenses/LICENSE-2.0.txt)
     * **POM Project URL:** [http://code.google.com/p/java-diff-utils/](http://code.google.com/p/java-diff-utils/)
     * **POM License: The Apache Software License, Version 2.0** - [http://www.apache.org/licenses/LICENSE-2.0.txt](http://www.apache.org/licenses/LICENSE-2.0.txt)

1. **Group:** commons-io **Name:** commons-io **Version:** 2.6
     * **Project URL:** [http://commons.apache.org/proper/commons-io/](http://commons.apache.org/proper/commons-io/)
     * **Manifest license URL:** [https://www.apache.org/licenses/LICENSE-2.0.txt](https://www.apache.org/licenses/LICENSE-2.0.txt)
     * **POM License: Apache License, Version 2.0** - [https://www.apache.org/licenses/LICENSE-2.0.txt](https://www.apache.org/licenses/LICENSE-2.0.txt)

1. **Group:** io.grpc **Name:** grpc-api **Version:** 1.22.0
     * **POM Project URL:** [https://github.com/grpc/grpc-java](https://github.com/grpc/grpc-java)
     * **POM License: Apache 2.0** - [https://opensource.org/licenses/Apache-2.0](https://opensource.org/licenses/Apache-2.0)

1. **Group:** io.grpc **Name:** grpc-context **Version:** 1.22.0
     * **POM Project URL:** [https://github.com/grpc/grpc-java](https://github.com/grpc/grpc-java)
     * **POM License: Apache 2.0** - [https://opensource.org/licenses/Apache-2.0](https://opensource.org/licenses/Apache-2.0)

1. **Group:** io.grpc **Name:** grpc-core **Version:** 1.22.0
     * **POM Project URL:** [https://github.com/grpc/grpc-java](https://github.com/grpc/grpc-java)
     * **POM License: Apache 2.0** - [https://opensource.org/licenses/Apache-2.0](https://opensource.org/licenses/Apache-2.0)

1. **Group:** io.opencensus **Name:** opencensus-api **Version:** 0.21.0
     * **POM Project URL:** [https://github.com/census-instrumentation/opencensus-java](https://github.com/census-instrumentation/opencensus-java)
     * **POM License: The Apache License, Version 2.0** - [http://www.apache.org/licenses/LICENSE-2.0.txt](http://www.apache.org/licenses/LICENSE-2.0.txt)

1. **Group:** io.opencensus **Name:** opencensus-contrib-grpc-metrics **Version:** 0.21.0
     * **POM Project URL:** [https://github.com/census-instrumentation/opencensus-java](https://github.com/census-instrumentation/opencensus-java)
     * **POM License: The Apache License, Version 2.0** - [http://www.apache.org/licenses/LICENSE-2.0.txt](http://www.apache.org/licenses/LICENSE-2.0.txt)

1. **Group:** io.perfmark **Name:** perfmark-api **Version:** 0.16.0
     * **POM Project URL:** [https://github.com/perfmark/perfmark](https://github.com/perfmark/perfmark)
     * **POM License: Apache 2.0** - [https://opensource.org/licenses/Apache-2.0](https://opensource.org/licenses/Apache-2.0)

1. **Group:** javax.annotation **Name:** javax.annotation-api **Version:** 1.3.1
     * **Manifest Project URL:** [https://javaee.github.io/glassfish](https://javaee.github.io/glassfish)
     * **Manifest license URL:** [https://github.com/javaee/javax.annotation/blob/master/LICENSE](https://github.com/javaee/javax.annotation/blob/master/LICENSE)
     * **POM Project URL:** [http://jcp.org/en/jsr/detail?id=250](http://jcp.org/en/jsr/detail?id=250)
     * **POM License: CDDL + GPLv2 with classpath exception** - [https://github.com/javaee/javax.annotation/blob/master/LICENSE](https://github.com/javaee/javax.annotation/blob/master/LICENSE)

1. **Group:** junit **Name:** junit **Version:** 4.12
     * **POM Project URL:** [http://junit.org](http://junit.org)
     * **POM License: Eclipse Public License 1.0** - [http://www.eclipse.org/legal/epl-v10.html](http://www.eclipse.org/legal/epl-v10.html)

1. **Group:** net.bytebuddy **Name:** byte-buddy **Version:** 1.7.9
     * **Manifest license URL:** [http://www.apache.org/licenses/LICENSE-2.0.txt](http://www.apache.org/licenses/LICENSE-2.0.txt)
     * **POM License: The Apache Software License, Version 2.0** - [http://www.apache.org/licenses/LICENSE-2.0.txt](http://www.apache.org/licenses/LICENSE-2.0.txt)

1. **Group:** net.bytebuddy **Name:** byte-buddy-agent **Version:** 1.7.9
     * **Manifest license URL:** [http://www.apache.org/licenses/LICENSE-2.0.txt](http://www.apache.org/licenses/LICENSE-2.0.txt)
     * **POM License: The Apache Software License, Version 2.0** - [http://www.apache.org/licenses/LICENSE-2.0.txt](http://www.apache.org/licenses/LICENSE-2.0.txt)

1. **Group:** net.java.dev.javacc **Name:** javacc **Version:** 5.0
     * **POM Project URL:** [https://javacc.dev.java.net/](https://javacc.dev.java.net/)
     * **POM License: Berkeley Software Distribution (BSD) License** - [http://www.opensource.org/licenses/bsd-license.html](http://www.opensource.org/licenses/bsd-license.html)

1. **Group:** net.sourceforge.pmd **Name:** pmd-core **Version:** 6.16.0
     * **POM License: BSD-style** - [http://pmd.sourceforge.net/license.html](http://pmd.sourceforge.net/license.html)

1. **Group:** net.sourceforge.pmd **Name:** pmd-java **Version:** 6.16.0
     * **POM License: BSD-style** - [http://pmd.sourceforge.net/license.html](http://pmd.sourceforge.net/license.html)

1. **Group:** net.sourceforge.saxon **Name:** saxon **Version:** 9.1.0.8
     * **POM Project URL:** [http://saxon.sourceforge.net/](http://saxon.sourceforge.net/)
     * **POM License: Mozilla Public License Version 1.0** - [http://www.mozilla.org/MPL/MPL-1.0.txt](http://www.mozilla.org/MPL/MPL-1.0.txt)

1. **Group:** org.antlr **Name:** antlr4-runtime **Version:** 4.7
     * **Manifest Project URL:** [http://www.antlr.org](http://www.antlr.org)
     * **Manifest license URL:** [http://www.antlr.org/license.html](http://www.antlr.org/license.html)
     * **POM License: The BSD License** - [http://www.antlr.org/license.html](http://www.antlr.org/license.html)

1. **Group:** org.apache.commons **Name:** commons-lang3 **Version:** 3.8.1
     * **Project URL:** [http://commons.apache.org/proper/commons-lang/](http://commons.apache.org/proper/commons-lang/)
     * **Manifest license URL:** [https://www.apache.org/licenses/LICENSE-2.0.txt](https://www.apache.org/licenses/LICENSE-2.0.txt)
     * **POM License: Apache License, Version 2.0** - [https://www.apache.org/licenses/LICENSE-2.0.txt](https://www.apache.org/licenses/LICENSE-2.0.txt)

1. **Group:** org.apiguardian **Name:** apiguardian-api **Version:** 1.0.0
     * **POM Project URL:** [https://github.com/apiguardian-team/apiguardian](https://github.com/apiguardian-team/apiguardian)
     * **POM License: The Apache License, Version 2.0** - [http://www.apache.org/licenses/LICENSE-2.0.txt](http://www.apache.org/licenses/LICENSE-2.0.txt)

1. **Group:** org.checkerframework **Name:** checker-compat-qual **Version:** 2.5.3
     * **POM Project URL:** [https://checkerframework.org](https://checkerframework.org)
     * **POM License: GNU General Public License, version 2 (GPL2), with the classpath exception** - [http://www.gnu.org/software/classpath/license.html](http://www.gnu.org/software/classpath/license.html)
     * **POM License: The MIT License** - [http://opensource.org/licenses/MIT](http://opensource.org/licenses/MIT)

1. **Group:** org.checkerframework **Name:** checker-qual **Version:** 2.9.0
     * **POM Project URL:** [https://checkerframework.org](https://checkerframework.org)
     * **POM License: The MIT License** - [http://opensource.org/licenses/MIT](http://opensource.org/licenses/MIT)

1. **Group:** org.checkerframework **Name:** dataflow **Version:** 2.5.3
     * **POM Project URL:** [https://checkerframework.org](https://checkerframework.org)
     * **POM License: GNU General Public License, version 2 (GPL2), with the classpath exception** - [http://www.gnu.org/software/classpath/license.html](http://www.gnu.org/software/classpath/license.html)
     * **POM License: The MIT License** - [http://opensource.org/licenses/MIT](http://opensource.org/licenses/MIT)

1. **Group:** org.checkerframework **Name:** javacutil **Version:** 2.5.3
     * **POM Project URL:** [https://checkerframework.org](https://checkerframework.org)
     * **POM License: GNU General Public License, version 2 (GPL2), with the classpath exception** - [http://www.gnu.org/software/classpath/license.html](http://www.gnu.org/software/classpath/license.html)
     * **POM License: The MIT License** - [http://opensource.org/licenses/MIT](http://opensource.org/licenses/MIT)

1. **Group:** org.codehaus.mojo **Name:** animal-sniffer-annotations **Version:** 1.17
     * **POM License: MIT license** - [http://www.opensource.org/licenses/mit-license.php](http://www.opensource.org/licenses/mit-license.php)
     * **POM License: The Apache Software License, Version 2.0** - [http://www.apache.org/licenses/LICENSE-2.0.txt](http://www.apache.org/licenses/LICENSE-2.0.txt)

1. **Group:** org.hamcrest **Name:** hamcrest-all **Version:** 1.3
     * **POM License: New BSD License** - [http://www.opensource.org/licenses/bsd-license.php](http://www.opensource.org/licenses/bsd-license.php)

1. **Group:** org.hamcrest **Name:** hamcrest-core **Version:** 1.3
     * **POM License: New BSD License** - [http://www.opensource.org/licenses/bsd-license.php](http://www.opensource.org/licenses/bsd-license.php)

1. **Group:** org.jacoco **Name:** org.jacoco.agent **Version:** 0.8.4
     * **Manifest license URL:** [http://www.eclipse.org/legal/epl-v10.html](http://www.eclipse.org/legal/epl-v10.html)
     * **POM License: Eclipse Public License v1.0** - [http://www.eclipse.org/legal/epl-v10.html](http://www.eclipse.org/legal/epl-v10.html)

1. **Group:** org.jacoco **Name:** org.jacoco.ant **Version:** 0.8.4
     * **Manifest license URL:** [http://www.eclipse.org/legal/epl-v10.html](http://www.eclipse.org/legal/epl-v10.html)
     * **POM License: Eclipse Public License v1.0** - [http://www.eclipse.org/legal/epl-v10.html](http://www.eclipse.org/legal/epl-v10.html)

1. **Group:** org.jacoco **Name:** org.jacoco.core **Version:** 0.8.4
     * **Manifest license URL:** [http://www.eclipse.org/legal/epl-v10.html](http://www.eclipse.org/legal/epl-v10.html)
     * **POM License: Eclipse Public License v1.0** - [http://www.eclipse.org/legal/epl-v10.html](http://www.eclipse.org/legal/epl-v10.html)

1. **Group:** org.jacoco **Name:** org.jacoco.report **Version:** 0.8.4
     * **Manifest license URL:** [http://www.eclipse.org/legal/epl-v10.html](http://www.eclipse.org/legal/epl-v10.html)
     * **POM License: Eclipse Public License v1.0** - [http://www.eclipse.org/legal/epl-v10.html](http://www.eclipse.org/legal/epl-v10.html)

1. **Group:** org.junit-pioneer **Name:** junit-pioneer **Version:** 0.3.0
     * **POM Project URL:** [https://github.com/junit-pioneer/junit-pioneer](https://github.com/junit-pioneer/junit-pioneer)
     * **POM License: The MIT License** - [https://github.com/junit-pioneer/junit-pioneer/blob/master/LICENSE](https://github.com/junit-pioneer/junit-pioneer/blob/master/LICENSE)

1. **Group:** org.junit.jupiter **Name:** junit-jupiter-api **Version:** 5.5.1
     * **POM Project URL:** [https://junit.org/junit5/](https://junit.org/junit5/)
     * **POM License: Eclipse Public License v2.0** - [https://www.eclipse.org/legal/epl-v20.html](https://www.eclipse.org/legal/epl-v20.html)

1. **Group:** org.junit.jupiter **Name:** junit-jupiter-engine **Version:** 5.5.1
     * **POM Project URL:** [https://junit.org/junit5/](https://junit.org/junit5/)
     * **POM License: Eclipse Public License v2.0** - [https://www.eclipse.org/legal/epl-v20.html](https://www.eclipse.org/legal/epl-v20.html)

1. **Group:** org.junit.jupiter **Name:** junit-jupiter-params **Version:** 5.5.1
     * **POM Project URL:** [https://junit.org/junit5/](https://junit.org/junit5/)
     * **POM License: Eclipse Public License v2.0** - [https://www.eclipse.org/legal/epl-v20.html](https://www.eclipse.org/legal/epl-v20.html)

1. **Group:** org.junit.platform **Name:** junit-platform-commons **Version:** 1.5.1
     * **POM Project URL:** [https://junit.org/junit5/](https://junit.org/junit5/)
     * **POM License: Eclipse Public License v2.0** - [https://www.eclipse.org/legal/epl-v20.html](https://www.eclipse.org/legal/epl-v20.html)

1. **Group:** org.junit.platform **Name:** junit-platform-engine **Version:** 1.5.1
     * **POM Project URL:** [https://junit.org/junit5/](https://junit.org/junit5/)
     * **POM License: Eclipse Public License v2.0** - [https://www.eclipse.org/legal/epl-v20.html](https://www.eclipse.org/legal/epl-v20.html)

1. **Group:** org.mockito **Name:** mockito-core **Version:** 2.12.0
     * **POM Project URL:** [https://github.com/mockito/mockito](https://github.com/mockito/mockito)
     * **POM License: The MIT License** - [https://github.com/mockito/mockito/blob/master/LICENSE](https://github.com/mockito/mockito/blob/master/LICENSE)

1. **Group:** org.objenesis **Name:** objenesis **Version:** 2.6
     * **Manifest license URL:** [http://www.apache.org/licenses/LICENSE-2.0.txt](http://www.apache.org/licenses/LICENSE-2.0.txt)
     * **POM Project URL:** [http://objenesis.org](http://objenesis.org)
     * **POM License: Apache 2** - [http://www.apache.org/licenses/LICENSE-2.0.txt](http://www.apache.org/licenses/LICENSE-2.0.txt)

1. **Group:** org.opentest4j **Name:** opentest4j **Version:** 1.2.0
     * **Manifest License:** The Apache License, Version 2.0 (Not packaged)
     * **POM Project URL:** [https://github.com/ota4j-team/opentest4j](https://github.com/ota4j-team/opentest4j)
     * **POM License: The Apache License, Version 2.0** - [http://www.apache.org/licenses/LICENSE-2.0.txt](http://www.apache.org/licenses/LICENSE-2.0.txt)

1. **Group:** org.ow2.asm **Name:** asm **Version:** 7.1
     * **Manifest Project URL:** [http://asm.ow2.org](http://asm.ow2.org)
     * **POM Project URL:** [http://asm.ow2.org/](http://asm.ow2.org/)
     * **POM License: BSD** - [http://asm.ow2.org/license.html](http://asm.ow2.org/license.html)
     * **POM License: The Apache Software License, Version 2.0** - [http://www.apache.org/licenses/LICENSE-2.0.txt](http://www.apache.org/licenses/LICENSE-2.0.txt)

1. **Group:** org.ow2.asm **Name:** asm-analysis **Version:** 7.1
     * **Manifest Project URL:** [http://asm.ow2.org](http://asm.ow2.org)
     * **POM Project URL:** [http://asm.ow2.org/](http://asm.ow2.org/)
     * **POM License: BSD** - [http://asm.ow2.org/license.html](http://asm.ow2.org/license.html)
     * **POM License: The Apache Software License, Version 2.0** - [http://www.apache.org/licenses/LICENSE-2.0.txt](http://www.apache.org/licenses/LICENSE-2.0.txt)

1. **Group:** org.ow2.asm **Name:** asm-commons **Version:** 7.1
     * **Manifest Project URL:** [http://asm.ow2.org](http://asm.ow2.org)
     * **POM Project URL:** [http://asm.ow2.org/](http://asm.ow2.org/)
     * **POM License: BSD** - [http://asm.ow2.org/license.html](http://asm.ow2.org/license.html)
     * **POM License: The Apache Software License, Version 2.0** - [http://www.apache.org/licenses/LICENSE-2.0.txt](http://www.apache.org/licenses/LICENSE-2.0.txt)

1. **Group:** org.ow2.asm **Name:** asm-tree **Version:** 7.1
     * **Manifest Project URL:** [http://asm.ow2.org](http://asm.ow2.org)
     * **POM Project URL:** [http://asm.ow2.org/](http://asm.ow2.org/)
     * **POM License: BSD** - [http://asm.ow2.org/license.html](http://asm.ow2.org/license.html)
     * **POM License: The Apache Software License, Version 2.0** - [http://www.apache.org/licenses/LICENSE-2.0.txt](http://www.apache.org/licenses/LICENSE-2.0.txt)

1. **Group:** org.pcollections **Name:** pcollections **Version:** 2.1.2
     * **POM Project URL:** [http://pcollections.org](http://pcollections.org)
     * **POM License: The MIT License** - [http://www.opensource.org/licenses/mit-license.php](http://www.opensource.org/licenses/mit-license.php)

    
        
 The dependencies distributed under several licenses, are used according their commercial-use-friendly license.


<<<<<<< HEAD
This report was generated on **Fri Aug 23 14:30:46 EEST 2019** using [Gradle-License-Report plugin](https://github.com/jk1/Gradle-License-Report) by Evgeny Naumenko, licensed under [Apache 2.0 License](https://github.com/jk1/Gradle-License-Report/blob/master/LICENSE).



    
# Dependencies of `io.spine.tools:spine-javadoc-prettifier:1.0.2`
=======
This report was generated on **Wed Aug 28 14:06:44 EEST 2019** using [Gradle-License-Report plugin](https://github.com/jk1/Gradle-License-Report) by Evgeny Naumenko, licensed under [Apache 2.0 License](https://github.com/jk1/Gradle-License-Report/blob/master/LICENSE).



    
# Dependencies of `io.spine.tools:spine-javadoc-prettifier:1.0.2-SNAPSHOT`
>>>>>>> 3dab5ba8

## Runtime
1. **Group:** aopalliance **Name:** aopalliance **Version:** 1.0
     * **POM Project URL:** [http://aopalliance.sourceforge.net](http://aopalliance.sourceforge.net)
     * **POM License: Public Domain**

1. **Group:** com.google.code.findbugs **Name:** jsr305 **Version:** 3.0.2
     * **Manifest license URL:** [http://www.apache.org/licenses/LICENSE-2.0.txt](http://www.apache.org/licenses/LICENSE-2.0.txt)
     * **POM Project URL:** [http://findbugs.sourceforge.net/](http://findbugs.sourceforge.net/)
     * **POM License: The Apache Software License, Version 2.0** - [http://www.apache.org/licenses/LICENSE-2.0.txt](http://www.apache.org/licenses/LICENSE-2.0.txt)

1. **Group:** com.google.code.gson **Name:** gson **Version:** 2.7
     * **POM License: Apache 2.0** - [http://www.apache.org/licenses/LICENSE-2.0.txt](http://www.apache.org/licenses/LICENSE-2.0.txt)

1. **Group:** com.google.errorprone **Name:** error_prone_annotations **Version:** 2.3.3
     * **POM License: Apache 2.0** - [http://www.apache.org/licenses/LICENSE-2.0.txt](http://www.apache.org/licenses/LICENSE-2.0.txt)

1. **Group:** com.google.errorprone **Name:** error_prone_type_annotations **Version:** 2.3.3
     * **POM License: Apache 2.0** - [http://www.apache.org/licenses/LICENSE-2.0.txt](http://www.apache.org/licenses/LICENSE-2.0.txt)

1. **Group:** com.google.flogger **Name:** flogger **Version:** 0.4
     * **POM Project URL:** [https://github.com/google/flogger](https://github.com/google/flogger)
     * **POM License: Apache 2.0** - [http://www.apache.org/licenses/LICENSE-2.0.txt](http://www.apache.org/licenses/LICENSE-2.0.txt)

1. **Group:** com.google.flogger **Name:** flogger-system-backend **Version:** 0.4
     * **POM Project URL:** [https://github.com/google/flogger](https://github.com/google/flogger)
     * **POM License: Apache 2.0** - [http://www.apache.org/licenses/LICENSE-2.0.txt](http://www.apache.org/licenses/LICENSE-2.0.txt)

1. **Group:** com.google.gradle **Name:** osdetector-gradle-plugin **Version:** 1.4.0
     * **POM Project URL:** [https://github.com/google/osdetector-gradle-plugin](https://github.com/google/osdetector-gradle-plugin)
     * **POM License: Apache License 2.0** - [http://opensource.org/licenses/Apache-2.0](http://opensource.org/licenses/Apache-2.0)

1. **Group:** com.google.guava **Name:** failureaccess **Version:** 1.0.1
     * **Manifest Project URL:** [https://github.com/google/guava/](https://github.com/google/guava/)
     * **Manifest license URL:** [http://www.apache.org/licenses/LICENSE-2.0.txt](http://www.apache.org/licenses/LICENSE-2.0.txt)
     * **POM License: The Apache Software License, Version 2.0** - [http://www.apache.org/licenses/LICENSE-2.0.txt](http://www.apache.org/licenses/LICENSE-2.0.txt)

1. **Group:** com.google.guava **Name:** guava **Version:** 28.0-jre
     * **Manifest Project URL:** [https://github.com/google/guava/](https://github.com/google/guava/)
     * **Manifest license URL:** [http://www.apache.org/licenses/LICENSE-2.0.txt](http://www.apache.org/licenses/LICENSE-2.0.txt)
     * **POM License: Apache License, Version 2.0** - [http://www.apache.org/licenses/LICENSE-2.0.txt](http://www.apache.org/licenses/LICENSE-2.0.txt)

1. **Group:** com.google.guava **Name:** listenablefuture **Version:** 9999.0-empty-to-avoid-conflict-with-guava
     * **POM License: The Apache Software License, Version 2.0** - [http://www.apache.org/licenses/LICENSE-2.0.txt](http://www.apache.org/licenses/LICENSE-2.0.txt)

1. **Group:** com.google.j2objc **Name:** j2objc-annotations **Version:** 1.3
     * **POM Project URL:** [https://github.com/google/j2objc/](https://github.com/google/j2objc/)
     * **POM License: The Apache Software License, Version 2.0** - [http://www.apache.org/licenses/LICENSE-2.0.txt](http://www.apache.org/licenses/LICENSE-2.0.txt)

1. **Group:** com.google.protobuf **Name:** protobuf-gradle-plugin **Version:** 0.8.8
     * **POM Project URL:** [https://github.com/google/protobuf-gradle-plugin](https://github.com/google/protobuf-gradle-plugin)
     * **POM License: BSD 3-Clause** - [http://opensource.org/licenses/BSD-3-Clause](http://opensource.org/licenses/BSD-3-Clause)

1. **Group:** com.google.protobuf **Name:** protobuf-java **Version:** 3.9.0
     * **Manifest Project URL:** [https://developers.google.com/protocol-buffers/](https://developers.google.com/protocol-buffers/)
     * **Manifest license URL:** [https://opensource.org/licenses/BSD-3-Clause](https://opensource.org/licenses/BSD-3-Clause)
     * **POM License: 3-Clause BSD License** - [https://opensource.org/licenses/BSD-3-Clause](https://opensource.org/licenses/BSD-3-Clause)

1. **Group:** com.google.protobuf **Name:** protobuf-java-util **Version:** 3.9.0
     * **Manifest Project URL:** [https://developers.google.com/protocol-buffers/](https://developers.google.com/protocol-buffers/)
     * **Manifest license URL:** [https://opensource.org/licenses/BSD-3-Clause](https://opensource.org/licenses/BSD-3-Clause)
     * **POM License: 3-Clause BSD License** - [https://opensource.org/licenses/BSD-3-Clause](https://opensource.org/licenses/BSD-3-Clause)

1. **Group:** com.squareup **Name:** javapoet **Version:** 1.11.0
     * **POM Project URL:** [http://github.com/square/javapoet/](http://github.com/square/javapoet/)
     * **POM License: Apache 2.0** - [http://www.apache.org/licenses/LICENSE-2.0.txt](http://www.apache.org/licenses/LICENSE-2.0.txt)

1. **Group:** commons-lang **Name:** commons-lang **Version:** 2.6
     * **Project URL:** [http://commons.apache.org/lang/](http://commons.apache.org/lang/)
     * **Manifest license URL:** [http://www.apache.org/licenses/LICENSE-2.0.txt](http://www.apache.org/licenses/LICENSE-2.0.txt)
     * **POM License: The Apache Software License, Version 2.0** - [http://www.apache.org/licenses/LICENSE-2.0.txt](http://www.apache.org/licenses/LICENSE-2.0.txt)

1. **Group:** javax.annotation **Name:** jsr250-api **Version:** 1.0
     * **POM Project URL:** [http://jcp.org/aboutJava/communityprocess/final/jsr250/index.html](http://jcp.org/aboutJava/communityprocess/final/jsr250/index.html)
     * **POM License: COMMON DEVELOPMENT AND DISTRIBUTION LICENSE (CDDL) Version 1.0** - [https://glassfish.dev.java.net/public/CDDLv1.0.html](https://glassfish.dev.java.net/public/CDDLv1.0.html)

1. **Group:** javax.enterprise **Name:** cdi-api **Version:** 1.0
     * **POM License: Apache License, Version 2.0** - [http://www.apache.org/licenses/LICENSE-2.0](http://www.apache.org/licenses/LICENSE-2.0)

1. **Group:** javax.inject **Name:** javax.inject **Version:** 1
     * **POM Project URL:** [http://code.google.com/p/atinject/](http://code.google.com/p/atinject/)
     * **POM License: The Apache Software License, Version 2.0** - [http://www.apache.org/licenses/LICENSE-2.0.txt](http://www.apache.org/licenses/LICENSE-2.0.txt)

1. **Group:** kr.motd.maven **Name:** os-maven-plugin **Version:** 1.4.0.Final
     * **POM Project URL:** [https://github.com/trustin/os-maven-plugin/](https://github.com/trustin/os-maven-plugin/)
     * **POM License: Apache License, Version 2.0** - [http://www.apache.org/licenses/LICENSE-2.0](http://www.apache.org/licenses/LICENSE-2.0)

1. **Group:** org.apache.maven **Name:** maven-artifact **Version:** 3.2.1
     * **POM License: The Apache Software License, Version 2.0** - [http://www.apache.org/licenses/LICENSE-2.0.txt](http://www.apache.org/licenses/LICENSE-2.0.txt)

1. **Group:** org.apache.maven **Name:** maven-model **Version:** 3.2.1
     * **POM License: The Apache Software License, Version 2.0** - [http://www.apache.org/licenses/LICENSE-2.0.txt](http://www.apache.org/licenses/LICENSE-2.0.txt)

1. **Group:** org.apache.maven **Name:** maven-plugin-api **Version:** 3.2.1
     * **POM License: The Apache Software License, Version 2.0** - [http://www.apache.org/licenses/LICENSE-2.0.txt](http://www.apache.org/licenses/LICENSE-2.0.txt)

1. **Group:** org.checkerframework **Name:** checker-qual **Version:** 2.9.0
     * **POM Project URL:** [https://checkerframework.org](https://checkerframework.org)
     * **POM License: The MIT License** - [http://opensource.org/licenses/MIT](http://opensource.org/licenses/MIT)

1. **Group:** org.codehaus.mojo **Name:** animal-sniffer-annotations **Version:** 1.17
     * **POM License: MIT license** - [http://www.opensource.org/licenses/mit-license.php](http://www.opensource.org/licenses/mit-license.php)
     * **POM License: The Apache Software License, Version 2.0** - [http://www.apache.org/licenses/LICENSE-2.0.txt](http://www.apache.org/licenses/LICENSE-2.0.txt)

1. **Group:** org.codehaus.plexus **Name:** plexus-classworlds **Version:** 2.4
     * **POM License: The Apache Software License, Version 2.0** - [http://www.apache.org/licenses/LICENSE-2.0.txt](http://www.apache.org/licenses/LICENSE-2.0.txt)

1. **Group:** org.codehaus.plexus **Name:** plexus-component-annotations **Version:** 1.5.5
     * **POM License: The Apache Software License, Version 2.0** - [http://www.apache.org/licenses/LICENSE-2.0.txt](http://www.apache.org/licenses/LICENSE-2.0.txt)

1. **Group:** org.codehaus.plexus **Name:** plexus-utils **Version:** 3.0.17
     * **POM Project URL:** [http://plexus.codehaus.org/plexus-utils](http://plexus.codehaus.org/plexus-utils)
     * **POM License: Apache License, Version 2.0** - [http://www.apache.org/licenses/LICENSE-2.0](http://www.apache.org/licenses/LICENSE-2.0)
     * **POM License: The Apache Software License, Version 2.0** - [http://www.apache.org/licenses/LICENSE-2.0.txt](http://www.apache.org/licenses/LICENSE-2.0.txt)

1. **Group:** org.eclipse.sisu **Name:** org.eclipse.sisu.inject **Version:** 0.0.0.M5
     * **Manifest Project URL:** [http://www.eclipse.org/sisu/](http://www.eclipse.org/sisu/)
     * **Manifest license URL:** [http://www.eclipse.org/legal/epl-v10.html](http://www.eclipse.org/legal/epl-v10.html)
     * **POM License: Eclipse Public License, Version 1.0** - [http://www.eclipse.org/legal/epl-v10.html](http://www.eclipse.org/legal/epl-v10.html)

1. **Group:** org.eclipse.sisu **Name:** org.eclipse.sisu.plexus **Version:** 0.0.0.M5
     * **Manifest Project URL:** [http://www.eclipse.org/sisu/](http://www.eclipse.org/sisu/)
     * **Manifest license URL:** [http://www.eclipse.org/legal/epl-v10.html](http://www.eclipse.org/legal/epl-v10.html)
     * **POM License: Eclipse Public License, Version 1.0** - [http://www.eclipse.org/legal/epl-v10.html](http://www.eclipse.org/legal/epl-v10.html)

1. **Group:** org.sonatype.sisu **Name:** sisu-guice **Version:** 3.1.0
     * **Manifest Project URL:** [http://code.google.com/p/google-guice/](http://code.google.com/p/google-guice/)
     * **Manifest license URL:** [http://www.apache.org/licenses/LICENSE-2.0.txt](http://www.apache.org/licenses/LICENSE-2.0.txt)
     * **POM License: The Apache Software License, Version 2.0** - [http://www.apache.org/licenses/LICENSE-2.0.txt](http://www.apache.org/licenses/LICENSE-2.0.txt)

## Compile, tests and tooling
1. **Group:** aopalliance **Name:** aopalliance **Version:** 1.0
     * **POM Project URL:** [http://aopalliance.sourceforge.net](http://aopalliance.sourceforge.net)
     * **POM License: Public Domain**

1. **Group:** com.beust **Name:** jcommander **Version:** 1.72
     * **Manifest license URL:** [http://www.apache.org/licenses/LICENSE-2.0](http://www.apache.org/licenses/LICENSE-2.0)
     * **POM Project URL:** [http://jcommander.org](http://jcommander.org)
     * **POM License: Apache 2.0** - [http://www.apache.org/licenses/LICENSE-2.0](http://www.apache.org/licenses/LICENSE-2.0)

1. **Group:** com.github.kevinstern **Name:** software-and-algorithms **Version:** 1.0
     * **POM Project URL:** [https://www.github.com/KevinStern/software-and-algorithms](https://www.github.com/KevinStern/software-and-algorithms)
     * **POM License: MIT License** - [http://www.opensource.org/licenses/mit-license.php](http://www.opensource.org/licenses/mit-license.php)

1. **Group:** com.github.stephenc.jcip **Name:** jcip-annotations **Version:** 1.0-1
     * **POM Project URL:** [http://stephenc.github.com/jcip-annotations](http://stephenc.github.com/jcip-annotations)
     * **POM License: Apache License, Version 2.0** - [http://www.apache.org/licenses/LICENSE-2.0.txt](http://www.apache.org/licenses/LICENSE-2.0.txt)

1. **Group:** com.google.auto **Name:** auto-common **Version:** 0.10
     * **POM License: Apache 2.0** - [http://www.apache.org/licenses/LICENSE-2.0.txt](http://www.apache.org/licenses/LICENSE-2.0.txt)

1. **Group:** com.google.auto.value **Name:** auto-value-annotations **Version:** 1.6.3
     * **POM License: Apache 2.0** - [http://www.apache.org/licenses/LICENSE-2.0.txt](http://www.apache.org/licenses/LICENSE-2.0.txt)

1. **Group:** com.google.code.findbugs **Name:** jFormatString **Version:** 3.0.0
     * **POM Project URL:** [http://findbugs.sourceforge.net/](http://findbugs.sourceforge.net/)
     * **POM License: GNU Lesser Public License** - [http://www.gnu.org/licenses/lgpl.html](http://www.gnu.org/licenses/lgpl.html)

1. **Group:** com.google.code.findbugs **Name:** jsr305 **Version:** 3.0.2
     * **Manifest license URL:** [http://www.apache.org/licenses/LICENSE-2.0.txt](http://www.apache.org/licenses/LICENSE-2.0.txt)
     * **POM Project URL:** [http://findbugs.sourceforge.net/](http://findbugs.sourceforge.net/)
     * **POM License: The Apache Software License, Version 2.0** - [http://www.apache.org/licenses/LICENSE-2.0.txt](http://www.apache.org/licenses/LICENSE-2.0.txt)

1. **Group:** com.google.code.gson **Name:** gson **Version:** 2.7
     * **POM License: Apache 2.0** - [http://www.apache.org/licenses/LICENSE-2.0.txt](http://www.apache.org/licenses/LICENSE-2.0.txt)

1. **Group:** com.google.code.gson **Name:** gson **Version:** 2.8.5
     * **POM License: Apache 2.0** - [http://www.apache.org/licenses/LICENSE-2.0.txt](http://www.apache.org/licenses/LICENSE-2.0.txt)

1. **Group:** com.google.errorprone **Name:** error_prone_annotation **Version:** 2.3.3
     * **POM License: Apache 2.0** - [http://www.apache.org/licenses/LICENSE-2.0.txt](http://www.apache.org/licenses/LICENSE-2.0.txt)

1. **Group:** com.google.errorprone **Name:** error_prone_annotations **Version:** 2.3.3
     * **POM License: Apache 2.0** - [http://www.apache.org/licenses/LICENSE-2.0.txt](http://www.apache.org/licenses/LICENSE-2.0.txt)

1. **Group:** com.google.errorprone **Name:** error_prone_check_api **Version:** 2.3.3
     * **POM License: Apache 2.0** - [http://www.apache.org/licenses/LICENSE-2.0.txt](http://www.apache.org/licenses/LICENSE-2.0.txt)

1. **Group:** com.google.errorprone **Name:** error_prone_core **Version:** 2.3.3
     * **POM License: Apache 2.0** - [http://www.apache.org/licenses/LICENSE-2.0.txt](http://www.apache.org/licenses/LICENSE-2.0.txt)

1. **Group:** com.google.errorprone **Name:** error_prone_type_annotations **Version:** 2.3.3
     * **POM License: Apache 2.0** - [http://www.apache.org/licenses/LICENSE-2.0.txt](http://www.apache.org/licenses/LICENSE-2.0.txt)

1. **Group:** com.google.errorprone **Name:** javac **Version:** 9+181-r4173-1
     * **POM Project URL:** [https://github.com/google/error-prone-javac](https://github.com/google/error-prone-javac)
     * **POM License: GNU General Public License, version 2, with the Classpath Exception** - [http://openjdk.java.net/legal/gplv2+ce.html](http://openjdk.java.net/legal/gplv2+ce.html)

1. **Group:** com.google.flogger **Name:** flogger **Version:** 0.4
     * **POM Project URL:** [https://github.com/google/flogger](https://github.com/google/flogger)
     * **POM License: Apache 2.0** - [http://www.apache.org/licenses/LICENSE-2.0.txt](http://www.apache.org/licenses/LICENSE-2.0.txt)

1. **Group:** com.google.flogger **Name:** flogger-system-backend **Version:** 0.4
     * **POM Project URL:** [https://github.com/google/flogger](https://github.com/google/flogger)
     * **POM License: Apache 2.0** - [http://www.apache.org/licenses/LICENSE-2.0.txt](http://www.apache.org/licenses/LICENSE-2.0.txt)

1. **Group:** com.google.gradle **Name:** osdetector-gradle-plugin **Version:** 1.4.0
     * **POM Project URL:** [https://github.com/google/osdetector-gradle-plugin](https://github.com/google/osdetector-gradle-plugin)
     * **POM License: Apache License 2.0** - [http://opensource.org/licenses/Apache-2.0](http://opensource.org/licenses/Apache-2.0)

1. **Group:** com.google.guava **Name:** failureaccess **Version:** 1.0.1
     * **Manifest Project URL:** [https://github.com/google/guava/](https://github.com/google/guava/)
     * **Manifest license URL:** [http://www.apache.org/licenses/LICENSE-2.0.txt](http://www.apache.org/licenses/LICENSE-2.0.txt)
     * **POM License: The Apache Software License, Version 2.0** - [http://www.apache.org/licenses/LICENSE-2.0.txt](http://www.apache.org/licenses/LICENSE-2.0.txt)

1. **Group:** com.google.guava **Name:** guava **Version:** 28.0-jre
     * **Manifest Project URL:** [https://github.com/google/guava/](https://github.com/google/guava/)
     * **Manifest license URL:** [http://www.apache.org/licenses/LICENSE-2.0.txt](http://www.apache.org/licenses/LICENSE-2.0.txt)
     * **POM License: Apache License, Version 2.0** - [http://www.apache.org/licenses/LICENSE-2.0.txt](http://www.apache.org/licenses/LICENSE-2.0.txt)

1. **Group:** com.google.guava **Name:** guava-testlib **Version:** 28.0-jre
     * **POM License: Apache License, Version 2.0** - [http://www.apache.org/licenses/LICENSE-2.0.txt](http://www.apache.org/licenses/LICENSE-2.0.txt)

1. **Group:** com.google.guava **Name:** listenablefuture **Version:** 9999.0-empty-to-avoid-conflict-with-guava
     * **POM License: The Apache Software License, Version 2.0** - [http://www.apache.org/licenses/LICENSE-2.0.txt](http://www.apache.org/licenses/LICENSE-2.0.txt)

1. **Group:** com.google.j2objc **Name:** j2objc-annotations **Version:** 1.3
     * **POM Project URL:** [https://github.com/google/j2objc/](https://github.com/google/j2objc/)
     * **POM License: The Apache Software License, Version 2.0** - [http://www.apache.org/licenses/LICENSE-2.0.txt](http://www.apache.org/licenses/LICENSE-2.0.txt)

1. **Group:** com.google.protobuf **Name:** protobuf-gradle-plugin **Version:** 0.8.8
     * **POM Project URL:** [https://github.com/google/protobuf-gradle-plugin](https://github.com/google/protobuf-gradle-plugin)
     * **POM License: BSD 3-Clause** - [http://opensource.org/licenses/BSD-3-Clause](http://opensource.org/licenses/BSD-3-Clause)

1. **Group:** com.google.protobuf **Name:** protobuf-java **Version:** 3.9.0
     * **Manifest Project URL:** [https://developers.google.com/protocol-buffers/](https://developers.google.com/protocol-buffers/)
     * **Manifest license URL:** [https://opensource.org/licenses/BSD-3-Clause](https://opensource.org/licenses/BSD-3-Clause)
     * **POM License: 3-Clause BSD License** - [https://opensource.org/licenses/BSD-3-Clause](https://opensource.org/licenses/BSD-3-Clause)

1. **Group:** com.google.protobuf **Name:** protobuf-java-util **Version:** 3.9.0
     * **Manifest Project URL:** [https://developers.google.com/protocol-buffers/](https://developers.google.com/protocol-buffers/)
     * **Manifest license URL:** [https://opensource.org/licenses/BSD-3-Clause](https://opensource.org/licenses/BSD-3-Clause)
     * **POM License: 3-Clause BSD License** - [https://opensource.org/licenses/BSD-3-Clause](https://opensource.org/licenses/BSD-3-Clause)

1. **Group:** com.google.protobuf **Name:** protoc **Version:** 3.9.0
     * **POM Project URL:** [https://developers.google.com/protocol-buffers/](https://developers.google.com/protocol-buffers/)
     * **POM License: 3-Clause BSD License** - [https://opensource.org/licenses/BSD-3-Clause](https://opensource.org/licenses/BSD-3-Clause)
     * **POM License: The Apache Software License, Version 2.0** - [http://www.apache.org/licenses/LICENSE-2.0.txt](http://www.apache.org/licenses/LICENSE-2.0.txt)

1. **Group:** com.google.truth **Name:** truth **Version:** 1.0
     * **POM License: The Apache Software License, Version 2.0** - [http://www.apache.org/licenses/LICENSE-2.0.txt](http://www.apache.org/licenses/LICENSE-2.0.txt)

1. **Group:** com.google.truth.extensions **Name:** truth-java8-extension **Version:** 1.0
     * **POM License: The Apache Software License, Version 2.0** - [http://www.apache.org/licenses/LICENSE-2.0.txt](http://www.apache.org/licenses/LICENSE-2.0.txt)

1. **Group:** com.google.truth.extensions **Name:** truth-liteproto-extension **Version:** 1.0
     * **POM License: The Apache Software License, Version 2.0** - [http://www.apache.org/licenses/LICENSE-2.0.txt](http://www.apache.org/licenses/LICENSE-2.0.txt)

1. **Group:** com.google.truth.extensions **Name:** truth-proto-extension **Version:** 1.0
     * **POM License: The Apache Software License, Version 2.0** - [http://www.apache.org/licenses/LICENSE-2.0.txt](http://www.apache.org/licenses/LICENSE-2.0.txt)

1. **Group:** com.googlecode.java-diff-utils **Name:** diffutils **Version:** 1.3.0
     * **Manifest license URL:** [http://www.apache.org/licenses/LICENSE-2.0.txt](http://www.apache.org/licenses/LICENSE-2.0.txt)
     * **POM Project URL:** [http://code.google.com/p/java-diff-utils/](http://code.google.com/p/java-diff-utils/)
     * **POM License: The Apache Software License, Version 2.0** - [http://www.apache.org/licenses/LICENSE-2.0.txt](http://www.apache.org/licenses/LICENSE-2.0.txt)

1. **Group:** com.squareup **Name:** javapoet **Version:** 1.11.0
     * **POM Project URL:** [http://github.com/square/javapoet/](http://github.com/square/javapoet/)
     * **POM License: Apache 2.0** - [http://www.apache.org/licenses/LICENSE-2.0.txt](http://www.apache.org/licenses/LICENSE-2.0.txt)

1. **Group:** commons-io **Name:** commons-io **Version:** 2.6
     * **Project URL:** [http://commons.apache.org/proper/commons-io/](http://commons.apache.org/proper/commons-io/)
     * **Manifest license URL:** [https://www.apache.org/licenses/LICENSE-2.0.txt](https://www.apache.org/licenses/LICENSE-2.0.txt)
     * **POM License: Apache License, Version 2.0** - [https://www.apache.org/licenses/LICENSE-2.0.txt](https://www.apache.org/licenses/LICENSE-2.0.txt)

1. **Group:** commons-lang **Name:** commons-lang **Version:** 2.6
     * **Project URL:** [http://commons.apache.org/lang/](http://commons.apache.org/lang/)
     * **Manifest license URL:** [http://www.apache.org/licenses/LICENSE-2.0.txt](http://www.apache.org/licenses/LICENSE-2.0.txt)
     * **POM License: The Apache Software License, Version 2.0** - [http://www.apache.org/licenses/LICENSE-2.0.txt](http://www.apache.org/licenses/LICENSE-2.0.txt)

1. **Group:** javax.annotation **Name:** jsr250-api **Version:** 1.0
     * **POM Project URL:** [http://jcp.org/aboutJava/communityprocess/final/jsr250/index.html](http://jcp.org/aboutJava/communityprocess/final/jsr250/index.html)
     * **POM License: COMMON DEVELOPMENT AND DISTRIBUTION LICENSE (CDDL) Version 1.0** - [https://glassfish.dev.java.net/public/CDDLv1.0.html](https://glassfish.dev.java.net/public/CDDLv1.0.html)

1. **Group:** javax.enterprise **Name:** cdi-api **Version:** 1.0
     * **POM License: Apache License, Version 2.0** - [http://www.apache.org/licenses/LICENSE-2.0](http://www.apache.org/licenses/LICENSE-2.0)

1. **Group:** javax.inject **Name:** javax.inject **Version:** 1
     * **POM Project URL:** [http://code.google.com/p/atinject/](http://code.google.com/p/atinject/)
     * **POM License: The Apache Software License, Version 2.0** - [http://www.apache.org/licenses/LICENSE-2.0.txt](http://www.apache.org/licenses/LICENSE-2.0.txt)

1. **Group:** junit **Name:** junit **Version:** 4.12
     * **POM Project URL:** [http://junit.org](http://junit.org)
     * **POM License: Eclipse Public License 1.0** - [http://www.eclipse.org/legal/epl-v10.html](http://www.eclipse.org/legal/epl-v10.html)

1. **Group:** kr.motd.maven **Name:** os-maven-plugin **Version:** 1.4.0.Final
     * **POM Project URL:** [https://github.com/trustin/os-maven-plugin/](https://github.com/trustin/os-maven-plugin/)
     * **POM License: Apache License, Version 2.0** - [http://www.apache.org/licenses/LICENSE-2.0](http://www.apache.org/licenses/LICENSE-2.0)

1. **Group:** net.bytebuddy **Name:** byte-buddy **Version:** 1.7.9
     * **Manifest license URL:** [http://www.apache.org/licenses/LICENSE-2.0.txt](http://www.apache.org/licenses/LICENSE-2.0.txt)
     * **POM License: The Apache Software License, Version 2.0** - [http://www.apache.org/licenses/LICENSE-2.0.txt](http://www.apache.org/licenses/LICENSE-2.0.txt)

1. **Group:** net.bytebuddy **Name:** byte-buddy-agent **Version:** 1.7.9
     * **Manifest license URL:** [http://www.apache.org/licenses/LICENSE-2.0.txt](http://www.apache.org/licenses/LICENSE-2.0.txt)
     * **POM License: The Apache Software License, Version 2.0** - [http://www.apache.org/licenses/LICENSE-2.0.txt](http://www.apache.org/licenses/LICENSE-2.0.txt)

1. **Group:** net.java.dev.javacc **Name:** javacc **Version:** 5.0
     * **POM Project URL:** [https://javacc.dev.java.net/](https://javacc.dev.java.net/)
     * **POM License: Berkeley Software Distribution (BSD) License** - [http://www.opensource.org/licenses/bsd-license.html](http://www.opensource.org/licenses/bsd-license.html)

1. **Group:** net.sourceforge.pmd **Name:** pmd-core **Version:** 6.16.0
     * **POM License: BSD-style** - [http://pmd.sourceforge.net/license.html](http://pmd.sourceforge.net/license.html)

1. **Group:** net.sourceforge.pmd **Name:** pmd-java **Version:** 6.16.0
     * **POM License: BSD-style** - [http://pmd.sourceforge.net/license.html](http://pmd.sourceforge.net/license.html)

1. **Group:** net.sourceforge.saxon **Name:** saxon **Version:** 9.1.0.8
     * **POM Project URL:** [http://saxon.sourceforge.net/](http://saxon.sourceforge.net/)
     * **POM License: Mozilla Public License Version 1.0** - [http://www.mozilla.org/MPL/MPL-1.0.txt](http://www.mozilla.org/MPL/MPL-1.0.txt)

1. **Group:** org.antlr **Name:** antlr4-runtime **Version:** 4.7
     * **Manifest Project URL:** [http://www.antlr.org](http://www.antlr.org)
     * **Manifest license URL:** [http://www.antlr.org/license.html](http://www.antlr.org/license.html)
     * **POM License: The BSD License** - [http://www.antlr.org/license.html](http://www.antlr.org/license.html)

1. **Group:** org.apache.commons **Name:** commons-lang3 **Version:** 3.8.1
     * **Project URL:** [http://commons.apache.org/proper/commons-lang/](http://commons.apache.org/proper/commons-lang/)
     * **Manifest license URL:** [https://www.apache.org/licenses/LICENSE-2.0.txt](https://www.apache.org/licenses/LICENSE-2.0.txt)
     * **POM License: Apache License, Version 2.0** - [https://www.apache.org/licenses/LICENSE-2.0.txt](https://www.apache.org/licenses/LICENSE-2.0.txt)

1. **Group:** org.apache.maven **Name:** maven-artifact **Version:** 3.2.1
     * **POM License: The Apache Software License, Version 2.0** - [http://www.apache.org/licenses/LICENSE-2.0.txt](http://www.apache.org/licenses/LICENSE-2.0.txt)

1. **Group:** org.apache.maven **Name:** maven-model **Version:** 3.2.1
     * **POM License: The Apache Software License, Version 2.0** - [http://www.apache.org/licenses/LICENSE-2.0.txt](http://www.apache.org/licenses/LICENSE-2.0.txt)

1. **Group:** org.apache.maven **Name:** maven-plugin-api **Version:** 3.2.1
     * **POM License: The Apache Software License, Version 2.0** - [http://www.apache.org/licenses/LICENSE-2.0.txt](http://www.apache.org/licenses/LICENSE-2.0.txt)

1. **Group:** org.apiguardian **Name:** apiguardian-api **Version:** 1.0.0
     * **POM Project URL:** [https://github.com/apiguardian-team/apiguardian](https://github.com/apiguardian-team/apiguardian)
     * **POM License: The Apache License, Version 2.0** - [http://www.apache.org/licenses/LICENSE-2.0.txt](http://www.apache.org/licenses/LICENSE-2.0.txt)

1. **Group:** org.checkerframework **Name:** checker-compat-qual **Version:** 2.5.3
     * **POM Project URL:** [https://checkerframework.org](https://checkerframework.org)
     * **POM License: GNU General Public License, version 2 (GPL2), with the classpath exception** - [http://www.gnu.org/software/classpath/license.html](http://www.gnu.org/software/classpath/license.html)
     * **POM License: The MIT License** - [http://opensource.org/licenses/MIT](http://opensource.org/licenses/MIT)

1. **Group:** org.checkerframework **Name:** checker-qual **Version:** 2.9.0
     * **POM Project URL:** [https://checkerframework.org](https://checkerframework.org)
     * **POM License: The MIT License** - [http://opensource.org/licenses/MIT](http://opensource.org/licenses/MIT)

1. **Group:** org.checkerframework **Name:** dataflow **Version:** 2.5.3
     * **POM Project URL:** [https://checkerframework.org](https://checkerframework.org)
     * **POM License: GNU General Public License, version 2 (GPL2), with the classpath exception** - [http://www.gnu.org/software/classpath/license.html](http://www.gnu.org/software/classpath/license.html)
     * **POM License: The MIT License** - [http://opensource.org/licenses/MIT](http://opensource.org/licenses/MIT)

1. **Group:** org.checkerframework **Name:** javacutil **Version:** 2.5.3
     * **POM Project URL:** [https://checkerframework.org](https://checkerframework.org)
     * **POM License: GNU General Public License, version 2 (GPL2), with the classpath exception** - [http://www.gnu.org/software/classpath/license.html](http://www.gnu.org/software/classpath/license.html)
     * **POM License: The MIT License** - [http://opensource.org/licenses/MIT](http://opensource.org/licenses/MIT)

1. **Group:** org.codehaus.mojo **Name:** animal-sniffer-annotations **Version:** 1.17
     * **POM License: MIT license** - [http://www.opensource.org/licenses/mit-license.php](http://www.opensource.org/licenses/mit-license.php)
     * **POM License: The Apache Software License, Version 2.0** - [http://www.apache.org/licenses/LICENSE-2.0.txt](http://www.apache.org/licenses/LICENSE-2.0.txt)

1. **Group:** org.codehaus.plexus **Name:** plexus-classworlds **Version:** 2.4
     * **POM License: The Apache Software License, Version 2.0** - [http://www.apache.org/licenses/LICENSE-2.0.txt](http://www.apache.org/licenses/LICENSE-2.0.txt)

1. **Group:** org.codehaus.plexus **Name:** plexus-component-annotations **Version:** 1.5.5
     * **POM License: The Apache Software License, Version 2.0** - [http://www.apache.org/licenses/LICENSE-2.0.txt](http://www.apache.org/licenses/LICENSE-2.0.txt)

1. **Group:** org.codehaus.plexus **Name:** plexus-utils **Version:** 3.0.17
     * **POM Project URL:** [http://plexus.codehaus.org/plexus-utils](http://plexus.codehaus.org/plexus-utils)
     * **POM License: Apache License, Version 2.0** - [http://www.apache.org/licenses/LICENSE-2.0](http://www.apache.org/licenses/LICENSE-2.0)
     * **POM License: The Apache Software License, Version 2.0** - [http://www.apache.org/licenses/LICENSE-2.0.txt](http://www.apache.org/licenses/LICENSE-2.0.txt)

1. **Group:** org.eclipse.sisu **Name:** org.eclipse.sisu.inject **Version:** 0.0.0.M5
     * **Manifest Project URL:** [http://www.eclipse.org/sisu/](http://www.eclipse.org/sisu/)
     * **Manifest license URL:** [http://www.eclipse.org/legal/epl-v10.html](http://www.eclipse.org/legal/epl-v10.html)
     * **POM License: Eclipse Public License, Version 1.0** - [http://www.eclipse.org/legal/epl-v10.html](http://www.eclipse.org/legal/epl-v10.html)

1. **Group:** org.eclipse.sisu **Name:** org.eclipse.sisu.plexus **Version:** 0.0.0.M5
     * **Manifest Project URL:** [http://www.eclipse.org/sisu/](http://www.eclipse.org/sisu/)
     * **Manifest license URL:** [http://www.eclipse.org/legal/epl-v10.html](http://www.eclipse.org/legal/epl-v10.html)
     * **POM License: Eclipse Public License, Version 1.0** - [http://www.eclipse.org/legal/epl-v10.html](http://www.eclipse.org/legal/epl-v10.html)

1. **Group:** org.hamcrest **Name:** hamcrest-all **Version:** 1.3
     * **POM License: New BSD License** - [http://www.opensource.org/licenses/bsd-license.php](http://www.opensource.org/licenses/bsd-license.php)

1. **Group:** org.hamcrest **Name:** hamcrest-core **Version:** 1.3
     * **POM License: New BSD License** - [http://www.opensource.org/licenses/bsd-license.php](http://www.opensource.org/licenses/bsd-license.php)

1. **Group:** org.jacoco **Name:** org.jacoco.agent **Version:** 0.8.4
     * **Manifest license URL:** [http://www.eclipse.org/legal/epl-v10.html](http://www.eclipse.org/legal/epl-v10.html)
     * **POM License: Eclipse Public License v1.0** - [http://www.eclipse.org/legal/epl-v10.html](http://www.eclipse.org/legal/epl-v10.html)

1. **Group:** org.jacoco **Name:** org.jacoco.ant **Version:** 0.8.4
     * **Manifest license URL:** [http://www.eclipse.org/legal/epl-v10.html](http://www.eclipse.org/legal/epl-v10.html)
     * **POM License: Eclipse Public License v1.0** - [http://www.eclipse.org/legal/epl-v10.html](http://www.eclipse.org/legal/epl-v10.html)

1. **Group:** org.jacoco **Name:** org.jacoco.core **Version:** 0.8.4
     * **Manifest license URL:** [http://www.eclipse.org/legal/epl-v10.html](http://www.eclipse.org/legal/epl-v10.html)
     * **POM License: Eclipse Public License v1.0** - [http://www.eclipse.org/legal/epl-v10.html](http://www.eclipse.org/legal/epl-v10.html)

1. **Group:** org.jacoco **Name:** org.jacoco.report **Version:** 0.8.4
     * **Manifest license URL:** [http://www.eclipse.org/legal/epl-v10.html](http://www.eclipse.org/legal/epl-v10.html)
     * **POM License: Eclipse Public License v1.0** - [http://www.eclipse.org/legal/epl-v10.html](http://www.eclipse.org/legal/epl-v10.html)

1. **Group:** org.junit-pioneer **Name:** junit-pioneer **Version:** 0.3.0
     * **POM Project URL:** [https://github.com/junit-pioneer/junit-pioneer](https://github.com/junit-pioneer/junit-pioneer)
     * **POM License: The MIT License** - [https://github.com/junit-pioneer/junit-pioneer/blob/master/LICENSE](https://github.com/junit-pioneer/junit-pioneer/blob/master/LICENSE)

1. **Group:** org.junit.jupiter **Name:** junit-jupiter-api **Version:** 5.5.1
     * **POM Project URL:** [https://junit.org/junit5/](https://junit.org/junit5/)
     * **POM License: Eclipse Public License v2.0** - [https://www.eclipse.org/legal/epl-v20.html](https://www.eclipse.org/legal/epl-v20.html)

1. **Group:** org.junit.jupiter **Name:** junit-jupiter-engine **Version:** 5.5.1
     * **POM Project URL:** [https://junit.org/junit5/](https://junit.org/junit5/)
     * **POM License: Eclipse Public License v2.0** - [https://www.eclipse.org/legal/epl-v20.html](https://www.eclipse.org/legal/epl-v20.html)

1. **Group:** org.junit.jupiter **Name:** junit-jupiter-params **Version:** 5.5.1
     * **POM Project URL:** [https://junit.org/junit5/](https://junit.org/junit5/)
     * **POM License: Eclipse Public License v2.0** - [https://www.eclipse.org/legal/epl-v20.html](https://www.eclipse.org/legal/epl-v20.html)

1. **Group:** org.junit.platform **Name:** junit-platform-commons **Version:** 1.5.1
     * **POM Project URL:** [https://junit.org/junit5/](https://junit.org/junit5/)
     * **POM License: Eclipse Public License v2.0** - [https://www.eclipse.org/legal/epl-v20.html](https://www.eclipse.org/legal/epl-v20.html)

1. **Group:** org.junit.platform **Name:** junit-platform-engine **Version:** 1.5.1
     * **POM Project URL:** [https://junit.org/junit5/](https://junit.org/junit5/)
     * **POM License: Eclipse Public License v2.0** - [https://www.eclipse.org/legal/epl-v20.html](https://www.eclipse.org/legal/epl-v20.html)

1. **Group:** org.mockito **Name:** mockito-core **Version:** 2.12.0
     * **POM Project URL:** [https://github.com/mockito/mockito](https://github.com/mockito/mockito)
     * **POM License: The MIT License** - [https://github.com/mockito/mockito/blob/master/LICENSE](https://github.com/mockito/mockito/blob/master/LICENSE)

1. **Group:** org.objenesis **Name:** objenesis **Version:** 2.6
     * **Manifest license URL:** [http://www.apache.org/licenses/LICENSE-2.0.txt](http://www.apache.org/licenses/LICENSE-2.0.txt)
     * **POM Project URL:** [http://objenesis.org](http://objenesis.org)
     * **POM License: Apache 2** - [http://www.apache.org/licenses/LICENSE-2.0.txt](http://www.apache.org/licenses/LICENSE-2.0.txt)

1. **Group:** org.opentest4j **Name:** opentest4j **Version:** 1.2.0
     * **Manifest License:** The Apache License, Version 2.0 (Not packaged)
     * **POM Project URL:** [https://github.com/ota4j-team/opentest4j](https://github.com/ota4j-team/opentest4j)
     * **POM License: The Apache License, Version 2.0** - [http://www.apache.org/licenses/LICENSE-2.0.txt](http://www.apache.org/licenses/LICENSE-2.0.txt)

1. **Group:** org.ow2.asm **Name:** asm **Version:** 7.1
     * **Manifest Project URL:** [http://asm.ow2.org](http://asm.ow2.org)
     * **POM Project URL:** [http://asm.ow2.org/](http://asm.ow2.org/)
     * **POM License: BSD** - [http://asm.ow2.org/license.html](http://asm.ow2.org/license.html)
     * **POM License: The Apache Software License, Version 2.0** - [http://www.apache.org/licenses/LICENSE-2.0.txt](http://www.apache.org/licenses/LICENSE-2.0.txt)

1. **Group:** org.ow2.asm **Name:** asm-analysis **Version:** 7.1
     * **Manifest Project URL:** [http://asm.ow2.org](http://asm.ow2.org)
     * **POM Project URL:** [http://asm.ow2.org/](http://asm.ow2.org/)
     * **POM License: BSD** - [http://asm.ow2.org/license.html](http://asm.ow2.org/license.html)
     * **POM License: The Apache Software License, Version 2.0** - [http://www.apache.org/licenses/LICENSE-2.0.txt](http://www.apache.org/licenses/LICENSE-2.0.txt)

1. **Group:** org.ow2.asm **Name:** asm-commons **Version:** 7.1
     * **Manifest Project URL:** [http://asm.ow2.org](http://asm.ow2.org)
     * **POM Project URL:** [http://asm.ow2.org/](http://asm.ow2.org/)
     * **POM License: BSD** - [http://asm.ow2.org/license.html](http://asm.ow2.org/license.html)
     * **POM License: The Apache Software License, Version 2.0** - [http://www.apache.org/licenses/LICENSE-2.0.txt](http://www.apache.org/licenses/LICENSE-2.0.txt)

1. **Group:** org.ow2.asm **Name:** asm-tree **Version:** 7.1
     * **Manifest Project URL:** [http://asm.ow2.org](http://asm.ow2.org)
     * **POM Project URL:** [http://asm.ow2.org/](http://asm.ow2.org/)
     * **POM License: BSD** - [http://asm.ow2.org/license.html](http://asm.ow2.org/license.html)
     * **POM License: The Apache Software License, Version 2.0** - [http://www.apache.org/licenses/LICENSE-2.0.txt](http://www.apache.org/licenses/LICENSE-2.0.txt)

1. **Group:** org.pcollections **Name:** pcollections **Version:** 2.1.2
     * **POM Project URL:** [http://pcollections.org](http://pcollections.org)
     * **POM License: The MIT License** - [http://www.opensource.org/licenses/mit-license.php](http://www.opensource.org/licenses/mit-license.php)

1. **Group:** org.sonatype.sisu **Name:** sisu-guice **Version:** 3.1.0
     * **Manifest Project URL:** [http://code.google.com/p/google-guice/](http://code.google.com/p/google-guice/)
     * **Manifest license URL:** [http://www.apache.org/licenses/LICENSE-2.0.txt](http://www.apache.org/licenses/LICENSE-2.0.txt)
     * **POM License: The Apache Software License, Version 2.0** - [http://www.apache.org/licenses/LICENSE-2.0.txt](http://www.apache.org/licenses/LICENSE-2.0.txt)

    
        
 The dependencies distributed under several licenses, are used according their commercial-use-friendly license.


<<<<<<< HEAD
This report was generated on **Fri Aug 23 14:30:55 EEST 2019** using [Gradle-License-Report plugin](https://github.com/jk1/Gradle-License-Report) by Evgeny Naumenko, licensed under [Apache 2.0 License](https://github.com/jk1/Gradle-License-Report/blob/master/LICENSE).



    
# Dependencies of `io.spine.tools:spine-model-compiler:1.0.2`
=======
This report was generated on **Wed Aug 28 14:06:45 EEST 2019** using [Gradle-License-Report plugin](https://github.com/jk1/Gradle-License-Report) by Evgeny Naumenko, licensed under [Apache 2.0 License](https://github.com/jk1/Gradle-License-Report/blob/master/LICENSE).



    
# Dependencies of `io.spine.tools:spine-model-compiler:1.0.2-SNAPSHOT`
>>>>>>> 3dab5ba8

## Runtime
1. **Group:** aopalliance **Name:** aopalliance **Version:** 1.0
     * **POM Project URL:** [http://aopalliance.sourceforge.net](http://aopalliance.sourceforge.net)
     * **POM License: Public Domain**

1. **Group:** com.google.code.findbugs **Name:** jsr305 **Version:** 3.0.2
     * **Manifest license URL:** [http://www.apache.org/licenses/LICENSE-2.0.txt](http://www.apache.org/licenses/LICENSE-2.0.txt)
     * **POM Project URL:** [http://findbugs.sourceforge.net/](http://findbugs.sourceforge.net/)
     * **POM License: The Apache Software License, Version 2.0** - [http://www.apache.org/licenses/LICENSE-2.0.txt](http://www.apache.org/licenses/LICENSE-2.0.txt)

1. **Group:** com.google.code.gson **Name:** gson **Version:** 2.7
     * **POM License: Apache 2.0** - [http://www.apache.org/licenses/LICENSE-2.0.txt](http://www.apache.org/licenses/LICENSE-2.0.txt)

1. **Group:** com.google.errorprone **Name:** error_prone_annotations **Version:** 2.3.3
     * **POM License: Apache 2.0** - [http://www.apache.org/licenses/LICENSE-2.0.txt](http://www.apache.org/licenses/LICENSE-2.0.txt)

1. **Group:** com.google.errorprone **Name:** error_prone_type_annotations **Version:** 2.3.3
     * **POM License: Apache 2.0** - [http://www.apache.org/licenses/LICENSE-2.0.txt](http://www.apache.org/licenses/LICENSE-2.0.txt)

1. **Group:** com.google.flogger **Name:** flogger **Version:** 0.4
     * **POM Project URL:** [https://github.com/google/flogger](https://github.com/google/flogger)
     * **POM License: Apache 2.0** - [http://www.apache.org/licenses/LICENSE-2.0.txt](http://www.apache.org/licenses/LICENSE-2.0.txt)

1. **Group:** com.google.flogger **Name:** flogger-system-backend **Version:** 0.4
     * **POM Project URL:** [https://github.com/google/flogger](https://github.com/google/flogger)
     * **POM License: Apache 2.0** - [http://www.apache.org/licenses/LICENSE-2.0.txt](http://www.apache.org/licenses/LICENSE-2.0.txt)

1. **Group:** com.google.gradle **Name:** osdetector-gradle-plugin **Version:** 1.4.0
     * **POM Project URL:** [https://github.com/google/osdetector-gradle-plugin](https://github.com/google/osdetector-gradle-plugin)
     * **POM License: Apache License 2.0** - [http://opensource.org/licenses/Apache-2.0](http://opensource.org/licenses/Apache-2.0)

1. **Group:** com.google.guava **Name:** failureaccess **Version:** 1.0.1
     * **Manifest Project URL:** [https://github.com/google/guava/](https://github.com/google/guava/)
     * **Manifest license URL:** [http://www.apache.org/licenses/LICENSE-2.0.txt](http://www.apache.org/licenses/LICENSE-2.0.txt)
     * **POM License: The Apache Software License, Version 2.0** - [http://www.apache.org/licenses/LICENSE-2.0.txt](http://www.apache.org/licenses/LICENSE-2.0.txt)

1. **Group:** com.google.guava **Name:** guava **Version:** 28.0-jre
     * **Manifest Project URL:** [https://github.com/google/guava/](https://github.com/google/guava/)
     * **Manifest license URL:** [http://www.apache.org/licenses/LICENSE-2.0.txt](http://www.apache.org/licenses/LICENSE-2.0.txt)
     * **POM License: Apache License, Version 2.0** - [http://www.apache.org/licenses/LICENSE-2.0.txt](http://www.apache.org/licenses/LICENSE-2.0.txt)

1. **Group:** com.google.guava **Name:** listenablefuture **Version:** 9999.0-empty-to-avoid-conflict-with-guava
     * **POM License: The Apache Software License, Version 2.0** - [http://www.apache.org/licenses/LICENSE-2.0.txt](http://www.apache.org/licenses/LICENSE-2.0.txt)

1. **Group:** com.google.j2objc **Name:** j2objc-annotations **Version:** 1.3
     * **POM Project URL:** [https://github.com/google/j2objc/](https://github.com/google/j2objc/)
     * **POM License: The Apache Software License, Version 2.0** - [http://www.apache.org/licenses/LICENSE-2.0.txt](http://www.apache.org/licenses/LICENSE-2.0.txt)

1. **Group:** com.google.protobuf **Name:** protobuf-gradle-plugin **Version:** 0.8.8
     * **POM Project URL:** [https://github.com/google/protobuf-gradle-plugin](https://github.com/google/protobuf-gradle-plugin)
     * **POM License: BSD 3-Clause** - [http://opensource.org/licenses/BSD-3-Clause](http://opensource.org/licenses/BSD-3-Clause)

1. **Group:** com.google.protobuf **Name:** protobuf-java **Version:** 3.9.0
     * **Manifest Project URL:** [https://developers.google.com/protocol-buffers/](https://developers.google.com/protocol-buffers/)
     * **Manifest license URL:** [https://opensource.org/licenses/BSD-3-Clause](https://opensource.org/licenses/BSD-3-Clause)
     * **POM License: 3-Clause BSD License** - [https://opensource.org/licenses/BSD-3-Clause](https://opensource.org/licenses/BSD-3-Clause)

1. **Group:** com.google.protobuf **Name:** protobuf-java-util **Version:** 3.9.0
     * **Manifest Project URL:** [https://developers.google.com/protocol-buffers/](https://developers.google.com/protocol-buffers/)
     * **Manifest license URL:** [https://opensource.org/licenses/BSD-3-Clause](https://opensource.org/licenses/BSD-3-Clause)
     * **POM License: 3-Clause BSD License** - [https://opensource.org/licenses/BSD-3-Clause](https://opensource.org/licenses/BSD-3-Clause)

1. **Group:** com.squareup **Name:** javapoet **Version:** 1.11.0
     * **POM Project URL:** [http://github.com/square/javapoet/](http://github.com/square/javapoet/)
     * **POM License: Apache 2.0** - [http://www.apache.org/licenses/LICENSE-2.0.txt](http://www.apache.org/licenses/LICENSE-2.0.txt)

1. **Group:** commons-lang **Name:** commons-lang **Version:** 2.6
     * **Project URL:** [http://commons.apache.org/lang/](http://commons.apache.org/lang/)
     * **Manifest license URL:** [http://www.apache.org/licenses/LICENSE-2.0.txt](http://www.apache.org/licenses/LICENSE-2.0.txt)
     * **POM License: The Apache Software License, Version 2.0** - [http://www.apache.org/licenses/LICENSE-2.0.txt](http://www.apache.org/licenses/LICENSE-2.0.txt)

1. **Group:** javax.annotation **Name:** jsr250-api **Version:** 1.0
     * **POM Project URL:** [http://jcp.org/aboutJava/communityprocess/final/jsr250/index.html](http://jcp.org/aboutJava/communityprocess/final/jsr250/index.html)
     * **POM License: COMMON DEVELOPMENT AND DISTRIBUTION LICENSE (CDDL) Version 1.0** - [https://glassfish.dev.java.net/public/CDDLv1.0.html](https://glassfish.dev.java.net/public/CDDLv1.0.html)

1. **Group:** javax.enterprise **Name:** cdi-api **Version:** 1.0
     * **POM License: Apache License, Version 2.0** - [http://www.apache.org/licenses/LICENSE-2.0](http://www.apache.org/licenses/LICENSE-2.0)

1. **Group:** javax.inject **Name:** javax.inject **Version:** 1
     * **POM Project URL:** [http://code.google.com/p/atinject/](http://code.google.com/p/atinject/)
     * **POM License: The Apache Software License, Version 2.0** - [http://www.apache.org/licenses/LICENSE-2.0.txt](http://www.apache.org/licenses/LICENSE-2.0.txt)

1. **Group:** kr.motd.maven **Name:** os-maven-plugin **Version:** 1.4.0.Final
     * **POM Project URL:** [https://github.com/trustin/os-maven-plugin/](https://github.com/trustin/os-maven-plugin/)
     * **POM License: Apache License, Version 2.0** - [http://www.apache.org/licenses/LICENSE-2.0](http://www.apache.org/licenses/LICENSE-2.0)

1. **Group:** org.apache.maven **Name:** maven-artifact **Version:** 3.2.1
     * **POM License: The Apache Software License, Version 2.0** - [http://www.apache.org/licenses/LICENSE-2.0.txt](http://www.apache.org/licenses/LICENSE-2.0.txt)

1. **Group:** org.apache.maven **Name:** maven-model **Version:** 3.2.1
     * **POM License: The Apache Software License, Version 2.0** - [http://www.apache.org/licenses/LICENSE-2.0.txt](http://www.apache.org/licenses/LICENSE-2.0.txt)

1. **Group:** org.apache.maven **Name:** maven-plugin-api **Version:** 3.2.1
     * **POM License: The Apache Software License, Version 2.0** - [http://www.apache.org/licenses/LICENSE-2.0.txt](http://www.apache.org/licenses/LICENSE-2.0.txt)

1. **Group:** org.checkerframework **Name:** checker-qual **Version:** 2.9.0
     * **POM Project URL:** [https://checkerframework.org](https://checkerframework.org)
     * **POM License: The MIT License** - [http://opensource.org/licenses/MIT](http://opensource.org/licenses/MIT)

1. **Group:** org.codehaus.mojo **Name:** animal-sniffer-annotations **Version:** 1.17
     * **POM License: MIT license** - [http://www.opensource.org/licenses/mit-license.php](http://www.opensource.org/licenses/mit-license.php)
     * **POM License: The Apache Software License, Version 2.0** - [http://www.apache.org/licenses/LICENSE-2.0.txt](http://www.apache.org/licenses/LICENSE-2.0.txt)

1. **Group:** org.codehaus.plexus **Name:** plexus-classworlds **Version:** 2.4
     * **POM License: The Apache Software License, Version 2.0** - [http://www.apache.org/licenses/LICENSE-2.0.txt](http://www.apache.org/licenses/LICENSE-2.0.txt)

1. **Group:** org.codehaus.plexus **Name:** plexus-component-annotations **Version:** 1.5.5
     * **POM License: The Apache Software License, Version 2.0** - [http://www.apache.org/licenses/LICENSE-2.0.txt](http://www.apache.org/licenses/LICENSE-2.0.txt)

1. **Group:** org.codehaus.plexus **Name:** plexus-utils **Version:** 3.0.17
     * **POM Project URL:** [http://plexus.codehaus.org/plexus-utils](http://plexus.codehaus.org/plexus-utils)
     * **POM License: Apache License, Version 2.0** - [http://www.apache.org/licenses/LICENSE-2.0](http://www.apache.org/licenses/LICENSE-2.0)
     * **POM License: The Apache Software License, Version 2.0** - [http://www.apache.org/licenses/LICENSE-2.0.txt](http://www.apache.org/licenses/LICENSE-2.0.txt)

1. **Group:** org.eclipse.sisu **Name:** org.eclipse.sisu.inject **Version:** 0.0.0.M5
     * **Manifest Project URL:** [http://www.eclipse.org/sisu/](http://www.eclipse.org/sisu/)
     * **Manifest license URL:** [http://www.eclipse.org/legal/epl-v10.html](http://www.eclipse.org/legal/epl-v10.html)
     * **POM License: Eclipse Public License, Version 1.0** - [http://www.eclipse.org/legal/epl-v10.html](http://www.eclipse.org/legal/epl-v10.html)

1. **Group:** org.eclipse.sisu **Name:** org.eclipse.sisu.plexus **Version:** 0.0.0.M5
     * **Manifest Project URL:** [http://www.eclipse.org/sisu/](http://www.eclipse.org/sisu/)
     * **Manifest license URL:** [http://www.eclipse.org/legal/epl-v10.html](http://www.eclipse.org/legal/epl-v10.html)
     * **POM License: Eclipse Public License, Version 1.0** - [http://www.eclipse.org/legal/epl-v10.html](http://www.eclipse.org/legal/epl-v10.html)

1. **Group:** org.jboss.forge.roaster **Name:** roaster-api **Version:** 2.20.8.Final
     * **POM License: Eclipse Public License version 1.0** - [http://www.eclipse.org/legal/epl-v10.html](http://www.eclipse.org/legal/epl-v10.html)
     * **POM License: Public Domain** - [http://repository.jboss.org/licenses/cc0-1.0.txt](http://repository.jboss.org/licenses/cc0-1.0.txt)

1. **Group:** org.jboss.forge.roaster **Name:** roaster-jdt **Version:** 2.20.8.Final
     * **POM License: Eclipse Public License version 1.0** - [http://www.eclipse.org/legal/epl-v10.html](http://www.eclipse.org/legal/epl-v10.html)
     * **POM License: Public Domain** - [http://repository.jboss.org/licenses/cc0-1.0.txt](http://repository.jboss.org/licenses/cc0-1.0.txt)

1. **Group:** org.sonatype.sisu **Name:** sisu-guice **Version:** 3.1.0
     * **Manifest Project URL:** [http://code.google.com/p/google-guice/](http://code.google.com/p/google-guice/)
     * **Manifest license URL:** [http://www.apache.org/licenses/LICENSE-2.0.txt](http://www.apache.org/licenses/LICENSE-2.0.txt)
     * **POM License: The Apache Software License, Version 2.0** - [http://www.apache.org/licenses/LICENSE-2.0.txt](http://www.apache.org/licenses/LICENSE-2.0.txt)

## Compile, tests and tooling
1. **Group:** aopalliance **Name:** aopalliance **Version:** 1.0
     * **POM Project URL:** [http://aopalliance.sourceforge.net](http://aopalliance.sourceforge.net)
     * **POM License: Public Domain**

1. **Group:** com.beust **Name:** jcommander **Version:** 1.72
     * **Manifest license URL:** [http://www.apache.org/licenses/LICENSE-2.0](http://www.apache.org/licenses/LICENSE-2.0)
     * **POM Project URL:** [http://jcommander.org](http://jcommander.org)
     * **POM License: Apache 2.0** - [http://www.apache.org/licenses/LICENSE-2.0](http://www.apache.org/licenses/LICENSE-2.0)

1. **Group:** com.github.kevinstern **Name:** software-and-algorithms **Version:** 1.0
     * **POM Project URL:** [https://www.github.com/KevinStern/software-and-algorithms](https://www.github.com/KevinStern/software-and-algorithms)
     * **POM License: MIT License** - [http://www.opensource.org/licenses/mit-license.php](http://www.opensource.org/licenses/mit-license.php)

1. **Group:** com.github.stephenc.jcip **Name:** jcip-annotations **Version:** 1.0-1
     * **POM Project URL:** [http://stephenc.github.com/jcip-annotations](http://stephenc.github.com/jcip-annotations)
     * **POM License: Apache License, Version 2.0** - [http://www.apache.org/licenses/LICENSE-2.0.txt](http://www.apache.org/licenses/LICENSE-2.0.txt)

1. **Group:** com.google.auto **Name:** auto-common **Version:** 0.10
     * **POM License: Apache 2.0** - [http://www.apache.org/licenses/LICENSE-2.0.txt](http://www.apache.org/licenses/LICENSE-2.0.txt)

1. **Group:** com.google.auto.value **Name:** auto-value-annotations **Version:** 1.6.3
     * **POM License: Apache 2.0** - [http://www.apache.org/licenses/LICENSE-2.0.txt](http://www.apache.org/licenses/LICENSE-2.0.txt)

1. **Group:** com.google.code.findbugs **Name:** jFormatString **Version:** 3.0.0
     * **POM Project URL:** [http://findbugs.sourceforge.net/](http://findbugs.sourceforge.net/)
     * **POM License: GNU Lesser Public License** - [http://www.gnu.org/licenses/lgpl.html](http://www.gnu.org/licenses/lgpl.html)

1. **Group:** com.google.code.findbugs **Name:** jsr305 **Version:** 3.0.2
     * **Manifest license URL:** [http://www.apache.org/licenses/LICENSE-2.0.txt](http://www.apache.org/licenses/LICENSE-2.0.txt)
     * **POM Project URL:** [http://findbugs.sourceforge.net/](http://findbugs.sourceforge.net/)
     * **POM License: The Apache Software License, Version 2.0** - [http://www.apache.org/licenses/LICENSE-2.0.txt](http://www.apache.org/licenses/LICENSE-2.0.txt)

1. **Group:** com.google.code.gson **Name:** gson **Version:** 2.7
     * **POM License: Apache 2.0** - [http://www.apache.org/licenses/LICENSE-2.0.txt](http://www.apache.org/licenses/LICENSE-2.0.txt)

1. **Group:** com.google.code.gson **Name:** gson **Version:** 2.8.5
     * **POM License: Apache 2.0** - [http://www.apache.org/licenses/LICENSE-2.0.txt](http://www.apache.org/licenses/LICENSE-2.0.txt)

1. **Group:** com.google.errorprone **Name:** error_prone_annotation **Version:** 2.3.3
     * **POM License: Apache 2.0** - [http://www.apache.org/licenses/LICENSE-2.0.txt](http://www.apache.org/licenses/LICENSE-2.0.txt)

1. **Group:** com.google.errorprone **Name:** error_prone_annotations **Version:** 2.3.3
     * **POM License: Apache 2.0** - [http://www.apache.org/licenses/LICENSE-2.0.txt](http://www.apache.org/licenses/LICENSE-2.0.txt)

1. **Group:** com.google.errorprone **Name:** error_prone_check_api **Version:** 2.3.3
     * **POM License: Apache 2.0** - [http://www.apache.org/licenses/LICENSE-2.0.txt](http://www.apache.org/licenses/LICENSE-2.0.txt)

1. **Group:** com.google.errorprone **Name:** error_prone_core **Version:** 2.3.3
     * **POM License: Apache 2.0** - [http://www.apache.org/licenses/LICENSE-2.0.txt](http://www.apache.org/licenses/LICENSE-2.0.txt)

1. **Group:** com.google.errorprone **Name:** error_prone_type_annotations **Version:** 2.3.3
     * **POM License: Apache 2.0** - [http://www.apache.org/licenses/LICENSE-2.0.txt](http://www.apache.org/licenses/LICENSE-2.0.txt)

1. **Group:** com.google.errorprone **Name:** javac **Version:** 9+181-r4173-1
     * **POM Project URL:** [https://github.com/google/error-prone-javac](https://github.com/google/error-prone-javac)
     * **POM License: GNU General Public License, version 2, with the Classpath Exception** - [http://openjdk.java.net/legal/gplv2+ce.html](http://openjdk.java.net/legal/gplv2+ce.html)

1. **Group:** com.google.flogger **Name:** flogger **Version:** 0.4
     * **POM Project URL:** [https://github.com/google/flogger](https://github.com/google/flogger)
     * **POM License: Apache 2.0** - [http://www.apache.org/licenses/LICENSE-2.0.txt](http://www.apache.org/licenses/LICENSE-2.0.txt)

1. **Group:** com.google.flogger **Name:** flogger-system-backend **Version:** 0.4
     * **POM Project URL:** [https://github.com/google/flogger](https://github.com/google/flogger)
     * **POM License: Apache 2.0** - [http://www.apache.org/licenses/LICENSE-2.0.txt](http://www.apache.org/licenses/LICENSE-2.0.txt)

1. **Group:** com.google.gradle **Name:** osdetector-gradle-plugin **Version:** 1.4.0
     * **POM Project URL:** [https://github.com/google/osdetector-gradle-plugin](https://github.com/google/osdetector-gradle-plugin)
     * **POM License: Apache License 2.0** - [http://opensource.org/licenses/Apache-2.0](http://opensource.org/licenses/Apache-2.0)

1. **Group:** com.google.guava **Name:** failureaccess **Version:** 1.0.1
     * **Manifest Project URL:** [https://github.com/google/guava/](https://github.com/google/guava/)
     * **Manifest license URL:** [http://www.apache.org/licenses/LICENSE-2.0.txt](http://www.apache.org/licenses/LICENSE-2.0.txt)
     * **POM License: The Apache Software License, Version 2.0** - [http://www.apache.org/licenses/LICENSE-2.0.txt](http://www.apache.org/licenses/LICENSE-2.0.txt)

1. **Group:** com.google.guava **Name:** guava **Version:** 28.0-jre
     * **Manifest Project URL:** [https://github.com/google/guava/](https://github.com/google/guava/)
     * **Manifest license URL:** [http://www.apache.org/licenses/LICENSE-2.0.txt](http://www.apache.org/licenses/LICENSE-2.0.txt)
     * **POM License: Apache License, Version 2.0** - [http://www.apache.org/licenses/LICENSE-2.0.txt](http://www.apache.org/licenses/LICENSE-2.0.txt)

1. **Group:** com.google.guava **Name:** guava-testlib **Version:** 28.0-jre
     * **POM License: Apache License, Version 2.0** - [http://www.apache.org/licenses/LICENSE-2.0.txt](http://www.apache.org/licenses/LICENSE-2.0.txt)

1. **Group:** com.google.guava **Name:** listenablefuture **Version:** 9999.0-empty-to-avoid-conflict-with-guava
     * **POM License: The Apache Software License, Version 2.0** - [http://www.apache.org/licenses/LICENSE-2.0.txt](http://www.apache.org/licenses/LICENSE-2.0.txt)

1. **Group:** com.google.j2objc **Name:** j2objc-annotations **Version:** 1.3
     * **POM Project URL:** [https://github.com/google/j2objc/](https://github.com/google/j2objc/)
     * **POM License: The Apache Software License, Version 2.0** - [http://www.apache.org/licenses/LICENSE-2.0.txt](http://www.apache.org/licenses/LICENSE-2.0.txt)

1. **Group:** com.google.protobuf **Name:** protobuf-gradle-plugin **Version:** 0.8.8
     * **POM Project URL:** [https://github.com/google/protobuf-gradle-plugin](https://github.com/google/protobuf-gradle-plugin)
     * **POM License: BSD 3-Clause** - [http://opensource.org/licenses/BSD-3-Clause](http://opensource.org/licenses/BSD-3-Clause)

1. **Group:** com.google.protobuf **Name:** protobuf-java **Version:** 3.9.0
     * **Manifest Project URL:** [https://developers.google.com/protocol-buffers/](https://developers.google.com/protocol-buffers/)
     * **Manifest license URL:** [https://opensource.org/licenses/BSD-3-Clause](https://opensource.org/licenses/BSD-3-Clause)
     * **POM License: 3-Clause BSD License** - [https://opensource.org/licenses/BSD-3-Clause](https://opensource.org/licenses/BSD-3-Clause)

1. **Group:** com.google.protobuf **Name:** protobuf-java-util **Version:** 3.9.0
     * **Manifest Project URL:** [https://developers.google.com/protocol-buffers/](https://developers.google.com/protocol-buffers/)
     * **Manifest license URL:** [https://opensource.org/licenses/BSD-3-Clause](https://opensource.org/licenses/BSD-3-Clause)
     * **POM License: 3-Clause BSD License** - [https://opensource.org/licenses/BSD-3-Clause](https://opensource.org/licenses/BSD-3-Clause)

1. **Group:** com.google.protobuf **Name:** protoc **Version:** 3.9.0
     * **POM Project URL:** [https://developers.google.com/protocol-buffers/](https://developers.google.com/protocol-buffers/)
     * **POM License: 3-Clause BSD License** - [https://opensource.org/licenses/BSD-3-Clause](https://opensource.org/licenses/BSD-3-Clause)
     * **POM License: The Apache Software License, Version 2.0** - [http://www.apache.org/licenses/LICENSE-2.0.txt](http://www.apache.org/licenses/LICENSE-2.0.txt)

1. **Group:** com.google.truth **Name:** truth **Version:** 1.0
     * **POM License: The Apache Software License, Version 2.0** - [http://www.apache.org/licenses/LICENSE-2.0.txt](http://www.apache.org/licenses/LICENSE-2.0.txt)

1. **Group:** com.google.truth.extensions **Name:** truth-java8-extension **Version:** 1.0
     * **POM License: The Apache Software License, Version 2.0** - [http://www.apache.org/licenses/LICENSE-2.0.txt](http://www.apache.org/licenses/LICENSE-2.0.txt)

1. **Group:** com.google.truth.extensions **Name:** truth-liteproto-extension **Version:** 1.0
     * **POM License: The Apache Software License, Version 2.0** - [http://www.apache.org/licenses/LICENSE-2.0.txt](http://www.apache.org/licenses/LICENSE-2.0.txt)

1. **Group:** com.google.truth.extensions **Name:** truth-proto-extension **Version:** 1.0
     * **POM License: The Apache Software License, Version 2.0** - [http://www.apache.org/licenses/LICENSE-2.0.txt](http://www.apache.org/licenses/LICENSE-2.0.txt)

1. **Group:** com.googlecode.java-diff-utils **Name:** diffutils **Version:** 1.3.0
     * **Manifest license URL:** [http://www.apache.org/licenses/LICENSE-2.0.txt](http://www.apache.org/licenses/LICENSE-2.0.txt)
     * **POM Project URL:** [http://code.google.com/p/java-diff-utils/](http://code.google.com/p/java-diff-utils/)
     * **POM License: The Apache Software License, Version 2.0** - [http://www.apache.org/licenses/LICENSE-2.0.txt](http://www.apache.org/licenses/LICENSE-2.0.txt)

1. **Group:** com.squareup **Name:** javapoet **Version:** 1.11.0
     * **POM Project URL:** [http://github.com/square/javapoet/](http://github.com/square/javapoet/)
     * **POM License: Apache 2.0** - [http://www.apache.org/licenses/LICENSE-2.0.txt](http://www.apache.org/licenses/LICENSE-2.0.txt)

1. **Group:** commons-io **Name:** commons-io **Version:** 2.6
     * **Project URL:** [http://commons.apache.org/proper/commons-io/](http://commons.apache.org/proper/commons-io/)
     * **Manifest license URL:** [https://www.apache.org/licenses/LICENSE-2.0.txt](https://www.apache.org/licenses/LICENSE-2.0.txt)
     * **POM License: Apache License, Version 2.0** - [https://www.apache.org/licenses/LICENSE-2.0.txt](https://www.apache.org/licenses/LICENSE-2.0.txt)

1. **Group:** commons-lang **Name:** commons-lang **Version:** 2.6
     * **Project URL:** [http://commons.apache.org/lang/](http://commons.apache.org/lang/)
     * **Manifest license URL:** [http://www.apache.org/licenses/LICENSE-2.0.txt](http://www.apache.org/licenses/LICENSE-2.0.txt)
     * **POM License: The Apache Software License, Version 2.0** - [http://www.apache.org/licenses/LICENSE-2.0.txt](http://www.apache.org/licenses/LICENSE-2.0.txt)

1. **Group:** javax.annotation **Name:** jsr250-api **Version:** 1.0
     * **POM Project URL:** [http://jcp.org/aboutJava/communityprocess/final/jsr250/index.html](http://jcp.org/aboutJava/communityprocess/final/jsr250/index.html)
     * **POM License: COMMON DEVELOPMENT AND DISTRIBUTION LICENSE (CDDL) Version 1.0** - [https://glassfish.dev.java.net/public/CDDLv1.0.html](https://glassfish.dev.java.net/public/CDDLv1.0.html)

1. **Group:** javax.enterprise **Name:** cdi-api **Version:** 1.0
     * **POM License: Apache License, Version 2.0** - [http://www.apache.org/licenses/LICENSE-2.0](http://www.apache.org/licenses/LICENSE-2.0)

1. **Group:** javax.inject **Name:** javax.inject **Version:** 1
     * **POM Project URL:** [http://code.google.com/p/atinject/](http://code.google.com/p/atinject/)
     * **POM License: The Apache Software License, Version 2.0** - [http://www.apache.org/licenses/LICENSE-2.0.txt](http://www.apache.org/licenses/LICENSE-2.0.txt)

1. **Group:** junit **Name:** junit **Version:** 4.12
     * **POM Project URL:** [http://junit.org](http://junit.org)
     * **POM License: Eclipse Public License 1.0** - [http://www.eclipse.org/legal/epl-v10.html](http://www.eclipse.org/legal/epl-v10.html)

1. **Group:** kr.motd.maven **Name:** os-maven-plugin **Version:** 1.4.0.Final
     * **POM Project URL:** [https://github.com/trustin/os-maven-plugin/](https://github.com/trustin/os-maven-plugin/)
     * **POM License: Apache License, Version 2.0** - [http://www.apache.org/licenses/LICENSE-2.0](http://www.apache.org/licenses/LICENSE-2.0)

1. **Group:** net.bytebuddy **Name:** byte-buddy **Version:** 1.7.9
     * **Manifest license URL:** [http://www.apache.org/licenses/LICENSE-2.0.txt](http://www.apache.org/licenses/LICENSE-2.0.txt)
     * **POM License: The Apache Software License, Version 2.0** - [http://www.apache.org/licenses/LICENSE-2.0.txt](http://www.apache.org/licenses/LICENSE-2.0.txt)

1. **Group:** net.bytebuddy **Name:** byte-buddy-agent **Version:** 1.7.9
     * **Manifest license URL:** [http://www.apache.org/licenses/LICENSE-2.0.txt](http://www.apache.org/licenses/LICENSE-2.0.txt)
     * **POM License: The Apache Software License, Version 2.0** - [http://www.apache.org/licenses/LICENSE-2.0.txt](http://www.apache.org/licenses/LICENSE-2.0.txt)

1. **Group:** net.java.dev.javacc **Name:** javacc **Version:** 5.0
     * **POM Project URL:** [https://javacc.dev.java.net/](https://javacc.dev.java.net/)
     * **POM License: Berkeley Software Distribution (BSD) License** - [http://www.opensource.org/licenses/bsd-license.html](http://www.opensource.org/licenses/bsd-license.html)

1. **Group:** net.sourceforge.pmd **Name:** pmd-core **Version:** 6.16.0
     * **POM License: BSD-style** - [http://pmd.sourceforge.net/license.html](http://pmd.sourceforge.net/license.html)

1. **Group:** net.sourceforge.pmd **Name:** pmd-java **Version:** 6.16.0
     * **POM License: BSD-style** - [http://pmd.sourceforge.net/license.html](http://pmd.sourceforge.net/license.html)

1. **Group:** net.sourceforge.saxon **Name:** saxon **Version:** 9.1.0.8
     * **POM Project URL:** [http://saxon.sourceforge.net/](http://saxon.sourceforge.net/)
     * **POM License: Mozilla Public License Version 1.0** - [http://www.mozilla.org/MPL/MPL-1.0.txt](http://www.mozilla.org/MPL/MPL-1.0.txt)

1. **Group:** org.antlr **Name:** antlr4-runtime **Version:** 4.7
     * **Manifest Project URL:** [http://www.antlr.org](http://www.antlr.org)
     * **Manifest license URL:** [http://www.antlr.org/license.html](http://www.antlr.org/license.html)
     * **POM License: The BSD License** - [http://www.antlr.org/license.html](http://www.antlr.org/license.html)

1. **Group:** org.apache.commons **Name:** commons-lang3 **Version:** 3.8.1
     * **Project URL:** [http://commons.apache.org/proper/commons-lang/](http://commons.apache.org/proper/commons-lang/)
     * **Manifest license URL:** [https://www.apache.org/licenses/LICENSE-2.0.txt](https://www.apache.org/licenses/LICENSE-2.0.txt)
     * **POM License: Apache License, Version 2.0** - [https://www.apache.org/licenses/LICENSE-2.0.txt](https://www.apache.org/licenses/LICENSE-2.0.txt)

1. **Group:** org.apache.maven **Name:** maven-artifact **Version:** 3.2.1
     * **POM License: The Apache Software License, Version 2.0** - [http://www.apache.org/licenses/LICENSE-2.0.txt](http://www.apache.org/licenses/LICENSE-2.0.txt)

1. **Group:** org.apache.maven **Name:** maven-model **Version:** 3.2.1
     * **POM License: The Apache Software License, Version 2.0** - [http://www.apache.org/licenses/LICENSE-2.0.txt](http://www.apache.org/licenses/LICENSE-2.0.txt)

1. **Group:** org.apache.maven **Name:** maven-plugin-api **Version:** 3.2.1
     * **POM License: The Apache Software License, Version 2.0** - [http://www.apache.org/licenses/LICENSE-2.0.txt](http://www.apache.org/licenses/LICENSE-2.0.txt)

1. **Group:** org.apiguardian **Name:** apiguardian-api **Version:** 1.0.0
     * **POM Project URL:** [https://github.com/apiguardian-team/apiguardian](https://github.com/apiguardian-team/apiguardian)
     * **POM License: The Apache License, Version 2.0** - [http://www.apache.org/licenses/LICENSE-2.0.txt](http://www.apache.org/licenses/LICENSE-2.0.txt)

1. **Group:** org.checkerframework **Name:** checker-compat-qual **Version:** 2.5.3
     * **POM Project URL:** [https://checkerframework.org](https://checkerframework.org)
     * **POM License: GNU General Public License, version 2 (GPL2), with the classpath exception** - [http://www.gnu.org/software/classpath/license.html](http://www.gnu.org/software/classpath/license.html)
     * **POM License: The MIT License** - [http://opensource.org/licenses/MIT](http://opensource.org/licenses/MIT)

1. **Group:** org.checkerframework **Name:** checker-qual **Version:** 2.9.0
     * **POM Project URL:** [https://checkerframework.org](https://checkerframework.org)
     * **POM License: The MIT License** - [http://opensource.org/licenses/MIT](http://opensource.org/licenses/MIT)

1. **Group:** org.checkerframework **Name:** dataflow **Version:** 2.5.3
     * **POM Project URL:** [https://checkerframework.org](https://checkerframework.org)
     * **POM License: GNU General Public License, version 2 (GPL2), with the classpath exception** - [http://www.gnu.org/software/classpath/license.html](http://www.gnu.org/software/classpath/license.html)
     * **POM License: The MIT License** - [http://opensource.org/licenses/MIT](http://opensource.org/licenses/MIT)

1. **Group:** org.checkerframework **Name:** javacutil **Version:** 2.5.3
     * **POM Project URL:** [https://checkerframework.org](https://checkerframework.org)
     * **POM License: GNU General Public License, version 2 (GPL2), with the classpath exception** - [http://www.gnu.org/software/classpath/license.html](http://www.gnu.org/software/classpath/license.html)
     * **POM License: The MIT License** - [http://opensource.org/licenses/MIT](http://opensource.org/licenses/MIT)

1. **Group:** org.codehaus.mojo **Name:** animal-sniffer-annotations **Version:** 1.17
     * **POM License: MIT license** - [http://www.opensource.org/licenses/mit-license.php](http://www.opensource.org/licenses/mit-license.php)
     * **POM License: The Apache Software License, Version 2.0** - [http://www.apache.org/licenses/LICENSE-2.0.txt](http://www.apache.org/licenses/LICENSE-2.0.txt)

1. **Group:** org.codehaus.plexus **Name:** plexus-classworlds **Version:** 2.4
     * **POM License: The Apache Software License, Version 2.0** - [http://www.apache.org/licenses/LICENSE-2.0.txt](http://www.apache.org/licenses/LICENSE-2.0.txt)

1. **Group:** org.codehaus.plexus **Name:** plexus-component-annotations **Version:** 1.5.5
     * **POM License: The Apache Software License, Version 2.0** - [http://www.apache.org/licenses/LICENSE-2.0.txt](http://www.apache.org/licenses/LICENSE-2.0.txt)

1. **Group:** org.codehaus.plexus **Name:** plexus-utils **Version:** 3.0.17
     * **POM Project URL:** [http://plexus.codehaus.org/plexus-utils](http://plexus.codehaus.org/plexus-utils)
     * **POM License: Apache License, Version 2.0** - [http://www.apache.org/licenses/LICENSE-2.0](http://www.apache.org/licenses/LICENSE-2.0)
     * **POM License: The Apache Software License, Version 2.0** - [http://www.apache.org/licenses/LICENSE-2.0.txt](http://www.apache.org/licenses/LICENSE-2.0.txt)

1. **Group:** org.eclipse.sisu **Name:** org.eclipse.sisu.inject **Version:** 0.0.0.M5
     * **Manifest Project URL:** [http://www.eclipse.org/sisu/](http://www.eclipse.org/sisu/)
     * **Manifest license URL:** [http://www.eclipse.org/legal/epl-v10.html](http://www.eclipse.org/legal/epl-v10.html)
     * **POM License: Eclipse Public License, Version 1.0** - [http://www.eclipse.org/legal/epl-v10.html](http://www.eclipse.org/legal/epl-v10.html)

1. **Group:** org.eclipse.sisu **Name:** org.eclipse.sisu.plexus **Version:** 0.0.0.M5
     * **Manifest Project URL:** [http://www.eclipse.org/sisu/](http://www.eclipse.org/sisu/)
     * **Manifest license URL:** [http://www.eclipse.org/legal/epl-v10.html](http://www.eclipse.org/legal/epl-v10.html)
     * **POM License: Eclipse Public License, Version 1.0** - [http://www.eclipse.org/legal/epl-v10.html](http://www.eclipse.org/legal/epl-v10.html)

1. **Group:** org.hamcrest **Name:** hamcrest-all **Version:** 1.3
     * **POM License: New BSD License** - [http://www.opensource.org/licenses/bsd-license.php](http://www.opensource.org/licenses/bsd-license.php)

1. **Group:** org.hamcrest **Name:** hamcrest-core **Version:** 1.3
     * **POM License: New BSD License** - [http://www.opensource.org/licenses/bsd-license.php](http://www.opensource.org/licenses/bsd-license.php)

1. **Group:** org.jacoco **Name:** org.jacoco.agent **Version:** 0.8.4
     * **Manifest license URL:** [http://www.eclipse.org/legal/epl-v10.html](http://www.eclipse.org/legal/epl-v10.html)
     * **POM License: Eclipse Public License v1.0** - [http://www.eclipse.org/legal/epl-v10.html](http://www.eclipse.org/legal/epl-v10.html)

1. **Group:** org.jacoco **Name:** org.jacoco.ant **Version:** 0.8.4
     * **Manifest license URL:** [http://www.eclipse.org/legal/epl-v10.html](http://www.eclipse.org/legal/epl-v10.html)
     * **POM License: Eclipse Public License v1.0** - [http://www.eclipse.org/legal/epl-v10.html](http://www.eclipse.org/legal/epl-v10.html)

1. **Group:** org.jacoco **Name:** org.jacoco.core **Version:** 0.8.4
     * **Manifest license URL:** [http://www.eclipse.org/legal/epl-v10.html](http://www.eclipse.org/legal/epl-v10.html)
     * **POM License: Eclipse Public License v1.0** - [http://www.eclipse.org/legal/epl-v10.html](http://www.eclipse.org/legal/epl-v10.html)

1. **Group:** org.jacoco **Name:** org.jacoco.report **Version:** 0.8.4
     * **Manifest license URL:** [http://www.eclipse.org/legal/epl-v10.html](http://www.eclipse.org/legal/epl-v10.html)
     * **POM License: Eclipse Public License v1.0** - [http://www.eclipse.org/legal/epl-v10.html](http://www.eclipse.org/legal/epl-v10.html)

1. **Group:** org.jboss.forge.roaster **Name:** roaster-api **Version:** 2.20.8.Final
     * **POM License: Eclipse Public License version 1.0** - [http://www.eclipse.org/legal/epl-v10.html](http://www.eclipse.org/legal/epl-v10.html)
     * **POM License: Public Domain** - [http://repository.jboss.org/licenses/cc0-1.0.txt](http://repository.jboss.org/licenses/cc0-1.0.txt)

1. **Group:** org.jboss.forge.roaster **Name:** roaster-jdt **Version:** 2.20.8.Final
     * **POM License: Eclipse Public License version 1.0** - [http://www.eclipse.org/legal/epl-v10.html](http://www.eclipse.org/legal/epl-v10.html)
     * **POM License: Public Domain** - [http://repository.jboss.org/licenses/cc0-1.0.txt](http://repository.jboss.org/licenses/cc0-1.0.txt)

1. **Group:** org.junit-pioneer **Name:** junit-pioneer **Version:** 0.3.0
     * **POM Project URL:** [https://github.com/junit-pioneer/junit-pioneer](https://github.com/junit-pioneer/junit-pioneer)
     * **POM License: The MIT License** - [https://github.com/junit-pioneer/junit-pioneer/blob/master/LICENSE](https://github.com/junit-pioneer/junit-pioneer/blob/master/LICENSE)

1. **Group:** org.junit.jupiter **Name:** junit-jupiter-api **Version:** 5.5.1
     * **POM Project URL:** [https://junit.org/junit5/](https://junit.org/junit5/)
     * **POM License: Eclipse Public License v2.0** - [https://www.eclipse.org/legal/epl-v20.html](https://www.eclipse.org/legal/epl-v20.html)

1. **Group:** org.junit.jupiter **Name:** junit-jupiter-engine **Version:** 5.5.1
     * **POM Project URL:** [https://junit.org/junit5/](https://junit.org/junit5/)
     * **POM License: Eclipse Public License v2.0** - [https://www.eclipse.org/legal/epl-v20.html](https://www.eclipse.org/legal/epl-v20.html)

1. **Group:** org.junit.jupiter **Name:** junit-jupiter-params **Version:** 5.5.1
     * **POM Project URL:** [https://junit.org/junit5/](https://junit.org/junit5/)
     * **POM License: Eclipse Public License v2.0** - [https://www.eclipse.org/legal/epl-v20.html](https://www.eclipse.org/legal/epl-v20.html)

1. **Group:** org.junit.platform **Name:** junit-platform-commons **Version:** 1.5.1
     * **POM Project URL:** [https://junit.org/junit5/](https://junit.org/junit5/)
     * **POM License: Eclipse Public License v2.0** - [https://www.eclipse.org/legal/epl-v20.html](https://www.eclipse.org/legal/epl-v20.html)

1. **Group:** org.junit.platform **Name:** junit-platform-engine **Version:** 1.5.1
     * **POM Project URL:** [https://junit.org/junit5/](https://junit.org/junit5/)
     * **POM License: Eclipse Public License v2.0** - [https://www.eclipse.org/legal/epl-v20.html](https://www.eclipse.org/legal/epl-v20.html)

1. **Group:** org.mockito **Name:** mockito-core **Version:** 2.12.0
     * **POM Project URL:** [https://github.com/mockito/mockito](https://github.com/mockito/mockito)
     * **POM License: The MIT License** - [https://github.com/mockito/mockito/blob/master/LICENSE](https://github.com/mockito/mockito/blob/master/LICENSE)

1. **Group:** org.objenesis **Name:** objenesis **Version:** 2.6
     * **Manifest license URL:** [http://www.apache.org/licenses/LICENSE-2.0.txt](http://www.apache.org/licenses/LICENSE-2.0.txt)
     * **POM Project URL:** [http://objenesis.org](http://objenesis.org)
     * **POM License: Apache 2** - [http://www.apache.org/licenses/LICENSE-2.0.txt](http://www.apache.org/licenses/LICENSE-2.0.txt)

1. **Group:** org.opentest4j **Name:** opentest4j **Version:** 1.2.0
     * **Manifest License:** The Apache License, Version 2.0 (Not packaged)
     * **POM Project URL:** [https://github.com/ota4j-team/opentest4j](https://github.com/ota4j-team/opentest4j)
     * **POM License: The Apache License, Version 2.0** - [http://www.apache.org/licenses/LICENSE-2.0.txt](http://www.apache.org/licenses/LICENSE-2.0.txt)

1. **Group:** org.ow2.asm **Name:** asm **Version:** 7.1
     * **Manifest Project URL:** [http://asm.ow2.org](http://asm.ow2.org)
     * **POM Project URL:** [http://asm.ow2.org/](http://asm.ow2.org/)
     * **POM License: BSD** - [http://asm.ow2.org/license.html](http://asm.ow2.org/license.html)
     * **POM License: The Apache Software License, Version 2.0** - [http://www.apache.org/licenses/LICENSE-2.0.txt](http://www.apache.org/licenses/LICENSE-2.0.txt)

1. **Group:** org.ow2.asm **Name:** asm-analysis **Version:** 7.1
     * **Manifest Project URL:** [http://asm.ow2.org](http://asm.ow2.org)
     * **POM Project URL:** [http://asm.ow2.org/](http://asm.ow2.org/)
     * **POM License: BSD** - [http://asm.ow2.org/license.html](http://asm.ow2.org/license.html)
     * **POM License: The Apache Software License, Version 2.0** - [http://www.apache.org/licenses/LICENSE-2.0.txt](http://www.apache.org/licenses/LICENSE-2.0.txt)

1. **Group:** org.ow2.asm **Name:** asm-commons **Version:** 7.1
     * **Manifest Project URL:** [http://asm.ow2.org](http://asm.ow2.org)
     * **POM Project URL:** [http://asm.ow2.org/](http://asm.ow2.org/)
     * **POM License: BSD** - [http://asm.ow2.org/license.html](http://asm.ow2.org/license.html)
     * **POM License: The Apache Software License, Version 2.0** - [http://www.apache.org/licenses/LICENSE-2.0.txt](http://www.apache.org/licenses/LICENSE-2.0.txt)

1. **Group:** org.ow2.asm **Name:** asm-tree **Version:** 7.1
     * **Manifest Project URL:** [http://asm.ow2.org](http://asm.ow2.org)
     * **POM Project URL:** [http://asm.ow2.org/](http://asm.ow2.org/)
     * **POM License: BSD** - [http://asm.ow2.org/license.html](http://asm.ow2.org/license.html)
     * **POM License: The Apache Software License, Version 2.0** - [http://www.apache.org/licenses/LICENSE-2.0.txt](http://www.apache.org/licenses/LICENSE-2.0.txt)

1. **Group:** org.pcollections **Name:** pcollections **Version:** 2.1.2
     * **POM Project URL:** [http://pcollections.org](http://pcollections.org)
     * **POM License: The MIT License** - [http://www.opensource.org/licenses/mit-license.php](http://www.opensource.org/licenses/mit-license.php)

1. **Group:** org.sonatype.sisu **Name:** sisu-guice **Version:** 3.1.0
     * **Manifest Project URL:** [http://code.google.com/p/google-guice/](http://code.google.com/p/google-guice/)
     * **Manifest license URL:** [http://www.apache.org/licenses/LICENSE-2.0.txt](http://www.apache.org/licenses/LICENSE-2.0.txt)
     * **POM License: The Apache Software License, Version 2.0** - [http://www.apache.org/licenses/LICENSE-2.0.txt](http://www.apache.org/licenses/LICENSE-2.0.txt)

    
        
 The dependencies distributed under several licenses, are used according their commercial-use-friendly license.


<<<<<<< HEAD
This report was generated on **Fri Aug 23 14:31:04 EEST 2019** using [Gradle-License-Report plugin](https://github.com/jk1/Gradle-License-Report) by Evgeny Naumenko, licensed under [Apache 2.0 License](https://github.com/jk1/Gradle-License-Report/blob/master/LICENSE).



    
# Dependencies of `io.spine.tools:spine-mute-logging:1.0.2`
=======
This report was generated on **Wed Aug 28 14:06:46 EEST 2019** using [Gradle-License-Report plugin](https://github.com/jk1/Gradle-License-Report) by Evgeny Naumenko, licensed under [Apache 2.0 License](https://github.com/jk1/Gradle-License-Report/blob/master/LICENSE).



    
# Dependencies of `io.spine.tools:spine-mute-logging:1.0.2-SNAPSHOT`
>>>>>>> 3dab5ba8

## Runtime
1. **Group:** com.google.auto.value **Name:** auto-value-annotations **Version:** 1.6.3
     * **POM License: Apache 2.0** - [http://www.apache.org/licenses/LICENSE-2.0.txt](http://www.apache.org/licenses/LICENSE-2.0.txt)

1. **Group:** com.google.code.findbugs **Name:** jsr305 **Version:** 3.0.2
     * **Manifest license URL:** [http://www.apache.org/licenses/LICENSE-2.0.txt](http://www.apache.org/licenses/LICENSE-2.0.txt)
     * **POM Project URL:** [http://findbugs.sourceforge.net/](http://findbugs.sourceforge.net/)
     * **POM License: The Apache Software License, Version 2.0** - [http://www.apache.org/licenses/LICENSE-2.0.txt](http://www.apache.org/licenses/LICENSE-2.0.txt)

1. **Group:** com.google.code.gson **Name:** gson **Version:** 2.7
     * **POM License: Apache 2.0** - [http://www.apache.org/licenses/LICENSE-2.0.txt](http://www.apache.org/licenses/LICENSE-2.0.txt)

1. **Group:** com.google.errorprone **Name:** error_prone_annotations **Version:** 2.3.3
     * **POM License: Apache 2.0** - [http://www.apache.org/licenses/LICENSE-2.0.txt](http://www.apache.org/licenses/LICENSE-2.0.txt)

1. **Group:** com.google.errorprone **Name:** error_prone_type_annotations **Version:** 2.3.3
     * **POM License: Apache 2.0** - [http://www.apache.org/licenses/LICENSE-2.0.txt](http://www.apache.org/licenses/LICENSE-2.0.txt)

1. **Group:** com.google.flogger **Name:** flogger **Version:** 0.4
     * **POM Project URL:** [https://github.com/google/flogger](https://github.com/google/flogger)
     * **POM License: Apache 2.0** - [http://www.apache.org/licenses/LICENSE-2.0.txt](http://www.apache.org/licenses/LICENSE-2.0.txt)

1. **Group:** com.google.flogger **Name:** flogger-system-backend **Version:** 0.4
     * **POM Project URL:** [https://github.com/google/flogger](https://github.com/google/flogger)
     * **POM License: Apache 2.0** - [http://www.apache.org/licenses/LICENSE-2.0.txt](http://www.apache.org/licenses/LICENSE-2.0.txt)

1. **Group:** com.google.guava **Name:** failureaccess **Version:** 1.0.1
     * **Manifest Project URL:** [https://github.com/google/guava/](https://github.com/google/guava/)
     * **Manifest license URL:** [http://www.apache.org/licenses/LICENSE-2.0.txt](http://www.apache.org/licenses/LICENSE-2.0.txt)
     * **POM License: The Apache Software License, Version 2.0** - [http://www.apache.org/licenses/LICENSE-2.0.txt](http://www.apache.org/licenses/LICENSE-2.0.txt)

1. **Group:** com.google.guava **Name:** guava **Version:** 28.0-jre
     * **Manifest Project URL:** [https://github.com/google/guava/](https://github.com/google/guava/)
     * **Manifest license URL:** [http://www.apache.org/licenses/LICENSE-2.0.txt](http://www.apache.org/licenses/LICENSE-2.0.txt)
     * **POM License: Apache License, Version 2.0** - [http://www.apache.org/licenses/LICENSE-2.0.txt](http://www.apache.org/licenses/LICENSE-2.0.txt)

1. **Group:** com.google.guava **Name:** guava-testlib **Version:** 28.0-jre
     * **POM License: Apache License, Version 2.0** - [http://www.apache.org/licenses/LICENSE-2.0.txt](http://www.apache.org/licenses/LICENSE-2.0.txt)

1. **Group:** com.google.guava **Name:** listenablefuture **Version:** 9999.0-empty-to-avoid-conflict-with-guava
     * **POM License: The Apache Software License, Version 2.0** - [http://www.apache.org/licenses/LICENSE-2.0.txt](http://www.apache.org/licenses/LICENSE-2.0.txt)

1. **Group:** com.google.j2objc **Name:** j2objc-annotations **Version:** 1.3
     * **POM Project URL:** [https://github.com/google/j2objc/](https://github.com/google/j2objc/)
     * **POM License: The Apache Software License, Version 2.0** - [http://www.apache.org/licenses/LICENSE-2.0.txt](http://www.apache.org/licenses/LICENSE-2.0.txt)

1. **Group:** com.google.protobuf **Name:** protobuf-java **Version:** 3.9.0
     * **Manifest Project URL:** [https://developers.google.com/protocol-buffers/](https://developers.google.com/protocol-buffers/)
     * **Manifest license URL:** [https://opensource.org/licenses/BSD-3-Clause](https://opensource.org/licenses/BSD-3-Clause)
     * **POM License: 3-Clause BSD License** - [https://opensource.org/licenses/BSD-3-Clause](https://opensource.org/licenses/BSD-3-Clause)

1. **Group:** com.google.protobuf **Name:** protobuf-java-util **Version:** 3.9.0
     * **Manifest Project URL:** [https://developers.google.com/protocol-buffers/](https://developers.google.com/protocol-buffers/)
     * **Manifest license URL:** [https://opensource.org/licenses/BSD-3-Clause](https://opensource.org/licenses/BSD-3-Clause)
     * **POM License: 3-Clause BSD License** - [https://opensource.org/licenses/BSD-3-Clause](https://opensource.org/licenses/BSD-3-Clause)

1. **Group:** com.google.truth **Name:** truth **Version:** 1.0
     * **POM License: The Apache Software License, Version 2.0** - [http://www.apache.org/licenses/LICENSE-2.0.txt](http://www.apache.org/licenses/LICENSE-2.0.txt)

1. **Group:** com.google.truth.extensions **Name:** truth-java8-extension **Version:** 1.0
     * **POM License: The Apache Software License, Version 2.0** - [http://www.apache.org/licenses/LICENSE-2.0.txt](http://www.apache.org/licenses/LICENSE-2.0.txt)

1. **Group:** com.google.truth.extensions **Name:** truth-liteproto-extension **Version:** 1.0
     * **POM License: The Apache Software License, Version 2.0** - [http://www.apache.org/licenses/LICENSE-2.0.txt](http://www.apache.org/licenses/LICENSE-2.0.txt)

1. **Group:** com.google.truth.extensions **Name:** truth-proto-extension **Version:** 1.0
     * **POM License: The Apache Software License, Version 2.0** - [http://www.apache.org/licenses/LICENSE-2.0.txt](http://www.apache.org/licenses/LICENSE-2.0.txt)

1. **Group:** com.googlecode.java-diff-utils **Name:** diffutils **Version:** 1.3.0
     * **Manifest license URL:** [http://www.apache.org/licenses/LICENSE-2.0.txt](http://www.apache.org/licenses/LICENSE-2.0.txt)
     * **POM Project URL:** [http://code.google.com/p/java-diff-utils/](http://code.google.com/p/java-diff-utils/)
     * **POM License: The Apache Software License, Version 2.0** - [http://www.apache.org/licenses/LICENSE-2.0.txt](http://www.apache.org/licenses/LICENSE-2.0.txt)

1. **Group:** junit **Name:** junit **Version:** 4.12
     * **POM Project URL:** [http://junit.org](http://junit.org)
     * **POM License: Eclipse Public License 1.0** - [http://www.eclipse.org/legal/epl-v10.html](http://www.eclipse.org/legal/epl-v10.html)

1. **Group:** net.bytebuddy **Name:** byte-buddy **Version:** 1.7.9
     * **Manifest license URL:** [http://www.apache.org/licenses/LICENSE-2.0.txt](http://www.apache.org/licenses/LICENSE-2.0.txt)
     * **POM License: The Apache Software License, Version 2.0** - [http://www.apache.org/licenses/LICENSE-2.0.txt](http://www.apache.org/licenses/LICENSE-2.0.txt)

1. **Group:** net.bytebuddy **Name:** byte-buddy-agent **Version:** 1.7.9
     * **Manifest license URL:** [http://www.apache.org/licenses/LICENSE-2.0.txt](http://www.apache.org/licenses/LICENSE-2.0.txt)
     * **POM License: The Apache Software License, Version 2.0** - [http://www.apache.org/licenses/LICENSE-2.0.txt](http://www.apache.org/licenses/LICENSE-2.0.txt)

1. **Group:** org.apiguardian **Name:** apiguardian-api **Version:** 1.0.0
     * **POM Project URL:** [https://github.com/apiguardian-team/apiguardian](https://github.com/apiguardian-team/apiguardian)
     * **POM License: The Apache License, Version 2.0** - [http://www.apache.org/licenses/LICENSE-2.0.txt](http://www.apache.org/licenses/LICENSE-2.0.txt)

1. **Group:** org.checkerframework **Name:** checker-compat-qual **Version:** 2.5.3
     * **POM Project URL:** [https://checkerframework.org](https://checkerframework.org)
     * **POM License: GNU General Public License, version 2 (GPL2), with the classpath exception** - [http://www.gnu.org/software/classpath/license.html](http://www.gnu.org/software/classpath/license.html)
     * **POM License: The MIT License** - [http://opensource.org/licenses/MIT](http://opensource.org/licenses/MIT)

1. **Group:** org.checkerframework **Name:** checker-qual **Version:** 2.9.0
     * **POM Project URL:** [https://checkerframework.org](https://checkerframework.org)
     * **POM License: The MIT License** - [http://opensource.org/licenses/MIT](http://opensource.org/licenses/MIT)

1. **Group:** org.codehaus.mojo **Name:** animal-sniffer-annotations **Version:** 1.17
     * **POM License: MIT license** - [http://www.opensource.org/licenses/mit-license.php](http://www.opensource.org/licenses/mit-license.php)
     * **POM License: The Apache Software License, Version 2.0** - [http://www.apache.org/licenses/LICENSE-2.0.txt](http://www.apache.org/licenses/LICENSE-2.0.txt)

1. **Group:** org.hamcrest **Name:** hamcrest-all **Version:** 1.3
     * **POM License: New BSD License** - [http://www.opensource.org/licenses/bsd-license.php](http://www.opensource.org/licenses/bsd-license.php)

1. **Group:** org.hamcrest **Name:** hamcrest-core **Version:** 1.3
     * **POM License: New BSD License** - [http://www.opensource.org/licenses/bsd-license.php](http://www.opensource.org/licenses/bsd-license.php)

1. **Group:** org.junit.jupiter **Name:** junit-jupiter-api **Version:** 5.5.1
     * **POM Project URL:** [https://junit.org/junit5/](https://junit.org/junit5/)
     * **POM License: Eclipse Public License v2.0** - [https://www.eclipse.org/legal/epl-v20.html](https://www.eclipse.org/legal/epl-v20.html)

1. **Group:** org.junit.jupiter **Name:** junit-jupiter-params **Version:** 5.5.1
     * **POM Project URL:** [https://junit.org/junit5/](https://junit.org/junit5/)
     * **POM License: Eclipse Public License v2.0** - [https://www.eclipse.org/legal/epl-v20.html](https://www.eclipse.org/legal/epl-v20.html)

1. **Group:** org.junit.platform **Name:** junit-platform-commons **Version:** 1.5.1
     * **POM Project URL:** [https://junit.org/junit5/](https://junit.org/junit5/)
     * **POM License: Eclipse Public License v2.0** - [https://www.eclipse.org/legal/epl-v20.html](https://www.eclipse.org/legal/epl-v20.html)

1. **Group:** org.mockito **Name:** mockito-core **Version:** 2.12.0
     * **POM Project URL:** [https://github.com/mockito/mockito](https://github.com/mockito/mockito)
     * **POM License: The MIT License** - [https://github.com/mockito/mockito/blob/master/LICENSE](https://github.com/mockito/mockito/blob/master/LICENSE)

1. **Group:** org.objenesis **Name:** objenesis **Version:** 2.6
     * **Manifest license URL:** [http://www.apache.org/licenses/LICENSE-2.0.txt](http://www.apache.org/licenses/LICENSE-2.0.txt)
     * **POM Project URL:** [http://objenesis.org](http://objenesis.org)
     * **POM License: Apache 2** - [http://www.apache.org/licenses/LICENSE-2.0.txt](http://www.apache.org/licenses/LICENSE-2.0.txt)

1. **Group:** org.opentest4j **Name:** opentest4j **Version:** 1.2.0
     * **Manifest License:** The Apache License, Version 2.0 (Not packaged)
     * **POM Project URL:** [https://github.com/ota4j-team/opentest4j](https://github.com/ota4j-team/opentest4j)
     * **POM License: The Apache License, Version 2.0** - [http://www.apache.org/licenses/LICENSE-2.0.txt](http://www.apache.org/licenses/LICENSE-2.0.txt)

## Compile, tests and tooling
1. **Group:** com.beust **Name:** jcommander **Version:** 1.72
     * **Manifest license URL:** [http://www.apache.org/licenses/LICENSE-2.0](http://www.apache.org/licenses/LICENSE-2.0)
     * **POM Project URL:** [http://jcommander.org](http://jcommander.org)
     * **POM License: Apache 2.0** - [http://www.apache.org/licenses/LICENSE-2.0](http://www.apache.org/licenses/LICENSE-2.0)

1. **Group:** com.github.kevinstern **Name:** software-and-algorithms **Version:** 1.0
     * **POM Project URL:** [https://www.github.com/KevinStern/software-and-algorithms](https://www.github.com/KevinStern/software-and-algorithms)
     * **POM License: MIT License** - [http://www.opensource.org/licenses/mit-license.php](http://www.opensource.org/licenses/mit-license.php)

1. **Group:** com.github.stephenc.jcip **Name:** jcip-annotations **Version:** 1.0-1
     * **POM Project URL:** [http://stephenc.github.com/jcip-annotations](http://stephenc.github.com/jcip-annotations)
     * **POM License: Apache License, Version 2.0** - [http://www.apache.org/licenses/LICENSE-2.0.txt](http://www.apache.org/licenses/LICENSE-2.0.txt)

1. **Group:** com.google.auto **Name:** auto-common **Version:** 0.10
     * **POM License: Apache 2.0** - [http://www.apache.org/licenses/LICENSE-2.0.txt](http://www.apache.org/licenses/LICENSE-2.0.txt)

1. **Group:** com.google.auto.value **Name:** auto-value-annotations **Version:** 1.6.3
     * **POM License: Apache 2.0** - [http://www.apache.org/licenses/LICENSE-2.0.txt](http://www.apache.org/licenses/LICENSE-2.0.txt)

1. **Group:** com.google.code.findbugs **Name:** jFormatString **Version:** 3.0.0
     * **POM Project URL:** [http://findbugs.sourceforge.net/](http://findbugs.sourceforge.net/)
     * **POM License: GNU Lesser Public License** - [http://www.gnu.org/licenses/lgpl.html](http://www.gnu.org/licenses/lgpl.html)

1. **Group:** com.google.code.findbugs **Name:** jsr305 **Version:** 3.0.2
     * **Manifest license URL:** [http://www.apache.org/licenses/LICENSE-2.0.txt](http://www.apache.org/licenses/LICENSE-2.0.txt)
     * **POM Project URL:** [http://findbugs.sourceforge.net/](http://findbugs.sourceforge.net/)
     * **POM License: The Apache Software License, Version 2.0** - [http://www.apache.org/licenses/LICENSE-2.0.txt](http://www.apache.org/licenses/LICENSE-2.0.txt)

1. **Group:** com.google.code.gson **Name:** gson **Version:** 2.7
     * **POM License: Apache 2.0** - [http://www.apache.org/licenses/LICENSE-2.0.txt](http://www.apache.org/licenses/LICENSE-2.0.txt)

1. **Group:** com.google.code.gson **Name:** gson **Version:** 2.8.5
     * **POM License: Apache 2.0** - [http://www.apache.org/licenses/LICENSE-2.0.txt](http://www.apache.org/licenses/LICENSE-2.0.txt)

1. **Group:** com.google.errorprone **Name:** error_prone_annotation **Version:** 2.3.3
     * **POM License: Apache 2.0** - [http://www.apache.org/licenses/LICENSE-2.0.txt](http://www.apache.org/licenses/LICENSE-2.0.txt)

1. **Group:** com.google.errorprone **Name:** error_prone_annotations **Version:** 2.3.3
     * **POM License: Apache 2.0** - [http://www.apache.org/licenses/LICENSE-2.0.txt](http://www.apache.org/licenses/LICENSE-2.0.txt)

1. **Group:** com.google.errorprone **Name:** error_prone_check_api **Version:** 2.3.3
     * **POM License: Apache 2.0** - [http://www.apache.org/licenses/LICENSE-2.0.txt](http://www.apache.org/licenses/LICENSE-2.0.txt)

1. **Group:** com.google.errorprone **Name:** error_prone_core **Version:** 2.3.3
     * **POM License: Apache 2.0** - [http://www.apache.org/licenses/LICENSE-2.0.txt](http://www.apache.org/licenses/LICENSE-2.0.txt)

1. **Group:** com.google.errorprone **Name:** error_prone_type_annotations **Version:** 2.3.3
     * **POM License: Apache 2.0** - [http://www.apache.org/licenses/LICENSE-2.0.txt](http://www.apache.org/licenses/LICENSE-2.0.txt)

1. **Group:** com.google.errorprone **Name:** javac **Version:** 9+181-r4173-1
     * **POM Project URL:** [https://github.com/google/error-prone-javac](https://github.com/google/error-prone-javac)
     * **POM License: GNU General Public License, version 2, with the Classpath Exception** - [http://openjdk.java.net/legal/gplv2+ce.html](http://openjdk.java.net/legal/gplv2+ce.html)

1. **Group:** com.google.flogger **Name:** flogger **Version:** 0.4
     * **POM Project URL:** [https://github.com/google/flogger](https://github.com/google/flogger)
     * **POM License: Apache 2.0** - [http://www.apache.org/licenses/LICENSE-2.0.txt](http://www.apache.org/licenses/LICENSE-2.0.txt)

1. **Group:** com.google.flogger **Name:** flogger-system-backend **Version:** 0.4
     * **POM Project URL:** [https://github.com/google/flogger](https://github.com/google/flogger)
     * **POM License: Apache 2.0** - [http://www.apache.org/licenses/LICENSE-2.0.txt](http://www.apache.org/licenses/LICENSE-2.0.txt)

1. **Group:** com.google.guava **Name:** failureaccess **Version:** 1.0.1
     * **Manifest Project URL:** [https://github.com/google/guava/](https://github.com/google/guava/)
     * **Manifest license URL:** [http://www.apache.org/licenses/LICENSE-2.0.txt](http://www.apache.org/licenses/LICENSE-2.0.txt)
     * **POM License: The Apache Software License, Version 2.0** - [http://www.apache.org/licenses/LICENSE-2.0.txt](http://www.apache.org/licenses/LICENSE-2.0.txt)

1. **Group:** com.google.guava **Name:** guava **Version:** 28.0-jre
     * **Manifest Project URL:** [https://github.com/google/guava/](https://github.com/google/guava/)
     * **Manifest license URL:** [http://www.apache.org/licenses/LICENSE-2.0.txt](http://www.apache.org/licenses/LICENSE-2.0.txt)
     * **POM License: Apache License, Version 2.0** - [http://www.apache.org/licenses/LICENSE-2.0.txt](http://www.apache.org/licenses/LICENSE-2.0.txt)

1. **Group:** com.google.guava **Name:** guava-testlib **Version:** 28.0-jre
     * **POM License: Apache License, Version 2.0** - [http://www.apache.org/licenses/LICENSE-2.0.txt](http://www.apache.org/licenses/LICENSE-2.0.txt)

1. **Group:** com.google.guava **Name:** listenablefuture **Version:** 9999.0-empty-to-avoid-conflict-with-guava
     * **POM License: The Apache Software License, Version 2.0** - [http://www.apache.org/licenses/LICENSE-2.0.txt](http://www.apache.org/licenses/LICENSE-2.0.txt)

1. **Group:** com.google.j2objc **Name:** j2objc-annotations **Version:** 1.3
     * **POM Project URL:** [https://github.com/google/j2objc/](https://github.com/google/j2objc/)
     * **POM License: The Apache Software License, Version 2.0** - [http://www.apache.org/licenses/LICENSE-2.0.txt](http://www.apache.org/licenses/LICENSE-2.0.txt)

1. **Group:** com.google.protobuf **Name:** protobuf-java **Version:** 3.9.0
     * **Manifest Project URL:** [https://developers.google.com/protocol-buffers/](https://developers.google.com/protocol-buffers/)
     * **Manifest license URL:** [https://opensource.org/licenses/BSD-3-Clause](https://opensource.org/licenses/BSD-3-Clause)
     * **POM License: 3-Clause BSD License** - [https://opensource.org/licenses/BSD-3-Clause](https://opensource.org/licenses/BSD-3-Clause)

1. **Group:** com.google.protobuf **Name:** protobuf-java-util **Version:** 3.9.0
     * **Manifest Project URL:** [https://developers.google.com/protocol-buffers/](https://developers.google.com/protocol-buffers/)
     * **Manifest license URL:** [https://opensource.org/licenses/BSD-3-Clause](https://opensource.org/licenses/BSD-3-Clause)
     * **POM License: 3-Clause BSD License** - [https://opensource.org/licenses/BSD-3-Clause](https://opensource.org/licenses/BSD-3-Clause)

1. **Group:** com.google.protobuf **Name:** protoc **Version:** 3.9.0
     * **POM Project URL:** [https://developers.google.com/protocol-buffers/](https://developers.google.com/protocol-buffers/)
     * **POM License: 3-Clause BSD License** - [https://opensource.org/licenses/BSD-3-Clause](https://opensource.org/licenses/BSD-3-Clause)
     * **POM License: The Apache Software License, Version 2.0** - [http://www.apache.org/licenses/LICENSE-2.0.txt](http://www.apache.org/licenses/LICENSE-2.0.txt)

1. **Group:** com.google.truth **Name:** truth **Version:** 1.0
     * **POM License: The Apache Software License, Version 2.0** - [http://www.apache.org/licenses/LICENSE-2.0.txt](http://www.apache.org/licenses/LICENSE-2.0.txt)

1. **Group:** com.google.truth.extensions **Name:** truth-java8-extension **Version:** 1.0
     * **POM License: The Apache Software License, Version 2.0** - [http://www.apache.org/licenses/LICENSE-2.0.txt](http://www.apache.org/licenses/LICENSE-2.0.txt)

1. **Group:** com.google.truth.extensions **Name:** truth-liteproto-extension **Version:** 1.0
     * **POM License: The Apache Software License, Version 2.0** - [http://www.apache.org/licenses/LICENSE-2.0.txt](http://www.apache.org/licenses/LICENSE-2.0.txt)

1. **Group:** com.google.truth.extensions **Name:** truth-proto-extension **Version:** 1.0
     * **POM License: The Apache Software License, Version 2.0** - [http://www.apache.org/licenses/LICENSE-2.0.txt](http://www.apache.org/licenses/LICENSE-2.0.txt)

1. **Group:** com.googlecode.java-diff-utils **Name:** diffutils **Version:** 1.3.0
     * **Manifest license URL:** [http://www.apache.org/licenses/LICENSE-2.0.txt](http://www.apache.org/licenses/LICENSE-2.0.txt)
     * **POM Project URL:** [http://code.google.com/p/java-diff-utils/](http://code.google.com/p/java-diff-utils/)
     * **POM License: The Apache Software License, Version 2.0** - [http://www.apache.org/licenses/LICENSE-2.0.txt](http://www.apache.org/licenses/LICENSE-2.0.txt)

1. **Group:** commons-io **Name:** commons-io **Version:** 2.6
     * **Project URL:** [http://commons.apache.org/proper/commons-io/](http://commons.apache.org/proper/commons-io/)
     * **Manifest license URL:** [https://www.apache.org/licenses/LICENSE-2.0.txt](https://www.apache.org/licenses/LICENSE-2.0.txt)
     * **POM License: Apache License, Version 2.0** - [https://www.apache.org/licenses/LICENSE-2.0.txt](https://www.apache.org/licenses/LICENSE-2.0.txt)

1. **Group:** junit **Name:** junit **Version:** 4.12
     * **POM Project URL:** [http://junit.org](http://junit.org)
     * **POM License: Eclipse Public License 1.0** - [http://www.eclipse.org/legal/epl-v10.html](http://www.eclipse.org/legal/epl-v10.html)

1. **Group:** net.bytebuddy **Name:** byte-buddy **Version:** 1.7.9
     * **Manifest license URL:** [http://www.apache.org/licenses/LICENSE-2.0.txt](http://www.apache.org/licenses/LICENSE-2.0.txt)
     * **POM License: The Apache Software License, Version 2.0** - [http://www.apache.org/licenses/LICENSE-2.0.txt](http://www.apache.org/licenses/LICENSE-2.0.txt)

1. **Group:** net.bytebuddy **Name:** byte-buddy-agent **Version:** 1.7.9
     * **Manifest license URL:** [http://www.apache.org/licenses/LICENSE-2.0.txt](http://www.apache.org/licenses/LICENSE-2.0.txt)
     * **POM License: The Apache Software License, Version 2.0** - [http://www.apache.org/licenses/LICENSE-2.0.txt](http://www.apache.org/licenses/LICENSE-2.0.txt)

1. **Group:** net.java.dev.javacc **Name:** javacc **Version:** 5.0
     * **POM Project URL:** [https://javacc.dev.java.net/](https://javacc.dev.java.net/)
     * **POM License: Berkeley Software Distribution (BSD) License** - [http://www.opensource.org/licenses/bsd-license.html](http://www.opensource.org/licenses/bsd-license.html)

1. **Group:** net.sourceforge.pmd **Name:** pmd-core **Version:** 6.16.0
     * **POM License: BSD-style** - [http://pmd.sourceforge.net/license.html](http://pmd.sourceforge.net/license.html)

1. **Group:** net.sourceforge.pmd **Name:** pmd-java **Version:** 6.16.0
     * **POM License: BSD-style** - [http://pmd.sourceforge.net/license.html](http://pmd.sourceforge.net/license.html)

1. **Group:** net.sourceforge.saxon **Name:** saxon **Version:** 9.1.0.8
     * **POM Project URL:** [http://saxon.sourceforge.net/](http://saxon.sourceforge.net/)
     * **POM License: Mozilla Public License Version 1.0** - [http://www.mozilla.org/MPL/MPL-1.0.txt](http://www.mozilla.org/MPL/MPL-1.0.txt)

1. **Group:** org.antlr **Name:** antlr4-runtime **Version:** 4.7
     * **Manifest Project URL:** [http://www.antlr.org](http://www.antlr.org)
     * **Manifest license URL:** [http://www.antlr.org/license.html](http://www.antlr.org/license.html)
     * **POM License: The BSD License** - [http://www.antlr.org/license.html](http://www.antlr.org/license.html)

1. **Group:** org.apache.commons **Name:** commons-lang3 **Version:** 3.8.1
     * **Project URL:** [http://commons.apache.org/proper/commons-lang/](http://commons.apache.org/proper/commons-lang/)
     * **Manifest license URL:** [https://www.apache.org/licenses/LICENSE-2.0.txt](https://www.apache.org/licenses/LICENSE-2.0.txt)
     * **POM License: Apache License, Version 2.0** - [https://www.apache.org/licenses/LICENSE-2.0.txt](https://www.apache.org/licenses/LICENSE-2.0.txt)

1. **Group:** org.apiguardian **Name:** apiguardian-api **Version:** 1.0.0
     * **POM Project URL:** [https://github.com/apiguardian-team/apiguardian](https://github.com/apiguardian-team/apiguardian)
     * **POM License: The Apache License, Version 2.0** - [http://www.apache.org/licenses/LICENSE-2.0.txt](http://www.apache.org/licenses/LICENSE-2.0.txt)

1. **Group:** org.checkerframework **Name:** checker-compat-qual **Version:** 2.5.3
     * **POM Project URL:** [https://checkerframework.org](https://checkerframework.org)
     * **POM License: GNU General Public License, version 2 (GPL2), with the classpath exception** - [http://www.gnu.org/software/classpath/license.html](http://www.gnu.org/software/classpath/license.html)
     * **POM License: The MIT License** - [http://opensource.org/licenses/MIT](http://opensource.org/licenses/MIT)

1. **Group:** org.checkerframework **Name:** checker-qual **Version:** 2.9.0
     * **POM Project URL:** [https://checkerframework.org](https://checkerframework.org)
     * **POM License: The MIT License** - [http://opensource.org/licenses/MIT](http://opensource.org/licenses/MIT)

1. **Group:** org.checkerframework **Name:** dataflow **Version:** 2.5.3
     * **POM Project URL:** [https://checkerframework.org](https://checkerframework.org)
     * **POM License: GNU General Public License, version 2 (GPL2), with the classpath exception** - [http://www.gnu.org/software/classpath/license.html](http://www.gnu.org/software/classpath/license.html)
     * **POM License: The MIT License** - [http://opensource.org/licenses/MIT](http://opensource.org/licenses/MIT)

1. **Group:** org.checkerframework **Name:** javacutil **Version:** 2.5.3
     * **POM Project URL:** [https://checkerframework.org](https://checkerframework.org)
     * **POM License: GNU General Public License, version 2 (GPL2), with the classpath exception** - [http://www.gnu.org/software/classpath/license.html](http://www.gnu.org/software/classpath/license.html)
     * **POM License: The MIT License** - [http://opensource.org/licenses/MIT](http://opensource.org/licenses/MIT)

1. **Group:** org.codehaus.mojo **Name:** animal-sniffer-annotations **Version:** 1.17
     * **POM License: MIT license** - [http://www.opensource.org/licenses/mit-license.php](http://www.opensource.org/licenses/mit-license.php)
     * **POM License: The Apache Software License, Version 2.0** - [http://www.apache.org/licenses/LICENSE-2.0.txt](http://www.apache.org/licenses/LICENSE-2.0.txt)

1. **Group:** org.hamcrest **Name:** hamcrest-all **Version:** 1.3
     * **POM License: New BSD License** - [http://www.opensource.org/licenses/bsd-license.php](http://www.opensource.org/licenses/bsd-license.php)

1. **Group:** org.hamcrest **Name:** hamcrest-core **Version:** 1.3
     * **POM License: New BSD License** - [http://www.opensource.org/licenses/bsd-license.php](http://www.opensource.org/licenses/bsd-license.php)

1. **Group:** org.jacoco **Name:** org.jacoco.agent **Version:** 0.8.4
     * **Manifest license URL:** [http://www.eclipse.org/legal/epl-v10.html](http://www.eclipse.org/legal/epl-v10.html)
     * **POM License: Eclipse Public License v1.0** - [http://www.eclipse.org/legal/epl-v10.html](http://www.eclipse.org/legal/epl-v10.html)

1. **Group:** org.jacoco **Name:** org.jacoco.ant **Version:** 0.8.4
     * **Manifest license URL:** [http://www.eclipse.org/legal/epl-v10.html](http://www.eclipse.org/legal/epl-v10.html)
     * **POM License: Eclipse Public License v1.0** - [http://www.eclipse.org/legal/epl-v10.html](http://www.eclipse.org/legal/epl-v10.html)

1. **Group:** org.jacoco **Name:** org.jacoco.core **Version:** 0.8.4
     * **Manifest license URL:** [http://www.eclipse.org/legal/epl-v10.html](http://www.eclipse.org/legal/epl-v10.html)
     * **POM License: Eclipse Public License v1.0** - [http://www.eclipse.org/legal/epl-v10.html](http://www.eclipse.org/legal/epl-v10.html)

1. **Group:** org.jacoco **Name:** org.jacoco.report **Version:** 0.8.4
     * **Manifest license URL:** [http://www.eclipse.org/legal/epl-v10.html](http://www.eclipse.org/legal/epl-v10.html)
     * **POM License: Eclipse Public License v1.0** - [http://www.eclipse.org/legal/epl-v10.html](http://www.eclipse.org/legal/epl-v10.html)

1. **Group:** org.junit-pioneer **Name:** junit-pioneer **Version:** 0.3.0
     * **POM Project URL:** [https://github.com/junit-pioneer/junit-pioneer](https://github.com/junit-pioneer/junit-pioneer)
     * **POM License: The MIT License** - [https://github.com/junit-pioneer/junit-pioneer/blob/master/LICENSE](https://github.com/junit-pioneer/junit-pioneer/blob/master/LICENSE)

1. **Group:** org.junit.jupiter **Name:** junit-jupiter-api **Version:** 5.5.1
     * **POM Project URL:** [https://junit.org/junit5/](https://junit.org/junit5/)
     * **POM License: Eclipse Public License v2.0** - [https://www.eclipse.org/legal/epl-v20.html](https://www.eclipse.org/legal/epl-v20.html)

1. **Group:** org.junit.jupiter **Name:** junit-jupiter-engine **Version:** 5.5.1
     * **POM Project URL:** [https://junit.org/junit5/](https://junit.org/junit5/)
     * **POM License: Eclipse Public License v2.0** - [https://www.eclipse.org/legal/epl-v20.html](https://www.eclipse.org/legal/epl-v20.html)

1. **Group:** org.junit.jupiter **Name:** junit-jupiter-params **Version:** 5.5.1
     * **POM Project URL:** [https://junit.org/junit5/](https://junit.org/junit5/)
     * **POM License: Eclipse Public License v2.0** - [https://www.eclipse.org/legal/epl-v20.html](https://www.eclipse.org/legal/epl-v20.html)

1. **Group:** org.junit.platform **Name:** junit-platform-commons **Version:** 1.5.1
     * **POM Project URL:** [https://junit.org/junit5/](https://junit.org/junit5/)
     * **POM License: Eclipse Public License v2.0** - [https://www.eclipse.org/legal/epl-v20.html](https://www.eclipse.org/legal/epl-v20.html)

1. **Group:** org.junit.platform **Name:** junit-platform-engine **Version:** 1.5.1
     * **POM Project URL:** [https://junit.org/junit5/](https://junit.org/junit5/)
     * **POM License: Eclipse Public License v2.0** - [https://www.eclipse.org/legal/epl-v20.html](https://www.eclipse.org/legal/epl-v20.html)

1. **Group:** org.mockito **Name:** mockito-core **Version:** 2.12.0
     * **POM Project URL:** [https://github.com/mockito/mockito](https://github.com/mockito/mockito)
     * **POM License: The MIT License** - [https://github.com/mockito/mockito/blob/master/LICENSE](https://github.com/mockito/mockito/blob/master/LICENSE)

1. **Group:** org.objenesis **Name:** objenesis **Version:** 2.6
     * **Manifest license URL:** [http://www.apache.org/licenses/LICENSE-2.0.txt](http://www.apache.org/licenses/LICENSE-2.0.txt)
     * **POM Project URL:** [http://objenesis.org](http://objenesis.org)
     * **POM License: Apache 2** - [http://www.apache.org/licenses/LICENSE-2.0.txt](http://www.apache.org/licenses/LICENSE-2.0.txt)

1. **Group:** org.opentest4j **Name:** opentest4j **Version:** 1.2.0
     * **Manifest License:** The Apache License, Version 2.0 (Not packaged)
     * **POM Project URL:** [https://github.com/ota4j-team/opentest4j](https://github.com/ota4j-team/opentest4j)
     * **POM License: The Apache License, Version 2.0** - [http://www.apache.org/licenses/LICENSE-2.0.txt](http://www.apache.org/licenses/LICENSE-2.0.txt)

1. **Group:** org.ow2.asm **Name:** asm **Version:** 7.1
     * **Manifest Project URL:** [http://asm.ow2.org](http://asm.ow2.org)
     * **POM Project URL:** [http://asm.ow2.org/](http://asm.ow2.org/)
     * **POM License: BSD** - [http://asm.ow2.org/license.html](http://asm.ow2.org/license.html)
     * **POM License: The Apache Software License, Version 2.0** - [http://www.apache.org/licenses/LICENSE-2.0.txt](http://www.apache.org/licenses/LICENSE-2.0.txt)

1. **Group:** org.ow2.asm **Name:** asm-analysis **Version:** 7.1
     * **Manifest Project URL:** [http://asm.ow2.org](http://asm.ow2.org)
     * **POM Project URL:** [http://asm.ow2.org/](http://asm.ow2.org/)
     * **POM License: BSD** - [http://asm.ow2.org/license.html](http://asm.ow2.org/license.html)
     * **POM License: The Apache Software License, Version 2.0** - [http://www.apache.org/licenses/LICENSE-2.0.txt](http://www.apache.org/licenses/LICENSE-2.0.txt)

1. **Group:** org.ow2.asm **Name:** asm-commons **Version:** 7.1
     * **Manifest Project URL:** [http://asm.ow2.org](http://asm.ow2.org)
     * **POM Project URL:** [http://asm.ow2.org/](http://asm.ow2.org/)
     * **POM License: BSD** - [http://asm.ow2.org/license.html](http://asm.ow2.org/license.html)
     * **POM License: The Apache Software License, Version 2.0** - [http://www.apache.org/licenses/LICENSE-2.0.txt](http://www.apache.org/licenses/LICENSE-2.0.txt)

1. **Group:** org.ow2.asm **Name:** asm-tree **Version:** 7.1
     * **Manifest Project URL:** [http://asm.ow2.org](http://asm.ow2.org)
     * **POM Project URL:** [http://asm.ow2.org/](http://asm.ow2.org/)
     * **POM License: BSD** - [http://asm.ow2.org/license.html](http://asm.ow2.org/license.html)
     * **POM License: The Apache Software License, Version 2.0** - [http://www.apache.org/licenses/LICENSE-2.0.txt](http://www.apache.org/licenses/LICENSE-2.0.txt)

1. **Group:** org.pcollections **Name:** pcollections **Version:** 2.1.2
     * **POM Project URL:** [http://pcollections.org](http://pcollections.org)
     * **POM License: The MIT License** - [http://www.opensource.org/licenses/mit-license.php](http://www.opensource.org/licenses/mit-license.php)

1. **Group:** org.slf4j **Name:** slf4j-api **Version:** 1.7.26
     * **POM Project URL:** [http://www.slf4j.org](http://www.slf4j.org)
     * **POM License: MIT License** - [http://www.opensource.org/licenses/mit-license.php](http://www.opensource.org/licenses/mit-license.php)

1. **Group:** org.slf4j **Name:** slf4j-jdk14 **Version:** 1.7.26
     * **POM Project URL:** [http://www.slf4j.org](http://www.slf4j.org)
     * **POM License: MIT License** - [http://www.opensource.org/licenses/mit-license.php](http://www.opensource.org/licenses/mit-license.php)

    
        
 The dependencies distributed under several licenses, are used according their commercial-use-friendly license.


<<<<<<< HEAD
This report was generated on **Fri Aug 23 14:31:11 EEST 2019** using [Gradle-License-Report plugin](https://github.com/jk1/Gradle-License-Report) by Evgeny Naumenko, licensed under [Apache 2.0 License](https://github.com/jk1/Gradle-License-Report/blob/master/LICENSE).



    
# Dependencies of `io.spine.tools:spine-plugin-base:1.0.2`
=======
This report was generated on **Wed Aug 28 14:06:46 EEST 2019** using [Gradle-License-Report plugin](https://github.com/jk1/Gradle-License-Report) by Evgeny Naumenko, licensed under [Apache 2.0 License](https://github.com/jk1/Gradle-License-Report/blob/master/LICENSE).



    
# Dependencies of `io.spine.tools:spine-plugin-base:1.0.2-SNAPSHOT`
>>>>>>> 3dab5ba8

## Runtime
1. **Group:** aopalliance **Name:** aopalliance **Version:** 1.0
     * **POM Project URL:** [http://aopalliance.sourceforge.net](http://aopalliance.sourceforge.net)
     * **POM License: Public Domain**

1. **Group:** com.google.code.findbugs **Name:** jsr305 **Version:** 3.0.2
     * **Manifest license URL:** [http://www.apache.org/licenses/LICENSE-2.0.txt](http://www.apache.org/licenses/LICENSE-2.0.txt)
     * **POM Project URL:** [http://findbugs.sourceforge.net/](http://findbugs.sourceforge.net/)
     * **POM License: The Apache Software License, Version 2.0** - [http://www.apache.org/licenses/LICENSE-2.0.txt](http://www.apache.org/licenses/LICENSE-2.0.txt)

1. **Group:** com.google.code.gson **Name:** gson **Version:** 2.7
     * **POM License: Apache 2.0** - [http://www.apache.org/licenses/LICENSE-2.0.txt](http://www.apache.org/licenses/LICENSE-2.0.txt)

1. **Group:** com.google.errorprone **Name:** error_prone_annotations **Version:** 2.3.3
     * **POM License: Apache 2.0** - [http://www.apache.org/licenses/LICENSE-2.0.txt](http://www.apache.org/licenses/LICENSE-2.0.txt)

1. **Group:** com.google.errorprone **Name:** error_prone_type_annotations **Version:** 2.3.3
     * **POM License: Apache 2.0** - [http://www.apache.org/licenses/LICENSE-2.0.txt](http://www.apache.org/licenses/LICENSE-2.0.txt)

1. **Group:** com.google.flogger **Name:** flogger **Version:** 0.4
     * **POM Project URL:** [https://github.com/google/flogger](https://github.com/google/flogger)
     * **POM License: Apache 2.0** - [http://www.apache.org/licenses/LICENSE-2.0.txt](http://www.apache.org/licenses/LICENSE-2.0.txt)

1. **Group:** com.google.flogger **Name:** flogger-system-backend **Version:** 0.4
     * **POM Project URL:** [https://github.com/google/flogger](https://github.com/google/flogger)
     * **POM License: Apache 2.0** - [http://www.apache.org/licenses/LICENSE-2.0.txt](http://www.apache.org/licenses/LICENSE-2.0.txt)

1. **Group:** com.google.gradle **Name:** osdetector-gradle-plugin **Version:** 1.4.0
     * **POM Project URL:** [https://github.com/google/osdetector-gradle-plugin](https://github.com/google/osdetector-gradle-plugin)
     * **POM License: Apache License 2.0** - [http://opensource.org/licenses/Apache-2.0](http://opensource.org/licenses/Apache-2.0)

1. **Group:** com.google.guava **Name:** failureaccess **Version:** 1.0.1
     * **Manifest Project URL:** [https://github.com/google/guava/](https://github.com/google/guava/)
     * **Manifest license URL:** [http://www.apache.org/licenses/LICENSE-2.0.txt](http://www.apache.org/licenses/LICENSE-2.0.txt)
     * **POM License: The Apache Software License, Version 2.0** - [http://www.apache.org/licenses/LICENSE-2.0.txt](http://www.apache.org/licenses/LICENSE-2.0.txt)

1. **Group:** com.google.guava **Name:** guava **Version:** 28.0-jre
     * **Manifest Project URL:** [https://github.com/google/guava/](https://github.com/google/guava/)
     * **Manifest license URL:** [http://www.apache.org/licenses/LICENSE-2.0.txt](http://www.apache.org/licenses/LICENSE-2.0.txt)
     * **POM License: Apache License, Version 2.0** - [http://www.apache.org/licenses/LICENSE-2.0.txt](http://www.apache.org/licenses/LICENSE-2.0.txt)

1. **Group:** com.google.guava **Name:** listenablefuture **Version:** 9999.0-empty-to-avoid-conflict-with-guava
     * **POM License: The Apache Software License, Version 2.0** - [http://www.apache.org/licenses/LICENSE-2.0.txt](http://www.apache.org/licenses/LICENSE-2.0.txt)

1. **Group:** com.google.j2objc **Name:** j2objc-annotations **Version:** 1.3
     * **POM Project URL:** [https://github.com/google/j2objc/](https://github.com/google/j2objc/)
     * **POM License: The Apache Software License, Version 2.0** - [http://www.apache.org/licenses/LICENSE-2.0.txt](http://www.apache.org/licenses/LICENSE-2.0.txt)

1. **Group:** com.google.protobuf **Name:** protobuf-gradle-plugin **Version:** 0.8.8
     * **POM Project URL:** [https://github.com/google/protobuf-gradle-plugin](https://github.com/google/protobuf-gradle-plugin)
     * **POM License: BSD 3-Clause** - [http://opensource.org/licenses/BSD-3-Clause](http://opensource.org/licenses/BSD-3-Clause)

1. **Group:** com.google.protobuf **Name:** protobuf-java **Version:** 3.9.0
     * **Manifest Project URL:** [https://developers.google.com/protocol-buffers/](https://developers.google.com/protocol-buffers/)
     * **Manifest license URL:** [https://opensource.org/licenses/BSD-3-Clause](https://opensource.org/licenses/BSD-3-Clause)
     * **POM License: 3-Clause BSD License** - [https://opensource.org/licenses/BSD-3-Clause](https://opensource.org/licenses/BSD-3-Clause)

1. **Group:** com.google.protobuf **Name:** protobuf-java-util **Version:** 3.9.0
     * **Manifest Project URL:** [https://developers.google.com/protocol-buffers/](https://developers.google.com/protocol-buffers/)
     * **Manifest license URL:** [https://opensource.org/licenses/BSD-3-Clause](https://opensource.org/licenses/BSD-3-Clause)
     * **POM License: 3-Clause BSD License** - [https://opensource.org/licenses/BSD-3-Clause](https://opensource.org/licenses/BSD-3-Clause)

1. **Group:** com.squareup **Name:** javapoet **Version:** 1.11.0
     * **POM Project URL:** [http://github.com/square/javapoet/](http://github.com/square/javapoet/)
     * **POM License: Apache 2.0** - [http://www.apache.org/licenses/LICENSE-2.0.txt](http://www.apache.org/licenses/LICENSE-2.0.txt)

1. **Group:** commons-lang **Name:** commons-lang **Version:** 2.6
     * **Project URL:** [http://commons.apache.org/lang/](http://commons.apache.org/lang/)
     * **Manifest license URL:** [http://www.apache.org/licenses/LICENSE-2.0.txt](http://www.apache.org/licenses/LICENSE-2.0.txt)
     * **POM License: The Apache Software License, Version 2.0** - [http://www.apache.org/licenses/LICENSE-2.0.txt](http://www.apache.org/licenses/LICENSE-2.0.txt)

1. **Group:** javax.annotation **Name:** jsr250-api **Version:** 1.0
     * **POM Project URL:** [http://jcp.org/aboutJava/communityprocess/final/jsr250/index.html](http://jcp.org/aboutJava/communityprocess/final/jsr250/index.html)
     * **POM License: COMMON DEVELOPMENT AND DISTRIBUTION LICENSE (CDDL) Version 1.0** - [https://glassfish.dev.java.net/public/CDDLv1.0.html](https://glassfish.dev.java.net/public/CDDLv1.0.html)

1. **Group:** javax.enterprise **Name:** cdi-api **Version:** 1.0
     * **POM License: Apache License, Version 2.0** - [http://www.apache.org/licenses/LICENSE-2.0](http://www.apache.org/licenses/LICENSE-2.0)

1. **Group:** javax.inject **Name:** javax.inject **Version:** 1
     * **POM Project URL:** [http://code.google.com/p/atinject/](http://code.google.com/p/atinject/)
     * **POM License: The Apache Software License, Version 2.0** - [http://www.apache.org/licenses/LICENSE-2.0.txt](http://www.apache.org/licenses/LICENSE-2.0.txt)

1. **Group:** kr.motd.maven **Name:** os-maven-plugin **Version:** 1.4.0.Final
     * **POM Project URL:** [https://github.com/trustin/os-maven-plugin/](https://github.com/trustin/os-maven-plugin/)
     * **POM License: Apache License, Version 2.0** - [http://www.apache.org/licenses/LICENSE-2.0](http://www.apache.org/licenses/LICENSE-2.0)

1. **Group:** org.apache.maven **Name:** maven-artifact **Version:** 3.2.1
     * **POM License: The Apache Software License, Version 2.0** - [http://www.apache.org/licenses/LICENSE-2.0.txt](http://www.apache.org/licenses/LICENSE-2.0.txt)

1. **Group:** org.apache.maven **Name:** maven-model **Version:** 3.2.1
     * **POM License: The Apache Software License, Version 2.0** - [http://www.apache.org/licenses/LICENSE-2.0.txt](http://www.apache.org/licenses/LICENSE-2.0.txt)

1. **Group:** org.apache.maven **Name:** maven-plugin-api **Version:** 3.2.1
     * **POM License: The Apache Software License, Version 2.0** - [http://www.apache.org/licenses/LICENSE-2.0.txt](http://www.apache.org/licenses/LICENSE-2.0.txt)

1. **Group:** org.checkerframework **Name:** checker-qual **Version:** 2.9.0
     * **POM Project URL:** [https://checkerframework.org](https://checkerframework.org)
     * **POM License: The MIT License** - [http://opensource.org/licenses/MIT](http://opensource.org/licenses/MIT)

1. **Group:** org.codehaus.mojo **Name:** animal-sniffer-annotations **Version:** 1.17
     * **POM License: MIT license** - [http://www.opensource.org/licenses/mit-license.php](http://www.opensource.org/licenses/mit-license.php)
     * **POM License: The Apache Software License, Version 2.0** - [http://www.apache.org/licenses/LICENSE-2.0.txt](http://www.apache.org/licenses/LICENSE-2.0.txt)

1. **Group:** org.codehaus.plexus **Name:** plexus-classworlds **Version:** 2.4
     * **POM License: The Apache Software License, Version 2.0** - [http://www.apache.org/licenses/LICENSE-2.0.txt](http://www.apache.org/licenses/LICENSE-2.0.txt)

1. **Group:** org.codehaus.plexus **Name:** plexus-component-annotations **Version:** 1.5.5
     * **POM License: The Apache Software License, Version 2.0** - [http://www.apache.org/licenses/LICENSE-2.0.txt](http://www.apache.org/licenses/LICENSE-2.0.txt)

1. **Group:** org.codehaus.plexus **Name:** plexus-utils **Version:** 3.0.17
     * **POM Project URL:** [http://plexus.codehaus.org/plexus-utils](http://plexus.codehaus.org/plexus-utils)
     * **POM License: Apache License, Version 2.0** - [http://www.apache.org/licenses/LICENSE-2.0](http://www.apache.org/licenses/LICENSE-2.0)
     * **POM License: The Apache Software License, Version 2.0** - [http://www.apache.org/licenses/LICENSE-2.0.txt](http://www.apache.org/licenses/LICENSE-2.0.txt)

1. **Group:** org.eclipse.sisu **Name:** org.eclipse.sisu.inject **Version:** 0.0.0.M5
     * **Manifest Project URL:** [http://www.eclipse.org/sisu/](http://www.eclipse.org/sisu/)
     * **Manifest license URL:** [http://www.eclipse.org/legal/epl-v10.html](http://www.eclipse.org/legal/epl-v10.html)
     * **POM License: Eclipse Public License, Version 1.0** - [http://www.eclipse.org/legal/epl-v10.html](http://www.eclipse.org/legal/epl-v10.html)

1. **Group:** org.eclipse.sisu **Name:** org.eclipse.sisu.plexus **Version:** 0.0.0.M5
     * **Manifest Project URL:** [http://www.eclipse.org/sisu/](http://www.eclipse.org/sisu/)
     * **Manifest license URL:** [http://www.eclipse.org/legal/epl-v10.html](http://www.eclipse.org/legal/epl-v10.html)
     * **POM License: Eclipse Public License, Version 1.0** - [http://www.eclipse.org/legal/epl-v10.html](http://www.eclipse.org/legal/epl-v10.html)

1. **Group:** org.sonatype.sisu **Name:** sisu-guice **Version:** 3.1.0
     * **Manifest Project URL:** [http://code.google.com/p/google-guice/](http://code.google.com/p/google-guice/)
     * **Manifest license URL:** [http://www.apache.org/licenses/LICENSE-2.0.txt](http://www.apache.org/licenses/LICENSE-2.0.txt)
     * **POM License: The Apache Software License, Version 2.0** - [http://www.apache.org/licenses/LICENSE-2.0.txt](http://www.apache.org/licenses/LICENSE-2.0.txt)

## Compile, tests and tooling
1. **Group:** aopalliance **Name:** aopalliance **Version:** 1.0
     * **POM Project URL:** [http://aopalliance.sourceforge.net](http://aopalliance.sourceforge.net)
     * **POM License: Public Domain**

1. **Group:** com.beust **Name:** jcommander **Version:** 1.72
     * **Manifest license URL:** [http://www.apache.org/licenses/LICENSE-2.0](http://www.apache.org/licenses/LICENSE-2.0)
     * **POM Project URL:** [http://jcommander.org](http://jcommander.org)
     * **POM License: Apache 2.0** - [http://www.apache.org/licenses/LICENSE-2.0](http://www.apache.org/licenses/LICENSE-2.0)

1. **Group:** com.github.kevinstern **Name:** software-and-algorithms **Version:** 1.0
     * **POM Project URL:** [https://www.github.com/KevinStern/software-and-algorithms](https://www.github.com/KevinStern/software-and-algorithms)
     * **POM License: MIT License** - [http://www.opensource.org/licenses/mit-license.php](http://www.opensource.org/licenses/mit-license.php)

1. **Group:** com.github.stephenc.jcip **Name:** jcip-annotations **Version:** 1.0-1
     * **POM Project URL:** [http://stephenc.github.com/jcip-annotations](http://stephenc.github.com/jcip-annotations)
     * **POM License: Apache License, Version 2.0** - [http://www.apache.org/licenses/LICENSE-2.0.txt](http://www.apache.org/licenses/LICENSE-2.0.txt)

1. **Group:** com.google.auto **Name:** auto-common **Version:** 0.10
     * **POM License: Apache 2.0** - [http://www.apache.org/licenses/LICENSE-2.0.txt](http://www.apache.org/licenses/LICENSE-2.0.txt)

1. **Group:** com.google.auto.value **Name:** auto-value-annotations **Version:** 1.6.3
     * **POM License: Apache 2.0** - [http://www.apache.org/licenses/LICENSE-2.0.txt](http://www.apache.org/licenses/LICENSE-2.0.txt)

1. **Group:** com.google.code.findbugs **Name:** jFormatString **Version:** 3.0.0
     * **POM Project URL:** [http://findbugs.sourceforge.net/](http://findbugs.sourceforge.net/)
     * **POM License: GNU Lesser Public License** - [http://www.gnu.org/licenses/lgpl.html](http://www.gnu.org/licenses/lgpl.html)

1. **Group:** com.google.code.findbugs **Name:** jsr305 **Version:** 3.0.2
     * **Manifest license URL:** [http://www.apache.org/licenses/LICENSE-2.0.txt](http://www.apache.org/licenses/LICENSE-2.0.txt)
     * **POM Project URL:** [http://findbugs.sourceforge.net/](http://findbugs.sourceforge.net/)
     * **POM License: The Apache Software License, Version 2.0** - [http://www.apache.org/licenses/LICENSE-2.0.txt](http://www.apache.org/licenses/LICENSE-2.0.txt)

1. **Group:** com.google.code.gson **Name:** gson **Version:** 2.7
     * **POM License: Apache 2.0** - [http://www.apache.org/licenses/LICENSE-2.0.txt](http://www.apache.org/licenses/LICENSE-2.0.txt)

1. **Group:** com.google.code.gson **Name:** gson **Version:** 2.8.5
     * **POM License: Apache 2.0** - [http://www.apache.org/licenses/LICENSE-2.0.txt](http://www.apache.org/licenses/LICENSE-2.0.txt)

1. **Group:** com.google.errorprone **Name:** error_prone_annotation **Version:** 2.3.3
     * **POM License: Apache 2.0** - [http://www.apache.org/licenses/LICENSE-2.0.txt](http://www.apache.org/licenses/LICENSE-2.0.txt)

1. **Group:** com.google.errorprone **Name:** error_prone_annotations **Version:** 2.3.3
     * **POM License: Apache 2.0** - [http://www.apache.org/licenses/LICENSE-2.0.txt](http://www.apache.org/licenses/LICENSE-2.0.txt)

1. **Group:** com.google.errorprone **Name:** error_prone_check_api **Version:** 2.3.3
     * **POM License: Apache 2.0** - [http://www.apache.org/licenses/LICENSE-2.0.txt](http://www.apache.org/licenses/LICENSE-2.0.txt)

1. **Group:** com.google.errorprone **Name:** error_prone_core **Version:** 2.3.3
     * **POM License: Apache 2.0** - [http://www.apache.org/licenses/LICENSE-2.0.txt](http://www.apache.org/licenses/LICENSE-2.0.txt)

1. **Group:** com.google.errorprone **Name:** error_prone_type_annotations **Version:** 2.3.3
     * **POM License: Apache 2.0** - [http://www.apache.org/licenses/LICENSE-2.0.txt](http://www.apache.org/licenses/LICENSE-2.0.txt)

1. **Group:** com.google.errorprone **Name:** javac **Version:** 9+181-r4173-1
     * **POM Project URL:** [https://github.com/google/error-prone-javac](https://github.com/google/error-prone-javac)
     * **POM License: GNU General Public License, version 2, with the Classpath Exception** - [http://openjdk.java.net/legal/gplv2+ce.html](http://openjdk.java.net/legal/gplv2+ce.html)

1. **Group:** com.google.flogger **Name:** flogger **Version:** 0.4
     * **POM Project URL:** [https://github.com/google/flogger](https://github.com/google/flogger)
     * **POM License: Apache 2.0** - [http://www.apache.org/licenses/LICENSE-2.0.txt](http://www.apache.org/licenses/LICENSE-2.0.txt)

1. **Group:** com.google.flogger **Name:** flogger-system-backend **Version:** 0.4
     * **POM Project URL:** [https://github.com/google/flogger](https://github.com/google/flogger)
     * **POM License: Apache 2.0** - [http://www.apache.org/licenses/LICENSE-2.0.txt](http://www.apache.org/licenses/LICENSE-2.0.txt)

1. **Group:** com.google.gradle **Name:** osdetector-gradle-plugin **Version:** 1.4.0
     * **POM Project URL:** [https://github.com/google/osdetector-gradle-plugin](https://github.com/google/osdetector-gradle-plugin)
     * **POM License: Apache License 2.0** - [http://opensource.org/licenses/Apache-2.0](http://opensource.org/licenses/Apache-2.0)

1. **Group:** com.google.guava **Name:** failureaccess **Version:** 1.0.1
     * **Manifest Project URL:** [https://github.com/google/guava/](https://github.com/google/guava/)
     * **Manifest license URL:** [http://www.apache.org/licenses/LICENSE-2.0.txt](http://www.apache.org/licenses/LICENSE-2.0.txt)
     * **POM License: The Apache Software License, Version 2.0** - [http://www.apache.org/licenses/LICENSE-2.0.txt](http://www.apache.org/licenses/LICENSE-2.0.txt)

1. **Group:** com.google.guava **Name:** guava **Version:** 28.0-jre
     * **Manifest Project URL:** [https://github.com/google/guava/](https://github.com/google/guava/)
     * **Manifest license URL:** [http://www.apache.org/licenses/LICENSE-2.0.txt](http://www.apache.org/licenses/LICENSE-2.0.txt)
     * **POM License: Apache License, Version 2.0** - [http://www.apache.org/licenses/LICENSE-2.0.txt](http://www.apache.org/licenses/LICENSE-2.0.txt)

1. **Group:** com.google.guava **Name:** guava-testlib **Version:** 28.0-jre
     * **POM License: Apache License, Version 2.0** - [http://www.apache.org/licenses/LICENSE-2.0.txt](http://www.apache.org/licenses/LICENSE-2.0.txt)

1. **Group:** com.google.guava **Name:** listenablefuture **Version:** 9999.0-empty-to-avoid-conflict-with-guava
     * **POM License: The Apache Software License, Version 2.0** - [http://www.apache.org/licenses/LICENSE-2.0.txt](http://www.apache.org/licenses/LICENSE-2.0.txt)

1. **Group:** com.google.j2objc **Name:** j2objc-annotations **Version:** 1.3
     * **POM Project URL:** [https://github.com/google/j2objc/](https://github.com/google/j2objc/)
     * **POM License: The Apache Software License, Version 2.0** - [http://www.apache.org/licenses/LICENSE-2.0.txt](http://www.apache.org/licenses/LICENSE-2.0.txt)

1. **Group:** com.google.protobuf **Name:** protobuf-gradle-plugin **Version:** 0.8.8
     * **POM Project URL:** [https://github.com/google/protobuf-gradle-plugin](https://github.com/google/protobuf-gradle-plugin)
     * **POM License: BSD 3-Clause** - [http://opensource.org/licenses/BSD-3-Clause](http://opensource.org/licenses/BSD-3-Clause)

1. **Group:** com.google.protobuf **Name:** protobuf-java **Version:** 3.9.0
     * **Manifest Project URL:** [https://developers.google.com/protocol-buffers/](https://developers.google.com/protocol-buffers/)
     * **Manifest license URL:** [https://opensource.org/licenses/BSD-3-Clause](https://opensource.org/licenses/BSD-3-Clause)
     * **POM License: 3-Clause BSD License** - [https://opensource.org/licenses/BSD-3-Clause](https://opensource.org/licenses/BSD-3-Clause)

1. **Group:** com.google.protobuf **Name:** protobuf-java-util **Version:** 3.9.0
     * **Manifest Project URL:** [https://developers.google.com/protocol-buffers/](https://developers.google.com/protocol-buffers/)
     * **Manifest license URL:** [https://opensource.org/licenses/BSD-3-Clause](https://opensource.org/licenses/BSD-3-Clause)
     * **POM License: 3-Clause BSD License** - [https://opensource.org/licenses/BSD-3-Clause](https://opensource.org/licenses/BSD-3-Clause)

1. **Group:** com.google.protobuf **Name:** protoc **Version:** 3.9.0
     * **POM Project URL:** [https://developers.google.com/protocol-buffers/](https://developers.google.com/protocol-buffers/)
     * **POM License: 3-Clause BSD License** - [https://opensource.org/licenses/BSD-3-Clause](https://opensource.org/licenses/BSD-3-Clause)
     * **POM License: The Apache Software License, Version 2.0** - [http://www.apache.org/licenses/LICENSE-2.0.txt](http://www.apache.org/licenses/LICENSE-2.0.txt)

1. **Group:** com.google.truth **Name:** truth **Version:** 1.0
     * **POM License: The Apache Software License, Version 2.0** - [http://www.apache.org/licenses/LICENSE-2.0.txt](http://www.apache.org/licenses/LICENSE-2.0.txt)

1. **Group:** com.google.truth.extensions **Name:** truth-java8-extension **Version:** 1.0
     * **POM License: The Apache Software License, Version 2.0** - [http://www.apache.org/licenses/LICENSE-2.0.txt](http://www.apache.org/licenses/LICENSE-2.0.txt)

1. **Group:** com.google.truth.extensions **Name:** truth-liteproto-extension **Version:** 1.0
     * **POM License: The Apache Software License, Version 2.0** - [http://www.apache.org/licenses/LICENSE-2.0.txt](http://www.apache.org/licenses/LICENSE-2.0.txt)

1. **Group:** com.google.truth.extensions **Name:** truth-proto-extension **Version:** 1.0
     * **POM License: The Apache Software License, Version 2.0** - [http://www.apache.org/licenses/LICENSE-2.0.txt](http://www.apache.org/licenses/LICENSE-2.0.txt)

1. **Group:** com.googlecode.java-diff-utils **Name:** diffutils **Version:** 1.3.0
     * **Manifest license URL:** [http://www.apache.org/licenses/LICENSE-2.0.txt](http://www.apache.org/licenses/LICENSE-2.0.txt)
     * **POM Project URL:** [http://code.google.com/p/java-diff-utils/](http://code.google.com/p/java-diff-utils/)
     * **POM License: The Apache Software License, Version 2.0** - [http://www.apache.org/licenses/LICENSE-2.0.txt](http://www.apache.org/licenses/LICENSE-2.0.txt)

1. **Group:** com.squareup **Name:** javapoet **Version:** 1.11.0
     * **POM Project URL:** [http://github.com/square/javapoet/](http://github.com/square/javapoet/)
     * **POM License: Apache 2.0** - [http://www.apache.org/licenses/LICENSE-2.0.txt](http://www.apache.org/licenses/LICENSE-2.0.txt)

1. **Group:** commons-io **Name:** commons-io **Version:** 2.6
     * **Project URL:** [http://commons.apache.org/proper/commons-io/](http://commons.apache.org/proper/commons-io/)
     * **Manifest license URL:** [https://www.apache.org/licenses/LICENSE-2.0.txt](https://www.apache.org/licenses/LICENSE-2.0.txt)
     * **POM License: Apache License, Version 2.0** - [https://www.apache.org/licenses/LICENSE-2.0.txt](https://www.apache.org/licenses/LICENSE-2.0.txt)

1. **Group:** commons-lang **Name:** commons-lang **Version:** 2.6
     * **Project URL:** [http://commons.apache.org/lang/](http://commons.apache.org/lang/)
     * **Manifest license URL:** [http://www.apache.org/licenses/LICENSE-2.0.txt](http://www.apache.org/licenses/LICENSE-2.0.txt)
     * **POM License: The Apache Software License, Version 2.0** - [http://www.apache.org/licenses/LICENSE-2.0.txt](http://www.apache.org/licenses/LICENSE-2.0.txt)

1. **Group:** javax.annotation **Name:** jsr250-api **Version:** 1.0
     * **POM Project URL:** [http://jcp.org/aboutJava/communityprocess/final/jsr250/index.html](http://jcp.org/aboutJava/communityprocess/final/jsr250/index.html)
     * **POM License: COMMON DEVELOPMENT AND DISTRIBUTION LICENSE (CDDL) Version 1.0** - [https://glassfish.dev.java.net/public/CDDLv1.0.html](https://glassfish.dev.java.net/public/CDDLv1.0.html)

1. **Group:** javax.enterprise **Name:** cdi-api **Version:** 1.0
     * **POM License: Apache License, Version 2.0** - [http://www.apache.org/licenses/LICENSE-2.0](http://www.apache.org/licenses/LICENSE-2.0)

1. **Group:** javax.inject **Name:** javax.inject **Version:** 1
     * **POM Project URL:** [http://code.google.com/p/atinject/](http://code.google.com/p/atinject/)
     * **POM License: The Apache Software License, Version 2.0** - [http://www.apache.org/licenses/LICENSE-2.0.txt](http://www.apache.org/licenses/LICENSE-2.0.txt)

1. **Group:** junit **Name:** junit **Version:** 4.12
     * **POM Project URL:** [http://junit.org](http://junit.org)
     * **POM License: Eclipse Public License 1.0** - [http://www.eclipse.org/legal/epl-v10.html](http://www.eclipse.org/legal/epl-v10.html)

1. **Group:** kr.motd.maven **Name:** os-maven-plugin **Version:** 1.4.0.Final
     * **POM Project URL:** [https://github.com/trustin/os-maven-plugin/](https://github.com/trustin/os-maven-plugin/)
     * **POM License: Apache License, Version 2.0** - [http://www.apache.org/licenses/LICENSE-2.0](http://www.apache.org/licenses/LICENSE-2.0)

1. **Group:** net.bytebuddy **Name:** byte-buddy **Version:** 1.7.9
     * **Manifest license URL:** [http://www.apache.org/licenses/LICENSE-2.0.txt](http://www.apache.org/licenses/LICENSE-2.0.txt)
     * **POM License: The Apache Software License, Version 2.0** - [http://www.apache.org/licenses/LICENSE-2.0.txt](http://www.apache.org/licenses/LICENSE-2.0.txt)

1. **Group:** net.bytebuddy **Name:** byte-buddy-agent **Version:** 1.7.9
     * **Manifest license URL:** [http://www.apache.org/licenses/LICENSE-2.0.txt](http://www.apache.org/licenses/LICENSE-2.0.txt)
     * **POM License: The Apache Software License, Version 2.0** - [http://www.apache.org/licenses/LICENSE-2.0.txt](http://www.apache.org/licenses/LICENSE-2.0.txt)

1. **Group:** net.java.dev.javacc **Name:** javacc **Version:** 5.0
     * **POM Project URL:** [https://javacc.dev.java.net/](https://javacc.dev.java.net/)
     * **POM License: Berkeley Software Distribution (BSD) License** - [http://www.opensource.org/licenses/bsd-license.html](http://www.opensource.org/licenses/bsd-license.html)

1. **Group:** net.sourceforge.pmd **Name:** pmd-core **Version:** 6.16.0
     * **POM License: BSD-style** - [http://pmd.sourceforge.net/license.html](http://pmd.sourceforge.net/license.html)

1. **Group:** net.sourceforge.pmd **Name:** pmd-java **Version:** 6.16.0
     * **POM License: BSD-style** - [http://pmd.sourceforge.net/license.html](http://pmd.sourceforge.net/license.html)

1. **Group:** net.sourceforge.saxon **Name:** saxon **Version:** 9.1.0.8
     * **POM Project URL:** [http://saxon.sourceforge.net/](http://saxon.sourceforge.net/)
     * **POM License: Mozilla Public License Version 1.0** - [http://www.mozilla.org/MPL/MPL-1.0.txt](http://www.mozilla.org/MPL/MPL-1.0.txt)

1. **Group:** org.antlr **Name:** antlr4-runtime **Version:** 4.7
     * **Manifest Project URL:** [http://www.antlr.org](http://www.antlr.org)
     * **Manifest license URL:** [http://www.antlr.org/license.html](http://www.antlr.org/license.html)
     * **POM License: The BSD License** - [http://www.antlr.org/license.html](http://www.antlr.org/license.html)

1. **Group:** org.apache.commons **Name:** commons-lang3 **Version:** 3.8.1
     * **Project URL:** [http://commons.apache.org/proper/commons-lang/](http://commons.apache.org/proper/commons-lang/)
     * **Manifest license URL:** [https://www.apache.org/licenses/LICENSE-2.0.txt](https://www.apache.org/licenses/LICENSE-2.0.txt)
     * **POM License: Apache License, Version 2.0** - [https://www.apache.org/licenses/LICENSE-2.0.txt](https://www.apache.org/licenses/LICENSE-2.0.txt)

1. **Group:** org.apache.maven **Name:** maven-artifact **Version:** 3.2.1
     * **POM License: The Apache Software License, Version 2.0** - [http://www.apache.org/licenses/LICENSE-2.0.txt](http://www.apache.org/licenses/LICENSE-2.0.txt)

1. **Group:** org.apache.maven **Name:** maven-model **Version:** 3.2.1
     * **POM License: The Apache Software License, Version 2.0** - [http://www.apache.org/licenses/LICENSE-2.0.txt](http://www.apache.org/licenses/LICENSE-2.0.txt)

1. **Group:** org.apache.maven **Name:** maven-plugin-api **Version:** 3.2.1
     * **POM License: The Apache Software License, Version 2.0** - [http://www.apache.org/licenses/LICENSE-2.0.txt](http://www.apache.org/licenses/LICENSE-2.0.txt)

1. **Group:** org.apiguardian **Name:** apiguardian-api **Version:** 1.0.0
     * **POM Project URL:** [https://github.com/apiguardian-team/apiguardian](https://github.com/apiguardian-team/apiguardian)
     * **POM License: The Apache License, Version 2.0** - [http://www.apache.org/licenses/LICENSE-2.0.txt](http://www.apache.org/licenses/LICENSE-2.0.txt)

1. **Group:** org.checkerframework **Name:** checker-compat-qual **Version:** 2.5.3
     * **POM Project URL:** [https://checkerframework.org](https://checkerframework.org)
     * **POM License: GNU General Public License, version 2 (GPL2), with the classpath exception** - [http://www.gnu.org/software/classpath/license.html](http://www.gnu.org/software/classpath/license.html)
     * **POM License: The MIT License** - [http://opensource.org/licenses/MIT](http://opensource.org/licenses/MIT)

1. **Group:** org.checkerframework **Name:** checker-qual **Version:** 2.9.0
     * **POM Project URL:** [https://checkerframework.org](https://checkerframework.org)
     * **POM License: The MIT License** - [http://opensource.org/licenses/MIT](http://opensource.org/licenses/MIT)

1. **Group:** org.checkerframework **Name:** dataflow **Version:** 2.5.3
     * **POM Project URL:** [https://checkerframework.org](https://checkerframework.org)
     * **POM License: GNU General Public License, version 2 (GPL2), with the classpath exception** - [http://www.gnu.org/software/classpath/license.html](http://www.gnu.org/software/classpath/license.html)
     * **POM License: The MIT License** - [http://opensource.org/licenses/MIT](http://opensource.org/licenses/MIT)

1. **Group:** org.checkerframework **Name:** javacutil **Version:** 2.5.3
     * **POM Project URL:** [https://checkerframework.org](https://checkerframework.org)
     * **POM License: GNU General Public License, version 2 (GPL2), with the classpath exception** - [http://www.gnu.org/software/classpath/license.html](http://www.gnu.org/software/classpath/license.html)
     * **POM License: The MIT License** - [http://opensource.org/licenses/MIT](http://opensource.org/licenses/MIT)

1. **Group:** org.codehaus.mojo **Name:** animal-sniffer-annotations **Version:** 1.17
     * **POM License: MIT license** - [http://www.opensource.org/licenses/mit-license.php](http://www.opensource.org/licenses/mit-license.php)
     * **POM License: The Apache Software License, Version 2.0** - [http://www.apache.org/licenses/LICENSE-2.0.txt](http://www.apache.org/licenses/LICENSE-2.0.txt)

1. **Group:** org.codehaus.plexus **Name:** plexus-classworlds **Version:** 2.4
     * **POM License: The Apache Software License, Version 2.0** - [http://www.apache.org/licenses/LICENSE-2.0.txt](http://www.apache.org/licenses/LICENSE-2.0.txt)

1. **Group:** org.codehaus.plexus **Name:** plexus-component-annotations **Version:** 1.5.5
     * **POM License: The Apache Software License, Version 2.0** - [http://www.apache.org/licenses/LICENSE-2.0.txt](http://www.apache.org/licenses/LICENSE-2.0.txt)

1. **Group:** org.codehaus.plexus **Name:** plexus-utils **Version:** 3.0.17
     * **POM Project URL:** [http://plexus.codehaus.org/plexus-utils](http://plexus.codehaus.org/plexus-utils)
     * **POM License: Apache License, Version 2.0** - [http://www.apache.org/licenses/LICENSE-2.0](http://www.apache.org/licenses/LICENSE-2.0)
     * **POM License: The Apache Software License, Version 2.0** - [http://www.apache.org/licenses/LICENSE-2.0.txt](http://www.apache.org/licenses/LICENSE-2.0.txt)

1. **Group:** org.eclipse.sisu **Name:** org.eclipse.sisu.inject **Version:** 0.0.0.M5
     * **Manifest Project URL:** [http://www.eclipse.org/sisu/](http://www.eclipse.org/sisu/)
     * **Manifest license URL:** [http://www.eclipse.org/legal/epl-v10.html](http://www.eclipse.org/legal/epl-v10.html)
     * **POM License: Eclipse Public License, Version 1.0** - [http://www.eclipse.org/legal/epl-v10.html](http://www.eclipse.org/legal/epl-v10.html)

1. **Group:** org.eclipse.sisu **Name:** org.eclipse.sisu.plexus **Version:** 0.0.0.M5
     * **Manifest Project URL:** [http://www.eclipse.org/sisu/](http://www.eclipse.org/sisu/)
     * **Manifest license URL:** [http://www.eclipse.org/legal/epl-v10.html](http://www.eclipse.org/legal/epl-v10.html)
     * **POM License: Eclipse Public License, Version 1.0** - [http://www.eclipse.org/legal/epl-v10.html](http://www.eclipse.org/legal/epl-v10.html)

1. **Group:** org.hamcrest **Name:** hamcrest-all **Version:** 1.3
     * **POM License: New BSD License** - [http://www.opensource.org/licenses/bsd-license.php](http://www.opensource.org/licenses/bsd-license.php)

1. **Group:** org.hamcrest **Name:** hamcrest-core **Version:** 1.3
     * **POM License: New BSD License** - [http://www.opensource.org/licenses/bsd-license.php](http://www.opensource.org/licenses/bsd-license.php)

1. **Group:** org.jacoco **Name:** org.jacoco.agent **Version:** 0.8.4
     * **Manifest license URL:** [http://www.eclipse.org/legal/epl-v10.html](http://www.eclipse.org/legal/epl-v10.html)
     * **POM License: Eclipse Public License v1.0** - [http://www.eclipse.org/legal/epl-v10.html](http://www.eclipse.org/legal/epl-v10.html)

1. **Group:** org.jacoco **Name:** org.jacoco.ant **Version:** 0.8.4
     * **Manifest license URL:** [http://www.eclipse.org/legal/epl-v10.html](http://www.eclipse.org/legal/epl-v10.html)
     * **POM License: Eclipse Public License v1.0** - [http://www.eclipse.org/legal/epl-v10.html](http://www.eclipse.org/legal/epl-v10.html)

1. **Group:** org.jacoco **Name:** org.jacoco.core **Version:** 0.8.4
     * **Manifest license URL:** [http://www.eclipse.org/legal/epl-v10.html](http://www.eclipse.org/legal/epl-v10.html)
     * **POM License: Eclipse Public License v1.0** - [http://www.eclipse.org/legal/epl-v10.html](http://www.eclipse.org/legal/epl-v10.html)

1. **Group:** org.jacoco **Name:** org.jacoco.report **Version:** 0.8.4
     * **Manifest license URL:** [http://www.eclipse.org/legal/epl-v10.html](http://www.eclipse.org/legal/epl-v10.html)
     * **POM License: Eclipse Public License v1.0** - [http://www.eclipse.org/legal/epl-v10.html](http://www.eclipse.org/legal/epl-v10.html)

1. **Group:** org.junit-pioneer **Name:** junit-pioneer **Version:** 0.3.0
     * **POM Project URL:** [https://github.com/junit-pioneer/junit-pioneer](https://github.com/junit-pioneer/junit-pioneer)
     * **POM License: The MIT License** - [https://github.com/junit-pioneer/junit-pioneer/blob/master/LICENSE](https://github.com/junit-pioneer/junit-pioneer/blob/master/LICENSE)

1. **Group:** org.junit.jupiter **Name:** junit-jupiter-api **Version:** 5.5.1
     * **POM Project URL:** [https://junit.org/junit5/](https://junit.org/junit5/)
     * **POM License: Eclipse Public License v2.0** - [https://www.eclipse.org/legal/epl-v20.html](https://www.eclipse.org/legal/epl-v20.html)

1. **Group:** org.junit.jupiter **Name:** junit-jupiter-engine **Version:** 5.5.1
     * **POM Project URL:** [https://junit.org/junit5/](https://junit.org/junit5/)
     * **POM License: Eclipse Public License v2.0** - [https://www.eclipse.org/legal/epl-v20.html](https://www.eclipse.org/legal/epl-v20.html)

1. **Group:** org.junit.jupiter **Name:** junit-jupiter-params **Version:** 5.5.1
     * **POM Project URL:** [https://junit.org/junit5/](https://junit.org/junit5/)
     * **POM License: Eclipse Public License v2.0** - [https://www.eclipse.org/legal/epl-v20.html](https://www.eclipse.org/legal/epl-v20.html)

1. **Group:** org.junit.platform **Name:** junit-platform-commons **Version:** 1.5.1
     * **POM Project URL:** [https://junit.org/junit5/](https://junit.org/junit5/)
     * **POM License: Eclipse Public License v2.0** - [https://www.eclipse.org/legal/epl-v20.html](https://www.eclipse.org/legal/epl-v20.html)

1. **Group:** org.junit.platform **Name:** junit-platform-engine **Version:** 1.5.1
     * **POM Project URL:** [https://junit.org/junit5/](https://junit.org/junit5/)
     * **POM License: Eclipse Public License v2.0** - [https://www.eclipse.org/legal/epl-v20.html](https://www.eclipse.org/legal/epl-v20.html)

1. **Group:** org.mockito **Name:** mockito-core **Version:** 2.12.0
     * **POM Project URL:** [https://github.com/mockito/mockito](https://github.com/mockito/mockito)
     * **POM License: The MIT License** - [https://github.com/mockito/mockito/blob/master/LICENSE](https://github.com/mockito/mockito/blob/master/LICENSE)

1. **Group:** org.objenesis **Name:** objenesis **Version:** 2.6
     * **Manifest license URL:** [http://www.apache.org/licenses/LICENSE-2.0.txt](http://www.apache.org/licenses/LICENSE-2.0.txt)
     * **POM Project URL:** [http://objenesis.org](http://objenesis.org)
     * **POM License: Apache 2** - [http://www.apache.org/licenses/LICENSE-2.0.txt](http://www.apache.org/licenses/LICENSE-2.0.txt)

1. **Group:** org.opentest4j **Name:** opentest4j **Version:** 1.2.0
     * **Manifest License:** The Apache License, Version 2.0 (Not packaged)
     * **POM Project URL:** [https://github.com/ota4j-team/opentest4j](https://github.com/ota4j-team/opentest4j)
     * **POM License: The Apache License, Version 2.0** - [http://www.apache.org/licenses/LICENSE-2.0.txt](http://www.apache.org/licenses/LICENSE-2.0.txt)

1. **Group:** org.ow2.asm **Name:** asm **Version:** 7.1
     * **Manifest Project URL:** [http://asm.ow2.org](http://asm.ow2.org)
     * **POM Project URL:** [http://asm.ow2.org/](http://asm.ow2.org/)
     * **POM License: BSD** - [http://asm.ow2.org/license.html](http://asm.ow2.org/license.html)
     * **POM License: The Apache Software License, Version 2.0** - [http://www.apache.org/licenses/LICENSE-2.0.txt](http://www.apache.org/licenses/LICENSE-2.0.txt)

1. **Group:** org.ow2.asm **Name:** asm-analysis **Version:** 7.1
     * **Manifest Project URL:** [http://asm.ow2.org](http://asm.ow2.org)
     * **POM Project URL:** [http://asm.ow2.org/](http://asm.ow2.org/)
     * **POM License: BSD** - [http://asm.ow2.org/license.html](http://asm.ow2.org/license.html)
     * **POM License: The Apache Software License, Version 2.0** - [http://www.apache.org/licenses/LICENSE-2.0.txt](http://www.apache.org/licenses/LICENSE-2.0.txt)

1. **Group:** org.ow2.asm **Name:** asm-commons **Version:** 7.1
     * **Manifest Project URL:** [http://asm.ow2.org](http://asm.ow2.org)
     * **POM Project URL:** [http://asm.ow2.org/](http://asm.ow2.org/)
     * **POM License: BSD** - [http://asm.ow2.org/license.html](http://asm.ow2.org/license.html)
     * **POM License: The Apache Software License, Version 2.0** - [http://www.apache.org/licenses/LICENSE-2.0.txt](http://www.apache.org/licenses/LICENSE-2.0.txt)

1. **Group:** org.ow2.asm **Name:** asm-tree **Version:** 7.1
     * **Manifest Project URL:** [http://asm.ow2.org](http://asm.ow2.org)
     * **POM Project URL:** [http://asm.ow2.org/](http://asm.ow2.org/)
     * **POM License: BSD** - [http://asm.ow2.org/license.html](http://asm.ow2.org/license.html)
     * **POM License: The Apache Software License, Version 2.0** - [http://www.apache.org/licenses/LICENSE-2.0.txt](http://www.apache.org/licenses/LICENSE-2.0.txt)

1. **Group:** org.pcollections **Name:** pcollections **Version:** 2.1.2
     * **POM Project URL:** [http://pcollections.org](http://pcollections.org)
     * **POM License: The MIT License** - [http://www.opensource.org/licenses/mit-license.php](http://www.opensource.org/licenses/mit-license.php)

1. **Group:** org.sonatype.sisu **Name:** sisu-guice **Version:** 3.1.0
     * **Manifest Project URL:** [http://code.google.com/p/google-guice/](http://code.google.com/p/google-guice/)
     * **Manifest license URL:** [http://www.apache.org/licenses/LICENSE-2.0.txt](http://www.apache.org/licenses/LICENSE-2.0.txt)
     * **POM License: The Apache Software License, Version 2.0** - [http://www.apache.org/licenses/LICENSE-2.0.txt](http://www.apache.org/licenses/LICENSE-2.0.txt)

    
        
 The dependencies distributed under several licenses, are used according their commercial-use-friendly license.


<<<<<<< HEAD
This report was generated on **Fri Aug 23 14:31:21 EEST 2019** using [Gradle-License-Report plugin](https://github.com/jk1/Gradle-License-Report) by Evgeny Naumenko, licensed under [Apache 2.0 License](https://github.com/jk1/Gradle-License-Report/blob/master/LICENSE).



    
# Dependencies of `io.spine.tools:spine-plugin-testlib:1.0.2`
=======
This report was generated on **Wed Aug 28 14:06:47 EEST 2019** using [Gradle-License-Report plugin](https://github.com/jk1/Gradle-License-Report) by Evgeny Naumenko, licensed under [Apache 2.0 License](https://github.com/jk1/Gradle-License-Report/blob/master/LICENSE).



    
# Dependencies of `io.spine.tools:spine-plugin-testlib:1.0.2-SNAPSHOT`
>>>>>>> 3dab5ba8

## Runtime
1. **Group:** aopalliance **Name:** aopalliance **Version:** 1.0
     * **POM Project URL:** [http://aopalliance.sourceforge.net](http://aopalliance.sourceforge.net)
     * **POM License: Public Domain**

1. **Group:** com.google.auto.value **Name:** auto-value-annotations **Version:** 1.6.3
     * **POM License: Apache 2.0** - [http://www.apache.org/licenses/LICENSE-2.0.txt](http://www.apache.org/licenses/LICENSE-2.0.txt)

1. **Group:** com.google.code.findbugs **Name:** jsr305 **Version:** 3.0.2
     * **Manifest license URL:** [http://www.apache.org/licenses/LICENSE-2.0.txt](http://www.apache.org/licenses/LICENSE-2.0.txt)
     * **POM Project URL:** [http://findbugs.sourceforge.net/](http://findbugs.sourceforge.net/)
     * **POM License: The Apache Software License, Version 2.0** - [http://www.apache.org/licenses/LICENSE-2.0.txt](http://www.apache.org/licenses/LICENSE-2.0.txt)

1. **Group:** com.google.code.gson **Name:** gson **Version:** 2.7
     * **POM License: Apache 2.0** - [http://www.apache.org/licenses/LICENSE-2.0.txt](http://www.apache.org/licenses/LICENSE-2.0.txt)

1. **Group:** com.google.errorprone **Name:** error_prone_annotations **Version:** 2.3.3
     * **POM License: Apache 2.0** - [http://www.apache.org/licenses/LICENSE-2.0.txt](http://www.apache.org/licenses/LICENSE-2.0.txt)

1. **Group:** com.google.errorprone **Name:** error_prone_type_annotations **Version:** 2.3.3
     * **POM License: Apache 2.0** - [http://www.apache.org/licenses/LICENSE-2.0.txt](http://www.apache.org/licenses/LICENSE-2.0.txt)

1. **Group:** com.google.flogger **Name:** flogger **Version:** 0.4
     * **POM Project URL:** [https://github.com/google/flogger](https://github.com/google/flogger)
     * **POM License: Apache 2.0** - [http://www.apache.org/licenses/LICENSE-2.0.txt](http://www.apache.org/licenses/LICENSE-2.0.txt)

1. **Group:** com.google.flogger **Name:** flogger-system-backend **Version:** 0.4
     * **POM Project URL:** [https://github.com/google/flogger](https://github.com/google/flogger)
     * **POM License: Apache 2.0** - [http://www.apache.org/licenses/LICENSE-2.0.txt](http://www.apache.org/licenses/LICENSE-2.0.txt)

1. **Group:** com.google.gradle **Name:** osdetector-gradle-plugin **Version:** 1.4.0
     * **POM Project URL:** [https://github.com/google/osdetector-gradle-plugin](https://github.com/google/osdetector-gradle-plugin)
     * **POM License: Apache License 2.0** - [http://opensource.org/licenses/Apache-2.0](http://opensource.org/licenses/Apache-2.0)

1. **Group:** com.google.guava **Name:** failureaccess **Version:** 1.0.1
     * **Manifest Project URL:** [https://github.com/google/guava/](https://github.com/google/guava/)
     * **Manifest license URL:** [http://www.apache.org/licenses/LICENSE-2.0.txt](http://www.apache.org/licenses/LICENSE-2.0.txt)
     * **POM License: The Apache Software License, Version 2.0** - [http://www.apache.org/licenses/LICENSE-2.0.txt](http://www.apache.org/licenses/LICENSE-2.0.txt)

1. **Group:** com.google.guava **Name:** guava **Version:** 28.0-jre
     * **Manifest Project URL:** [https://github.com/google/guava/](https://github.com/google/guava/)
     * **Manifest license URL:** [http://www.apache.org/licenses/LICENSE-2.0.txt](http://www.apache.org/licenses/LICENSE-2.0.txt)
     * **POM License: Apache License, Version 2.0** - [http://www.apache.org/licenses/LICENSE-2.0.txt](http://www.apache.org/licenses/LICENSE-2.0.txt)

1. **Group:** com.google.guava **Name:** guava-testlib **Version:** 28.0-jre
     * **POM License: Apache License, Version 2.0** - [http://www.apache.org/licenses/LICENSE-2.0.txt](http://www.apache.org/licenses/LICENSE-2.0.txt)

1. **Group:** com.google.guava **Name:** listenablefuture **Version:** 9999.0-empty-to-avoid-conflict-with-guava
     * **POM License: The Apache Software License, Version 2.0** - [http://www.apache.org/licenses/LICENSE-2.0.txt](http://www.apache.org/licenses/LICENSE-2.0.txt)

1. **Group:** com.google.j2objc **Name:** j2objc-annotations **Version:** 1.3
     * **POM Project URL:** [https://github.com/google/j2objc/](https://github.com/google/j2objc/)
     * **POM License: The Apache Software License, Version 2.0** - [http://www.apache.org/licenses/LICENSE-2.0.txt](http://www.apache.org/licenses/LICENSE-2.0.txt)

1. **Group:** com.google.protobuf **Name:** protobuf-gradle-plugin **Version:** 0.8.8
     * **POM Project URL:** [https://github.com/google/protobuf-gradle-plugin](https://github.com/google/protobuf-gradle-plugin)
     * **POM License: BSD 3-Clause** - [http://opensource.org/licenses/BSD-3-Clause](http://opensource.org/licenses/BSD-3-Clause)

1. **Group:** com.google.protobuf **Name:** protobuf-java **Version:** 3.9.0
     * **Manifest Project URL:** [https://developers.google.com/protocol-buffers/](https://developers.google.com/protocol-buffers/)
     * **Manifest license URL:** [https://opensource.org/licenses/BSD-3-Clause](https://opensource.org/licenses/BSD-3-Clause)
     * **POM License: 3-Clause BSD License** - [https://opensource.org/licenses/BSD-3-Clause](https://opensource.org/licenses/BSD-3-Clause)

1. **Group:** com.google.protobuf **Name:** protobuf-java-util **Version:** 3.9.0
     * **Manifest Project URL:** [https://developers.google.com/protocol-buffers/](https://developers.google.com/protocol-buffers/)
     * **Manifest license URL:** [https://opensource.org/licenses/BSD-3-Clause](https://opensource.org/licenses/BSD-3-Clause)
     * **POM License: 3-Clause BSD License** - [https://opensource.org/licenses/BSD-3-Clause](https://opensource.org/licenses/BSD-3-Clause)

1. **Group:** com.google.truth **Name:** truth **Version:** 1.0
     * **POM License: The Apache Software License, Version 2.0** - [http://www.apache.org/licenses/LICENSE-2.0.txt](http://www.apache.org/licenses/LICENSE-2.0.txt)

1. **Group:** com.google.truth.extensions **Name:** truth-java8-extension **Version:** 1.0
     * **POM License: The Apache Software License, Version 2.0** - [http://www.apache.org/licenses/LICENSE-2.0.txt](http://www.apache.org/licenses/LICENSE-2.0.txt)

1. **Group:** com.google.truth.extensions **Name:** truth-liteproto-extension **Version:** 1.0
     * **POM License: The Apache Software License, Version 2.0** - [http://www.apache.org/licenses/LICENSE-2.0.txt](http://www.apache.org/licenses/LICENSE-2.0.txt)

1. **Group:** com.google.truth.extensions **Name:** truth-proto-extension **Version:** 1.0
     * **POM License: The Apache Software License, Version 2.0** - [http://www.apache.org/licenses/LICENSE-2.0.txt](http://www.apache.org/licenses/LICENSE-2.0.txt)

1. **Group:** com.googlecode.java-diff-utils **Name:** diffutils **Version:** 1.3.0
     * **Manifest license URL:** [http://www.apache.org/licenses/LICENSE-2.0.txt](http://www.apache.org/licenses/LICENSE-2.0.txt)
     * **POM Project URL:** [http://code.google.com/p/java-diff-utils/](http://code.google.com/p/java-diff-utils/)
     * **POM License: The Apache Software License, Version 2.0** - [http://www.apache.org/licenses/LICENSE-2.0.txt](http://www.apache.org/licenses/LICENSE-2.0.txt)

1. **Group:** com.squareup **Name:** javapoet **Version:** 1.11.0
     * **POM Project URL:** [http://github.com/square/javapoet/](http://github.com/square/javapoet/)
     * **POM License: Apache 2.0** - [http://www.apache.org/licenses/LICENSE-2.0.txt](http://www.apache.org/licenses/LICENSE-2.0.txt)

1. **Group:** commons-lang **Name:** commons-lang **Version:** 2.6
     * **Project URL:** [http://commons.apache.org/lang/](http://commons.apache.org/lang/)
     * **Manifest license URL:** [http://www.apache.org/licenses/LICENSE-2.0.txt](http://www.apache.org/licenses/LICENSE-2.0.txt)
     * **POM License: The Apache Software License, Version 2.0** - [http://www.apache.org/licenses/LICENSE-2.0.txt](http://www.apache.org/licenses/LICENSE-2.0.txt)

1. **Group:** javax.annotation **Name:** jsr250-api **Version:** 1.0
     * **POM Project URL:** [http://jcp.org/aboutJava/communityprocess/final/jsr250/index.html](http://jcp.org/aboutJava/communityprocess/final/jsr250/index.html)
     * **POM License: COMMON DEVELOPMENT AND DISTRIBUTION LICENSE (CDDL) Version 1.0** - [https://glassfish.dev.java.net/public/CDDLv1.0.html](https://glassfish.dev.java.net/public/CDDLv1.0.html)

1. **Group:** javax.enterprise **Name:** cdi-api **Version:** 1.0
     * **POM License: Apache License, Version 2.0** - [http://www.apache.org/licenses/LICENSE-2.0](http://www.apache.org/licenses/LICENSE-2.0)

1. **Group:** javax.inject **Name:** javax.inject **Version:** 1
     * **POM Project URL:** [http://code.google.com/p/atinject/](http://code.google.com/p/atinject/)
     * **POM License: The Apache Software License, Version 2.0** - [http://www.apache.org/licenses/LICENSE-2.0.txt](http://www.apache.org/licenses/LICENSE-2.0.txt)

1. **Group:** junit **Name:** junit **Version:** 4.12
     * **POM Project URL:** [http://junit.org](http://junit.org)
     * **POM License: Eclipse Public License 1.0** - [http://www.eclipse.org/legal/epl-v10.html](http://www.eclipse.org/legal/epl-v10.html)

1. **Group:** kr.motd.maven **Name:** os-maven-plugin **Version:** 1.4.0.Final
     * **POM Project URL:** [https://github.com/trustin/os-maven-plugin/](https://github.com/trustin/os-maven-plugin/)
     * **POM License: Apache License, Version 2.0** - [http://www.apache.org/licenses/LICENSE-2.0](http://www.apache.org/licenses/LICENSE-2.0)

1. **Group:** net.bytebuddy **Name:** byte-buddy **Version:** 1.7.9
     * **Manifest license URL:** [http://www.apache.org/licenses/LICENSE-2.0.txt](http://www.apache.org/licenses/LICENSE-2.0.txt)
     * **POM License: The Apache Software License, Version 2.0** - [http://www.apache.org/licenses/LICENSE-2.0.txt](http://www.apache.org/licenses/LICENSE-2.0.txt)

1. **Group:** net.bytebuddy **Name:** byte-buddy-agent **Version:** 1.7.9
     * **Manifest license URL:** [http://www.apache.org/licenses/LICENSE-2.0.txt](http://www.apache.org/licenses/LICENSE-2.0.txt)
     * **POM License: The Apache Software License, Version 2.0** - [http://www.apache.org/licenses/LICENSE-2.0.txt](http://www.apache.org/licenses/LICENSE-2.0.txt)

1. **Group:** org.apache.maven **Name:** maven-artifact **Version:** 3.2.1
     * **POM License: The Apache Software License, Version 2.0** - [http://www.apache.org/licenses/LICENSE-2.0.txt](http://www.apache.org/licenses/LICENSE-2.0.txt)

1. **Group:** org.apache.maven **Name:** maven-model **Version:** 3.2.1
     * **POM License: The Apache Software License, Version 2.0** - [http://www.apache.org/licenses/LICENSE-2.0.txt](http://www.apache.org/licenses/LICENSE-2.0.txt)

1. **Group:** org.apache.maven **Name:** maven-plugin-api **Version:** 3.2.1
     * **POM License: The Apache Software License, Version 2.0** - [http://www.apache.org/licenses/LICENSE-2.0.txt](http://www.apache.org/licenses/LICENSE-2.0.txt)

1. **Group:** org.apiguardian **Name:** apiguardian-api **Version:** 1.0.0
     * **POM Project URL:** [https://github.com/apiguardian-team/apiguardian](https://github.com/apiguardian-team/apiguardian)
     * **POM License: The Apache License, Version 2.0** - [http://www.apache.org/licenses/LICENSE-2.0.txt](http://www.apache.org/licenses/LICENSE-2.0.txt)

1. **Group:** org.checkerframework **Name:** checker-compat-qual **Version:** 2.5.3
     * **POM Project URL:** [https://checkerframework.org](https://checkerframework.org)
     * **POM License: GNU General Public License, version 2 (GPL2), with the classpath exception** - [http://www.gnu.org/software/classpath/license.html](http://www.gnu.org/software/classpath/license.html)
     * **POM License: The MIT License** - [http://opensource.org/licenses/MIT](http://opensource.org/licenses/MIT)

1. **Group:** org.checkerframework **Name:** checker-qual **Version:** 2.9.0
     * **POM Project URL:** [https://checkerframework.org](https://checkerframework.org)
     * **POM License: The MIT License** - [http://opensource.org/licenses/MIT](http://opensource.org/licenses/MIT)

1. **Group:** org.codehaus.mojo **Name:** animal-sniffer-annotations **Version:** 1.17
     * **POM License: MIT license** - [http://www.opensource.org/licenses/mit-license.php](http://www.opensource.org/licenses/mit-license.php)
     * **POM License: The Apache Software License, Version 2.0** - [http://www.apache.org/licenses/LICENSE-2.0.txt](http://www.apache.org/licenses/LICENSE-2.0.txt)

1. **Group:** org.codehaus.plexus **Name:** plexus-classworlds **Version:** 2.4
     * **POM License: The Apache Software License, Version 2.0** - [http://www.apache.org/licenses/LICENSE-2.0.txt](http://www.apache.org/licenses/LICENSE-2.0.txt)

1. **Group:** org.codehaus.plexus **Name:** plexus-component-annotations **Version:** 1.5.5
     * **POM License: The Apache Software License, Version 2.0** - [http://www.apache.org/licenses/LICENSE-2.0.txt](http://www.apache.org/licenses/LICENSE-2.0.txt)

1. **Group:** org.codehaus.plexus **Name:** plexus-utils **Version:** 3.0.17
     * **POM Project URL:** [http://plexus.codehaus.org/plexus-utils](http://plexus.codehaus.org/plexus-utils)
     * **POM License: Apache License, Version 2.0** - [http://www.apache.org/licenses/LICENSE-2.0](http://www.apache.org/licenses/LICENSE-2.0)
     * **POM License: The Apache Software License, Version 2.0** - [http://www.apache.org/licenses/LICENSE-2.0.txt](http://www.apache.org/licenses/LICENSE-2.0.txt)

1. **Group:** org.eclipse.sisu **Name:** org.eclipse.sisu.inject **Version:** 0.0.0.M5
     * **Manifest Project URL:** [http://www.eclipse.org/sisu/](http://www.eclipse.org/sisu/)
     * **Manifest license URL:** [http://www.eclipse.org/legal/epl-v10.html](http://www.eclipse.org/legal/epl-v10.html)
     * **POM License: Eclipse Public License, Version 1.0** - [http://www.eclipse.org/legal/epl-v10.html](http://www.eclipse.org/legal/epl-v10.html)

1. **Group:** org.eclipse.sisu **Name:** org.eclipse.sisu.plexus **Version:** 0.0.0.M5
     * **Manifest Project URL:** [http://www.eclipse.org/sisu/](http://www.eclipse.org/sisu/)
     * **Manifest license URL:** [http://www.eclipse.org/legal/epl-v10.html](http://www.eclipse.org/legal/epl-v10.html)
     * **POM License: Eclipse Public License, Version 1.0** - [http://www.eclipse.org/legal/epl-v10.html](http://www.eclipse.org/legal/epl-v10.html)

1. **Group:** org.hamcrest **Name:** hamcrest-all **Version:** 1.3
     * **POM License: New BSD License** - [http://www.opensource.org/licenses/bsd-license.php](http://www.opensource.org/licenses/bsd-license.php)

1. **Group:** org.hamcrest **Name:** hamcrest-core **Version:** 1.3
     * **POM License: New BSD License** - [http://www.opensource.org/licenses/bsd-license.php](http://www.opensource.org/licenses/bsd-license.php)

1. **Group:** org.junit.jupiter **Name:** junit-jupiter-api **Version:** 5.5.1
     * **POM Project URL:** [https://junit.org/junit5/](https://junit.org/junit5/)
     * **POM License: Eclipse Public License v2.0** - [https://www.eclipse.org/legal/epl-v20.html](https://www.eclipse.org/legal/epl-v20.html)

1. **Group:** org.junit.jupiter **Name:** junit-jupiter-params **Version:** 5.5.1
     * **POM Project URL:** [https://junit.org/junit5/](https://junit.org/junit5/)
     * **POM License: Eclipse Public License v2.0** - [https://www.eclipse.org/legal/epl-v20.html](https://www.eclipse.org/legal/epl-v20.html)

1. **Group:** org.junit.platform **Name:** junit-platform-commons **Version:** 1.5.1
     * **POM Project URL:** [https://junit.org/junit5/](https://junit.org/junit5/)
     * **POM License: Eclipse Public License v2.0** - [https://www.eclipse.org/legal/epl-v20.html](https://www.eclipse.org/legal/epl-v20.html)

1. **Group:** org.mockito **Name:** mockito-core **Version:** 2.12.0
     * **POM Project URL:** [https://github.com/mockito/mockito](https://github.com/mockito/mockito)
     * **POM License: The MIT License** - [https://github.com/mockito/mockito/blob/master/LICENSE](https://github.com/mockito/mockito/blob/master/LICENSE)

1. **Group:** org.objenesis **Name:** objenesis **Version:** 2.6
     * **Manifest license URL:** [http://www.apache.org/licenses/LICENSE-2.0.txt](http://www.apache.org/licenses/LICENSE-2.0.txt)
     * **POM Project URL:** [http://objenesis.org](http://objenesis.org)
     * **POM License: Apache 2** - [http://www.apache.org/licenses/LICENSE-2.0.txt](http://www.apache.org/licenses/LICENSE-2.0.txt)

1. **Group:** org.opentest4j **Name:** opentest4j **Version:** 1.2.0
     * **Manifest License:** The Apache License, Version 2.0 (Not packaged)
     * **POM Project URL:** [https://github.com/ota4j-team/opentest4j](https://github.com/ota4j-team/opentest4j)
     * **POM License: The Apache License, Version 2.0** - [http://www.apache.org/licenses/LICENSE-2.0.txt](http://www.apache.org/licenses/LICENSE-2.0.txt)

1. **Group:** org.sonatype.sisu **Name:** sisu-guice **Version:** 3.1.0
     * **Manifest Project URL:** [http://code.google.com/p/google-guice/](http://code.google.com/p/google-guice/)
     * **Manifest license URL:** [http://www.apache.org/licenses/LICENSE-2.0.txt](http://www.apache.org/licenses/LICENSE-2.0.txt)
     * **POM License: The Apache Software License, Version 2.0** - [http://www.apache.org/licenses/LICENSE-2.0.txt](http://www.apache.org/licenses/LICENSE-2.0.txt)

## Compile, tests and tooling
1. **Group:** aopalliance **Name:** aopalliance **Version:** 1.0
     * **POM Project URL:** [http://aopalliance.sourceforge.net](http://aopalliance.sourceforge.net)
     * **POM License: Public Domain**

1. **Group:** com.beust **Name:** jcommander **Version:** 1.72
     * **Manifest license URL:** [http://www.apache.org/licenses/LICENSE-2.0](http://www.apache.org/licenses/LICENSE-2.0)
     * **POM Project URL:** [http://jcommander.org](http://jcommander.org)
     * **POM License: Apache 2.0** - [http://www.apache.org/licenses/LICENSE-2.0](http://www.apache.org/licenses/LICENSE-2.0)

1. **Group:** com.github.kevinstern **Name:** software-and-algorithms **Version:** 1.0
     * **POM Project URL:** [https://www.github.com/KevinStern/software-and-algorithms](https://www.github.com/KevinStern/software-and-algorithms)
     * **POM License: MIT License** - [http://www.opensource.org/licenses/mit-license.php](http://www.opensource.org/licenses/mit-license.php)

1. **Group:** com.github.stephenc.jcip **Name:** jcip-annotations **Version:** 1.0-1
     * **POM Project URL:** [http://stephenc.github.com/jcip-annotations](http://stephenc.github.com/jcip-annotations)
     * **POM License: Apache License, Version 2.0** - [http://www.apache.org/licenses/LICENSE-2.0.txt](http://www.apache.org/licenses/LICENSE-2.0.txt)

1. **Group:** com.google.auto **Name:** auto-common **Version:** 0.10
     * **POM License: Apache 2.0** - [http://www.apache.org/licenses/LICENSE-2.0.txt](http://www.apache.org/licenses/LICENSE-2.0.txt)

1. **Group:** com.google.auto.value **Name:** auto-value-annotations **Version:** 1.6.3
     * **POM License: Apache 2.0** - [http://www.apache.org/licenses/LICENSE-2.0.txt](http://www.apache.org/licenses/LICENSE-2.0.txt)

1. **Group:** com.google.code.findbugs **Name:** jFormatString **Version:** 3.0.0
     * **POM Project URL:** [http://findbugs.sourceforge.net/](http://findbugs.sourceforge.net/)
     * **POM License: GNU Lesser Public License** - [http://www.gnu.org/licenses/lgpl.html](http://www.gnu.org/licenses/lgpl.html)

1. **Group:** com.google.code.findbugs **Name:** jsr305 **Version:** 3.0.2
     * **Manifest license URL:** [http://www.apache.org/licenses/LICENSE-2.0.txt](http://www.apache.org/licenses/LICENSE-2.0.txt)
     * **POM Project URL:** [http://findbugs.sourceforge.net/](http://findbugs.sourceforge.net/)
     * **POM License: The Apache Software License, Version 2.0** - [http://www.apache.org/licenses/LICENSE-2.0.txt](http://www.apache.org/licenses/LICENSE-2.0.txt)

1. **Group:** com.google.code.gson **Name:** gson **Version:** 2.7
     * **POM License: Apache 2.0** - [http://www.apache.org/licenses/LICENSE-2.0.txt](http://www.apache.org/licenses/LICENSE-2.0.txt)

1. **Group:** com.google.code.gson **Name:** gson **Version:** 2.8.5
     * **POM License: Apache 2.0** - [http://www.apache.org/licenses/LICENSE-2.0.txt](http://www.apache.org/licenses/LICENSE-2.0.txt)

1. **Group:** com.google.errorprone **Name:** error_prone_annotation **Version:** 2.3.3
     * **POM License: Apache 2.0** - [http://www.apache.org/licenses/LICENSE-2.0.txt](http://www.apache.org/licenses/LICENSE-2.0.txt)

1. **Group:** com.google.errorprone **Name:** error_prone_annotations **Version:** 2.3.3
     * **POM License: Apache 2.0** - [http://www.apache.org/licenses/LICENSE-2.0.txt](http://www.apache.org/licenses/LICENSE-2.0.txt)

1. **Group:** com.google.errorprone **Name:** error_prone_check_api **Version:** 2.3.3
     * **POM License: Apache 2.0** - [http://www.apache.org/licenses/LICENSE-2.0.txt](http://www.apache.org/licenses/LICENSE-2.0.txt)

1. **Group:** com.google.errorprone **Name:** error_prone_core **Version:** 2.3.3
     * **POM License: Apache 2.0** - [http://www.apache.org/licenses/LICENSE-2.0.txt](http://www.apache.org/licenses/LICENSE-2.0.txt)

1. **Group:** com.google.errorprone **Name:** error_prone_type_annotations **Version:** 2.3.3
     * **POM License: Apache 2.0** - [http://www.apache.org/licenses/LICENSE-2.0.txt](http://www.apache.org/licenses/LICENSE-2.0.txt)

1. **Group:** com.google.errorprone **Name:** javac **Version:** 9+181-r4173-1
     * **POM Project URL:** [https://github.com/google/error-prone-javac](https://github.com/google/error-prone-javac)
     * **POM License: GNU General Public License, version 2, with the Classpath Exception** - [http://openjdk.java.net/legal/gplv2+ce.html](http://openjdk.java.net/legal/gplv2+ce.html)

1. **Group:** com.google.flogger **Name:** flogger **Version:** 0.4
     * **POM Project URL:** [https://github.com/google/flogger](https://github.com/google/flogger)
     * **POM License: Apache 2.0** - [http://www.apache.org/licenses/LICENSE-2.0.txt](http://www.apache.org/licenses/LICENSE-2.0.txt)

1. **Group:** com.google.flogger **Name:** flogger-system-backend **Version:** 0.4
     * **POM Project URL:** [https://github.com/google/flogger](https://github.com/google/flogger)
     * **POM License: Apache 2.0** - [http://www.apache.org/licenses/LICENSE-2.0.txt](http://www.apache.org/licenses/LICENSE-2.0.txt)

1. **Group:** com.google.gradle **Name:** osdetector-gradle-plugin **Version:** 1.4.0
     * **POM Project URL:** [https://github.com/google/osdetector-gradle-plugin](https://github.com/google/osdetector-gradle-plugin)
     * **POM License: Apache License 2.0** - [http://opensource.org/licenses/Apache-2.0](http://opensource.org/licenses/Apache-2.0)

1. **Group:** com.google.guava **Name:** failureaccess **Version:** 1.0.1
     * **Manifest Project URL:** [https://github.com/google/guava/](https://github.com/google/guava/)
     * **Manifest license URL:** [http://www.apache.org/licenses/LICENSE-2.0.txt](http://www.apache.org/licenses/LICENSE-2.0.txt)
     * **POM License: The Apache Software License, Version 2.0** - [http://www.apache.org/licenses/LICENSE-2.0.txt](http://www.apache.org/licenses/LICENSE-2.0.txt)

1. **Group:** com.google.guava **Name:** guava **Version:** 28.0-jre
     * **Manifest Project URL:** [https://github.com/google/guava/](https://github.com/google/guava/)
     * **Manifest license URL:** [http://www.apache.org/licenses/LICENSE-2.0.txt](http://www.apache.org/licenses/LICENSE-2.0.txt)
     * **POM License: Apache License, Version 2.0** - [http://www.apache.org/licenses/LICENSE-2.0.txt](http://www.apache.org/licenses/LICENSE-2.0.txt)

1. **Group:** com.google.guava **Name:** guava-testlib **Version:** 28.0-jre
     * **POM License: Apache License, Version 2.0** - [http://www.apache.org/licenses/LICENSE-2.0.txt](http://www.apache.org/licenses/LICENSE-2.0.txt)

1. **Group:** com.google.guava **Name:** listenablefuture **Version:** 9999.0-empty-to-avoid-conflict-with-guava
     * **POM License: The Apache Software License, Version 2.0** - [http://www.apache.org/licenses/LICENSE-2.0.txt](http://www.apache.org/licenses/LICENSE-2.0.txt)

1. **Group:** com.google.j2objc **Name:** j2objc-annotations **Version:** 1.3
     * **POM Project URL:** [https://github.com/google/j2objc/](https://github.com/google/j2objc/)
     * **POM License: The Apache Software License, Version 2.0** - [http://www.apache.org/licenses/LICENSE-2.0.txt](http://www.apache.org/licenses/LICENSE-2.0.txt)

1. **Group:** com.google.protobuf **Name:** protobuf-gradle-plugin **Version:** 0.8.8
     * **POM Project URL:** [https://github.com/google/protobuf-gradle-plugin](https://github.com/google/protobuf-gradle-plugin)
     * **POM License: BSD 3-Clause** - [http://opensource.org/licenses/BSD-3-Clause](http://opensource.org/licenses/BSD-3-Clause)

1. **Group:** com.google.protobuf **Name:** protobuf-java **Version:** 3.9.0
     * **Manifest Project URL:** [https://developers.google.com/protocol-buffers/](https://developers.google.com/protocol-buffers/)
     * **Manifest license URL:** [https://opensource.org/licenses/BSD-3-Clause](https://opensource.org/licenses/BSD-3-Clause)
     * **POM License: 3-Clause BSD License** - [https://opensource.org/licenses/BSD-3-Clause](https://opensource.org/licenses/BSD-3-Clause)

1. **Group:** com.google.protobuf **Name:** protobuf-java-util **Version:** 3.9.0
     * **Manifest Project URL:** [https://developers.google.com/protocol-buffers/](https://developers.google.com/protocol-buffers/)
     * **Manifest license URL:** [https://opensource.org/licenses/BSD-3-Clause](https://opensource.org/licenses/BSD-3-Clause)
     * **POM License: 3-Clause BSD License** - [https://opensource.org/licenses/BSD-3-Clause](https://opensource.org/licenses/BSD-3-Clause)

1. **Group:** com.google.protobuf **Name:** protoc **Version:** 3.9.0
     * **POM Project URL:** [https://developers.google.com/protocol-buffers/](https://developers.google.com/protocol-buffers/)
     * **POM License: 3-Clause BSD License** - [https://opensource.org/licenses/BSD-3-Clause](https://opensource.org/licenses/BSD-3-Clause)
     * **POM License: The Apache Software License, Version 2.0** - [http://www.apache.org/licenses/LICENSE-2.0.txt](http://www.apache.org/licenses/LICENSE-2.0.txt)

1. **Group:** com.google.truth **Name:** truth **Version:** 1.0
     * **POM License: The Apache Software License, Version 2.0** - [http://www.apache.org/licenses/LICENSE-2.0.txt](http://www.apache.org/licenses/LICENSE-2.0.txt)

1. **Group:** com.google.truth.extensions **Name:** truth-java8-extension **Version:** 1.0
     * **POM License: The Apache Software License, Version 2.0** - [http://www.apache.org/licenses/LICENSE-2.0.txt](http://www.apache.org/licenses/LICENSE-2.0.txt)

1. **Group:** com.google.truth.extensions **Name:** truth-liteproto-extension **Version:** 1.0
     * **POM License: The Apache Software License, Version 2.0** - [http://www.apache.org/licenses/LICENSE-2.0.txt](http://www.apache.org/licenses/LICENSE-2.0.txt)

1. **Group:** com.google.truth.extensions **Name:** truth-proto-extension **Version:** 1.0
     * **POM License: The Apache Software License, Version 2.0** - [http://www.apache.org/licenses/LICENSE-2.0.txt](http://www.apache.org/licenses/LICENSE-2.0.txt)

1. **Group:** com.googlecode.java-diff-utils **Name:** diffutils **Version:** 1.3.0
     * **Manifest license URL:** [http://www.apache.org/licenses/LICENSE-2.0.txt](http://www.apache.org/licenses/LICENSE-2.0.txt)
     * **POM Project URL:** [http://code.google.com/p/java-diff-utils/](http://code.google.com/p/java-diff-utils/)
     * **POM License: The Apache Software License, Version 2.0** - [http://www.apache.org/licenses/LICENSE-2.0.txt](http://www.apache.org/licenses/LICENSE-2.0.txt)

1. **Group:** com.squareup **Name:** javapoet **Version:** 1.11.0
     * **POM Project URL:** [http://github.com/square/javapoet/](http://github.com/square/javapoet/)
     * **POM License: Apache 2.0** - [http://www.apache.org/licenses/LICENSE-2.0.txt](http://www.apache.org/licenses/LICENSE-2.0.txt)

1. **Group:** commons-io **Name:** commons-io **Version:** 2.6
     * **Project URL:** [http://commons.apache.org/proper/commons-io/](http://commons.apache.org/proper/commons-io/)
     * **Manifest license URL:** [https://www.apache.org/licenses/LICENSE-2.0.txt](https://www.apache.org/licenses/LICENSE-2.0.txt)
     * **POM License: Apache License, Version 2.0** - [https://www.apache.org/licenses/LICENSE-2.0.txt](https://www.apache.org/licenses/LICENSE-2.0.txt)

1. **Group:** commons-lang **Name:** commons-lang **Version:** 2.6
     * **Project URL:** [http://commons.apache.org/lang/](http://commons.apache.org/lang/)
     * **Manifest license URL:** [http://www.apache.org/licenses/LICENSE-2.0.txt](http://www.apache.org/licenses/LICENSE-2.0.txt)
     * **POM License: The Apache Software License, Version 2.0** - [http://www.apache.org/licenses/LICENSE-2.0.txt](http://www.apache.org/licenses/LICENSE-2.0.txt)

1. **Group:** javax.annotation **Name:** jsr250-api **Version:** 1.0
     * **POM Project URL:** [http://jcp.org/aboutJava/communityprocess/final/jsr250/index.html](http://jcp.org/aboutJava/communityprocess/final/jsr250/index.html)
     * **POM License: COMMON DEVELOPMENT AND DISTRIBUTION LICENSE (CDDL) Version 1.0** - [https://glassfish.dev.java.net/public/CDDLv1.0.html](https://glassfish.dev.java.net/public/CDDLv1.0.html)

1. **Group:** javax.enterprise **Name:** cdi-api **Version:** 1.0
     * **POM License: Apache License, Version 2.0** - [http://www.apache.org/licenses/LICENSE-2.0](http://www.apache.org/licenses/LICENSE-2.0)

1. **Group:** javax.inject **Name:** javax.inject **Version:** 1
     * **POM Project URL:** [http://code.google.com/p/atinject/](http://code.google.com/p/atinject/)
     * **POM License: The Apache Software License, Version 2.0** - [http://www.apache.org/licenses/LICENSE-2.0.txt](http://www.apache.org/licenses/LICENSE-2.0.txt)

1. **Group:** junit **Name:** junit **Version:** 4.12
     * **POM Project URL:** [http://junit.org](http://junit.org)
     * **POM License: Eclipse Public License 1.0** - [http://www.eclipse.org/legal/epl-v10.html](http://www.eclipse.org/legal/epl-v10.html)

1. **Group:** kr.motd.maven **Name:** os-maven-plugin **Version:** 1.4.0.Final
     * **POM Project URL:** [https://github.com/trustin/os-maven-plugin/](https://github.com/trustin/os-maven-plugin/)
     * **POM License: Apache License, Version 2.0** - [http://www.apache.org/licenses/LICENSE-2.0](http://www.apache.org/licenses/LICENSE-2.0)

1. **Group:** net.bytebuddy **Name:** byte-buddy **Version:** 1.7.9
     * **Manifest license URL:** [http://www.apache.org/licenses/LICENSE-2.0.txt](http://www.apache.org/licenses/LICENSE-2.0.txt)
     * **POM License: The Apache Software License, Version 2.0** - [http://www.apache.org/licenses/LICENSE-2.0.txt](http://www.apache.org/licenses/LICENSE-2.0.txt)

1. **Group:** net.bytebuddy **Name:** byte-buddy-agent **Version:** 1.7.9
     * **Manifest license URL:** [http://www.apache.org/licenses/LICENSE-2.0.txt](http://www.apache.org/licenses/LICENSE-2.0.txt)
     * **POM License: The Apache Software License, Version 2.0** - [http://www.apache.org/licenses/LICENSE-2.0.txt](http://www.apache.org/licenses/LICENSE-2.0.txt)

1. **Group:** net.java.dev.javacc **Name:** javacc **Version:** 5.0
     * **POM Project URL:** [https://javacc.dev.java.net/](https://javacc.dev.java.net/)
     * **POM License: Berkeley Software Distribution (BSD) License** - [http://www.opensource.org/licenses/bsd-license.html](http://www.opensource.org/licenses/bsd-license.html)

1. **Group:** net.sourceforge.pmd **Name:** pmd-core **Version:** 6.16.0
     * **POM License: BSD-style** - [http://pmd.sourceforge.net/license.html](http://pmd.sourceforge.net/license.html)

1. **Group:** net.sourceforge.pmd **Name:** pmd-java **Version:** 6.16.0
     * **POM License: BSD-style** - [http://pmd.sourceforge.net/license.html](http://pmd.sourceforge.net/license.html)

1. **Group:** net.sourceforge.saxon **Name:** saxon **Version:** 9.1.0.8
     * **POM Project URL:** [http://saxon.sourceforge.net/](http://saxon.sourceforge.net/)
     * **POM License: Mozilla Public License Version 1.0** - [http://www.mozilla.org/MPL/MPL-1.0.txt](http://www.mozilla.org/MPL/MPL-1.0.txt)

1. **Group:** org.antlr **Name:** antlr4-runtime **Version:** 4.7
     * **Manifest Project URL:** [http://www.antlr.org](http://www.antlr.org)
     * **Manifest license URL:** [http://www.antlr.org/license.html](http://www.antlr.org/license.html)
     * **POM License: The BSD License** - [http://www.antlr.org/license.html](http://www.antlr.org/license.html)

1. **Group:** org.apache.commons **Name:** commons-lang3 **Version:** 3.8.1
     * **Project URL:** [http://commons.apache.org/proper/commons-lang/](http://commons.apache.org/proper/commons-lang/)
     * **Manifest license URL:** [https://www.apache.org/licenses/LICENSE-2.0.txt](https://www.apache.org/licenses/LICENSE-2.0.txt)
     * **POM License: Apache License, Version 2.0** - [https://www.apache.org/licenses/LICENSE-2.0.txt](https://www.apache.org/licenses/LICENSE-2.0.txt)

1. **Group:** org.apache.maven **Name:** maven-artifact **Version:** 3.2.1
     * **POM License: The Apache Software License, Version 2.0** - [http://www.apache.org/licenses/LICENSE-2.0.txt](http://www.apache.org/licenses/LICENSE-2.0.txt)

1. **Group:** org.apache.maven **Name:** maven-model **Version:** 3.2.1
     * **POM License: The Apache Software License, Version 2.0** - [http://www.apache.org/licenses/LICENSE-2.0.txt](http://www.apache.org/licenses/LICENSE-2.0.txt)

1. **Group:** org.apache.maven **Name:** maven-plugin-api **Version:** 3.2.1
     * **POM License: The Apache Software License, Version 2.0** - [http://www.apache.org/licenses/LICENSE-2.0.txt](http://www.apache.org/licenses/LICENSE-2.0.txt)

1. **Group:** org.apiguardian **Name:** apiguardian-api **Version:** 1.0.0
     * **POM Project URL:** [https://github.com/apiguardian-team/apiguardian](https://github.com/apiguardian-team/apiguardian)
     * **POM License: The Apache License, Version 2.0** - [http://www.apache.org/licenses/LICENSE-2.0.txt](http://www.apache.org/licenses/LICENSE-2.0.txt)

1. **Group:** org.checkerframework **Name:** checker-compat-qual **Version:** 2.5.3
     * **POM Project URL:** [https://checkerframework.org](https://checkerframework.org)
     * **POM License: GNU General Public License, version 2 (GPL2), with the classpath exception** - [http://www.gnu.org/software/classpath/license.html](http://www.gnu.org/software/classpath/license.html)
     * **POM License: The MIT License** - [http://opensource.org/licenses/MIT](http://opensource.org/licenses/MIT)

1. **Group:** org.checkerframework **Name:** checker-qual **Version:** 2.9.0
     * **POM Project URL:** [https://checkerframework.org](https://checkerframework.org)
     * **POM License: The MIT License** - [http://opensource.org/licenses/MIT](http://opensource.org/licenses/MIT)

1. **Group:** org.checkerframework **Name:** dataflow **Version:** 2.5.3
     * **POM Project URL:** [https://checkerframework.org](https://checkerframework.org)
     * **POM License: GNU General Public License, version 2 (GPL2), with the classpath exception** - [http://www.gnu.org/software/classpath/license.html](http://www.gnu.org/software/classpath/license.html)
     * **POM License: The MIT License** - [http://opensource.org/licenses/MIT](http://opensource.org/licenses/MIT)

1. **Group:** org.checkerframework **Name:** javacutil **Version:** 2.5.3
     * **POM Project URL:** [https://checkerframework.org](https://checkerframework.org)
     * **POM License: GNU General Public License, version 2 (GPL2), with the classpath exception** - [http://www.gnu.org/software/classpath/license.html](http://www.gnu.org/software/classpath/license.html)
     * **POM License: The MIT License** - [http://opensource.org/licenses/MIT](http://opensource.org/licenses/MIT)

1. **Group:** org.codehaus.mojo **Name:** animal-sniffer-annotations **Version:** 1.17
     * **POM License: MIT license** - [http://www.opensource.org/licenses/mit-license.php](http://www.opensource.org/licenses/mit-license.php)
     * **POM License: The Apache Software License, Version 2.0** - [http://www.apache.org/licenses/LICENSE-2.0.txt](http://www.apache.org/licenses/LICENSE-2.0.txt)

1. **Group:** org.codehaus.plexus **Name:** plexus-classworlds **Version:** 2.4
     * **POM License: The Apache Software License, Version 2.0** - [http://www.apache.org/licenses/LICENSE-2.0.txt](http://www.apache.org/licenses/LICENSE-2.0.txt)

1. **Group:** org.codehaus.plexus **Name:** plexus-component-annotations **Version:** 1.5.5
     * **POM License: The Apache Software License, Version 2.0** - [http://www.apache.org/licenses/LICENSE-2.0.txt](http://www.apache.org/licenses/LICENSE-2.0.txt)

1. **Group:** org.codehaus.plexus **Name:** plexus-utils **Version:** 3.0.17
     * **POM Project URL:** [http://plexus.codehaus.org/plexus-utils](http://plexus.codehaus.org/plexus-utils)
     * **POM License: Apache License, Version 2.0** - [http://www.apache.org/licenses/LICENSE-2.0](http://www.apache.org/licenses/LICENSE-2.0)
     * **POM License: The Apache Software License, Version 2.0** - [http://www.apache.org/licenses/LICENSE-2.0.txt](http://www.apache.org/licenses/LICENSE-2.0.txt)

1. **Group:** org.eclipse.sisu **Name:** org.eclipse.sisu.inject **Version:** 0.0.0.M5
     * **Manifest Project URL:** [http://www.eclipse.org/sisu/](http://www.eclipse.org/sisu/)
     * **Manifest license URL:** [http://www.eclipse.org/legal/epl-v10.html](http://www.eclipse.org/legal/epl-v10.html)
     * **POM License: Eclipse Public License, Version 1.0** - [http://www.eclipse.org/legal/epl-v10.html](http://www.eclipse.org/legal/epl-v10.html)

1. **Group:** org.eclipse.sisu **Name:** org.eclipse.sisu.plexus **Version:** 0.0.0.M5
     * **Manifest Project URL:** [http://www.eclipse.org/sisu/](http://www.eclipse.org/sisu/)
     * **Manifest license URL:** [http://www.eclipse.org/legal/epl-v10.html](http://www.eclipse.org/legal/epl-v10.html)
     * **POM License: Eclipse Public License, Version 1.0** - [http://www.eclipse.org/legal/epl-v10.html](http://www.eclipse.org/legal/epl-v10.html)

1. **Group:** org.hamcrest **Name:** hamcrest-all **Version:** 1.3
     * **POM License: New BSD License** - [http://www.opensource.org/licenses/bsd-license.php](http://www.opensource.org/licenses/bsd-license.php)

1. **Group:** org.hamcrest **Name:** hamcrest-core **Version:** 1.3
     * **POM License: New BSD License** - [http://www.opensource.org/licenses/bsd-license.php](http://www.opensource.org/licenses/bsd-license.php)

1. **Group:** org.jacoco **Name:** org.jacoco.agent **Version:** 0.8.4
     * **Manifest license URL:** [http://www.eclipse.org/legal/epl-v10.html](http://www.eclipse.org/legal/epl-v10.html)
     * **POM License: Eclipse Public License v1.0** - [http://www.eclipse.org/legal/epl-v10.html](http://www.eclipse.org/legal/epl-v10.html)

1. **Group:** org.jacoco **Name:** org.jacoco.ant **Version:** 0.8.4
     * **Manifest license URL:** [http://www.eclipse.org/legal/epl-v10.html](http://www.eclipse.org/legal/epl-v10.html)
     * **POM License: Eclipse Public License v1.0** - [http://www.eclipse.org/legal/epl-v10.html](http://www.eclipse.org/legal/epl-v10.html)

1. **Group:** org.jacoco **Name:** org.jacoco.core **Version:** 0.8.4
     * **Manifest license URL:** [http://www.eclipse.org/legal/epl-v10.html](http://www.eclipse.org/legal/epl-v10.html)
     * **POM License: Eclipse Public License v1.0** - [http://www.eclipse.org/legal/epl-v10.html](http://www.eclipse.org/legal/epl-v10.html)

1. **Group:** org.jacoco **Name:** org.jacoco.report **Version:** 0.8.4
     * **Manifest license URL:** [http://www.eclipse.org/legal/epl-v10.html](http://www.eclipse.org/legal/epl-v10.html)
     * **POM License: Eclipse Public License v1.0** - [http://www.eclipse.org/legal/epl-v10.html](http://www.eclipse.org/legal/epl-v10.html)

1. **Group:** org.junit-pioneer **Name:** junit-pioneer **Version:** 0.3.0
     * **POM Project URL:** [https://github.com/junit-pioneer/junit-pioneer](https://github.com/junit-pioneer/junit-pioneer)
     * **POM License: The MIT License** - [https://github.com/junit-pioneer/junit-pioneer/blob/master/LICENSE](https://github.com/junit-pioneer/junit-pioneer/blob/master/LICENSE)

1. **Group:** org.junit.jupiter **Name:** junit-jupiter-api **Version:** 5.5.1
     * **POM Project URL:** [https://junit.org/junit5/](https://junit.org/junit5/)
     * **POM License: Eclipse Public License v2.0** - [https://www.eclipse.org/legal/epl-v20.html](https://www.eclipse.org/legal/epl-v20.html)

1. **Group:** org.junit.jupiter **Name:** junit-jupiter-engine **Version:** 5.5.1
     * **POM Project URL:** [https://junit.org/junit5/](https://junit.org/junit5/)
     * **POM License: Eclipse Public License v2.0** - [https://www.eclipse.org/legal/epl-v20.html](https://www.eclipse.org/legal/epl-v20.html)

1. **Group:** org.junit.jupiter **Name:** junit-jupiter-params **Version:** 5.5.1
     * **POM Project URL:** [https://junit.org/junit5/](https://junit.org/junit5/)
     * **POM License: Eclipse Public License v2.0** - [https://www.eclipse.org/legal/epl-v20.html](https://www.eclipse.org/legal/epl-v20.html)

1. **Group:** org.junit.platform **Name:** junit-platform-commons **Version:** 1.5.1
     * **POM Project URL:** [https://junit.org/junit5/](https://junit.org/junit5/)
     * **POM License: Eclipse Public License v2.0** - [https://www.eclipse.org/legal/epl-v20.html](https://www.eclipse.org/legal/epl-v20.html)

1. **Group:** org.junit.platform **Name:** junit-platform-engine **Version:** 1.5.1
     * **POM Project URL:** [https://junit.org/junit5/](https://junit.org/junit5/)
     * **POM License: Eclipse Public License v2.0** - [https://www.eclipse.org/legal/epl-v20.html](https://www.eclipse.org/legal/epl-v20.html)

1. **Group:** org.mockito **Name:** mockito-core **Version:** 2.12.0
     * **POM Project URL:** [https://github.com/mockito/mockito](https://github.com/mockito/mockito)
     * **POM License: The MIT License** - [https://github.com/mockito/mockito/blob/master/LICENSE](https://github.com/mockito/mockito/blob/master/LICENSE)

1. **Group:** org.objenesis **Name:** objenesis **Version:** 2.6
     * **Manifest license URL:** [http://www.apache.org/licenses/LICENSE-2.0.txt](http://www.apache.org/licenses/LICENSE-2.0.txt)
     * **POM Project URL:** [http://objenesis.org](http://objenesis.org)
     * **POM License: Apache 2** - [http://www.apache.org/licenses/LICENSE-2.0.txt](http://www.apache.org/licenses/LICENSE-2.0.txt)

1. **Group:** org.opentest4j **Name:** opentest4j **Version:** 1.2.0
     * **Manifest License:** The Apache License, Version 2.0 (Not packaged)
     * **POM Project URL:** [https://github.com/ota4j-team/opentest4j](https://github.com/ota4j-team/opentest4j)
     * **POM License: The Apache License, Version 2.0** - [http://www.apache.org/licenses/LICENSE-2.0.txt](http://www.apache.org/licenses/LICENSE-2.0.txt)

1. **Group:** org.ow2.asm **Name:** asm **Version:** 7.1
     * **Manifest Project URL:** [http://asm.ow2.org](http://asm.ow2.org)
     * **POM Project URL:** [http://asm.ow2.org/](http://asm.ow2.org/)
     * **POM License: BSD** - [http://asm.ow2.org/license.html](http://asm.ow2.org/license.html)
     * **POM License: The Apache Software License, Version 2.0** - [http://www.apache.org/licenses/LICENSE-2.0.txt](http://www.apache.org/licenses/LICENSE-2.0.txt)

1. **Group:** org.ow2.asm **Name:** asm-analysis **Version:** 7.1
     * **Manifest Project URL:** [http://asm.ow2.org](http://asm.ow2.org)
     * **POM Project URL:** [http://asm.ow2.org/](http://asm.ow2.org/)
     * **POM License: BSD** - [http://asm.ow2.org/license.html](http://asm.ow2.org/license.html)
     * **POM License: The Apache Software License, Version 2.0** - [http://www.apache.org/licenses/LICENSE-2.0.txt](http://www.apache.org/licenses/LICENSE-2.0.txt)

1. **Group:** org.ow2.asm **Name:** asm-commons **Version:** 7.1
     * **Manifest Project URL:** [http://asm.ow2.org](http://asm.ow2.org)
     * **POM Project URL:** [http://asm.ow2.org/](http://asm.ow2.org/)
     * **POM License: BSD** - [http://asm.ow2.org/license.html](http://asm.ow2.org/license.html)
     * **POM License: The Apache Software License, Version 2.0** - [http://www.apache.org/licenses/LICENSE-2.0.txt](http://www.apache.org/licenses/LICENSE-2.0.txt)

1. **Group:** org.ow2.asm **Name:** asm-tree **Version:** 7.1
     * **Manifest Project URL:** [http://asm.ow2.org](http://asm.ow2.org)
     * **POM Project URL:** [http://asm.ow2.org/](http://asm.ow2.org/)
     * **POM License: BSD** - [http://asm.ow2.org/license.html](http://asm.ow2.org/license.html)
     * **POM License: The Apache Software License, Version 2.0** - [http://www.apache.org/licenses/LICENSE-2.0.txt](http://www.apache.org/licenses/LICENSE-2.0.txt)

1. **Group:** org.pcollections **Name:** pcollections **Version:** 2.1.2
     * **POM Project URL:** [http://pcollections.org](http://pcollections.org)
     * **POM License: The MIT License** - [http://www.opensource.org/licenses/mit-license.php](http://www.opensource.org/licenses/mit-license.php)

1. **Group:** org.sonatype.sisu **Name:** sisu-guice **Version:** 3.1.0
     * **Manifest Project URL:** [http://code.google.com/p/google-guice/](http://code.google.com/p/google-guice/)
     * **Manifest license URL:** [http://www.apache.org/licenses/LICENSE-2.0.txt](http://www.apache.org/licenses/LICENSE-2.0.txt)
     * **POM License: The Apache Software License, Version 2.0** - [http://www.apache.org/licenses/LICENSE-2.0.txt](http://www.apache.org/licenses/LICENSE-2.0.txt)

    
        
 The dependencies distributed under several licenses, are used according their commercial-use-friendly license.


<<<<<<< HEAD
This report was generated on **Fri Aug 23 14:31:30 EEST 2019** using [Gradle-License-Report plugin](https://github.com/jk1/Gradle-License-Report) by Evgeny Naumenko, licensed under [Apache 2.0 License](https://github.com/jk1/Gradle-License-Report/blob/master/LICENSE).



    
# Dependencies of `io.spine.tools:spine-proto-js-plugin:1.0.2`
=======
This report was generated on **Wed Aug 28 14:06:48 EEST 2019** using [Gradle-License-Report plugin](https://github.com/jk1/Gradle-License-Report) by Evgeny Naumenko, licensed under [Apache 2.0 License](https://github.com/jk1/Gradle-License-Report/blob/master/LICENSE).



    
# Dependencies of `io.spine.tools:spine-proto-js-plugin:1.0.2-SNAPSHOT`
>>>>>>> 3dab5ba8

## Runtime
1. **Group:** aopalliance **Name:** aopalliance **Version:** 1.0
     * **POM Project URL:** [http://aopalliance.sourceforge.net](http://aopalliance.sourceforge.net)
     * **POM License: Public Domain**

1. **Group:** com.google.code.findbugs **Name:** jsr305 **Version:** 3.0.2
     * **Manifest license URL:** [http://www.apache.org/licenses/LICENSE-2.0.txt](http://www.apache.org/licenses/LICENSE-2.0.txt)
     * **POM Project URL:** [http://findbugs.sourceforge.net/](http://findbugs.sourceforge.net/)
     * **POM License: The Apache Software License, Version 2.0** - [http://www.apache.org/licenses/LICENSE-2.0.txt](http://www.apache.org/licenses/LICENSE-2.0.txt)

1. **Group:** com.google.code.gson **Name:** gson **Version:** 2.7
     * **POM License: Apache 2.0** - [http://www.apache.org/licenses/LICENSE-2.0.txt](http://www.apache.org/licenses/LICENSE-2.0.txt)

1. **Group:** com.google.errorprone **Name:** error_prone_annotations **Version:** 2.3.3
     * **POM License: Apache 2.0** - [http://www.apache.org/licenses/LICENSE-2.0.txt](http://www.apache.org/licenses/LICENSE-2.0.txt)

1. **Group:** com.google.errorprone **Name:** error_prone_type_annotations **Version:** 2.3.3
     * **POM License: Apache 2.0** - [http://www.apache.org/licenses/LICENSE-2.0.txt](http://www.apache.org/licenses/LICENSE-2.0.txt)

1. **Group:** com.google.flogger **Name:** flogger **Version:** 0.4
     * **POM Project URL:** [https://github.com/google/flogger](https://github.com/google/flogger)
     * **POM License: Apache 2.0** - [http://www.apache.org/licenses/LICENSE-2.0.txt](http://www.apache.org/licenses/LICENSE-2.0.txt)

1. **Group:** com.google.flogger **Name:** flogger-system-backend **Version:** 0.4
     * **POM Project URL:** [https://github.com/google/flogger](https://github.com/google/flogger)
     * **POM License: Apache 2.0** - [http://www.apache.org/licenses/LICENSE-2.0.txt](http://www.apache.org/licenses/LICENSE-2.0.txt)

1. **Group:** com.google.gradle **Name:** osdetector-gradle-plugin **Version:** 1.4.0
     * **POM Project URL:** [https://github.com/google/osdetector-gradle-plugin](https://github.com/google/osdetector-gradle-plugin)
     * **POM License: Apache License 2.0** - [http://opensource.org/licenses/Apache-2.0](http://opensource.org/licenses/Apache-2.0)

1. **Group:** com.google.guava **Name:** failureaccess **Version:** 1.0.1
     * **Manifest Project URL:** [https://github.com/google/guava/](https://github.com/google/guava/)
     * **Manifest license URL:** [http://www.apache.org/licenses/LICENSE-2.0.txt](http://www.apache.org/licenses/LICENSE-2.0.txt)
     * **POM License: The Apache Software License, Version 2.0** - [http://www.apache.org/licenses/LICENSE-2.0.txt](http://www.apache.org/licenses/LICENSE-2.0.txt)

1. **Group:** com.google.guava **Name:** guava **Version:** 28.0-jre
     * **Manifest Project URL:** [https://github.com/google/guava/](https://github.com/google/guava/)
     * **Manifest license URL:** [http://www.apache.org/licenses/LICENSE-2.0.txt](http://www.apache.org/licenses/LICENSE-2.0.txt)
     * **POM License: Apache License, Version 2.0** - [http://www.apache.org/licenses/LICENSE-2.0.txt](http://www.apache.org/licenses/LICENSE-2.0.txt)

1. **Group:** com.google.guava **Name:** listenablefuture **Version:** 9999.0-empty-to-avoid-conflict-with-guava
     * **POM License: The Apache Software License, Version 2.0** - [http://www.apache.org/licenses/LICENSE-2.0.txt](http://www.apache.org/licenses/LICENSE-2.0.txt)

1. **Group:** com.google.j2objc **Name:** j2objc-annotations **Version:** 1.3
     * **POM Project URL:** [https://github.com/google/j2objc/](https://github.com/google/j2objc/)
     * **POM License: The Apache Software License, Version 2.0** - [http://www.apache.org/licenses/LICENSE-2.0.txt](http://www.apache.org/licenses/LICENSE-2.0.txt)

1. **Group:** com.google.protobuf **Name:** protobuf-gradle-plugin **Version:** 0.8.8
     * **POM Project URL:** [https://github.com/google/protobuf-gradle-plugin](https://github.com/google/protobuf-gradle-plugin)
     * **POM License: BSD 3-Clause** - [http://opensource.org/licenses/BSD-3-Clause](http://opensource.org/licenses/BSD-3-Clause)

1. **Group:** com.google.protobuf **Name:** protobuf-java **Version:** 3.9.0
     * **Manifest Project URL:** [https://developers.google.com/protocol-buffers/](https://developers.google.com/protocol-buffers/)
     * **Manifest license URL:** [https://opensource.org/licenses/BSD-3-Clause](https://opensource.org/licenses/BSD-3-Clause)
     * **POM License: 3-Clause BSD License** - [https://opensource.org/licenses/BSD-3-Clause](https://opensource.org/licenses/BSD-3-Clause)

1. **Group:** com.google.protobuf **Name:** protobuf-java-util **Version:** 3.9.0
     * **Manifest Project URL:** [https://developers.google.com/protocol-buffers/](https://developers.google.com/protocol-buffers/)
     * **Manifest license URL:** [https://opensource.org/licenses/BSD-3-Clause](https://opensource.org/licenses/BSD-3-Clause)
     * **POM License: 3-Clause BSD License** - [https://opensource.org/licenses/BSD-3-Clause](https://opensource.org/licenses/BSD-3-Clause)

1. **Group:** com.squareup **Name:** javapoet **Version:** 1.11.0
     * **POM Project URL:** [http://github.com/square/javapoet/](http://github.com/square/javapoet/)
     * **POM License: Apache 2.0** - [http://www.apache.org/licenses/LICENSE-2.0.txt](http://www.apache.org/licenses/LICENSE-2.0.txt)

1. **Group:** commons-lang **Name:** commons-lang **Version:** 2.6
     * **Project URL:** [http://commons.apache.org/lang/](http://commons.apache.org/lang/)
     * **Manifest license URL:** [http://www.apache.org/licenses/LICENSE-2.0.txt](http://www.apache.org/licenses/LICENSE-2.0.txt)
     * **POM License: The Apache Software License, Version 2.0** - [http://www.apache.org/licenses/LICENSE-2.0.txt](http://www.apache.org/licenses/LICENSE-2.0.txt)

1. **Group:** javax.annotation **Name:** jsr250-api **Version:** 1.0
     * **POM Project URL:** [http://jcp.org/aboutJava/communityprocess/final/jsr250/index.html](http://jcp.org/aboutJava/communityprocess/final/jsr250/index.html)
     * **POM License: COMMON DEVELOPMENT AND DISTRIBUTION LICENSE (CDDL) Version 1.0** - [https://glassfish.dev.java.net/public/CDDLv1.0.html](https://glassfish.dev.java.net/public/CDDLv1.0.html)

1. **Group:** javax.enterprise **Name:** cdi-api **Version:** 1.0
     * **POM License: Apache License, Version 2.0** - [http://www.apache.org/licenses/LICENSE-2.0](http://www.apache.org/licenses/LICENSE-2.0)

1. **Group:** javax.inject **Name:** javax.inject **Version:** 1
     * **POM Project URL:** [http://code.google.com/p/atinject/](http://code.google.com/p/atinject/)
     * **POM License: The Apache Software License, Version 2.0** - [http://www.apache.org/licenses/LICENSE-2.0.txt](http://www.apache.org/licenses/LICENSE-2.0.txt)

1. **Group:** kr.motd.maven **Name:** os-maven-plugin **Version:** 1.4.0.Final
     * **POM Project URL:** [https://github.com/trustin/os-maven-plugin/](https://github.com/trustin/os-maven-plugin/)
     * **POM License: Apache License, Version 2.0** - [http://www.apache.org/licenses/LICENSE-2.0](http://www.apache.org/licenses/LICENSE-2.0)

1. **Group:** org.apache.maven **Name:** maven-artifact **Version:** 3.2.1
     * **POM License: The Apache Software License, Version 2.0** - [http://www.apache.org/licenses/LICENSE-2.0.txt](http://www.apache.org/licenses/LICENSE-2.0.txt)

1. **Group:** org.apache.maven **Name:** maven-model **Version:** 3.2.1
     * **POM License: The Apache Software License, Version 2.0** - [http://www.apache.org/licenses/LICENSE-2.0.txt](http://www.apache.org/licenses/LICENSE-2.0.txt)

1. **Group:** org.apache.maven **Name:** maven-plugin-api **Version:** 3.2.1
     * **POM License: The Apache Software License, Version 2.0** - [http://www.apache.org/licenses/LICENSE-2.0.txt](http://www.apache.org/licenses/LICENSE-2.0.txt)

1. **Group:** org.checkerframework **Name:** checker-qual **Version:** 2.9.0
     * **POM Project URL:** [https://checkerframework.org](https://checkerframework.org)
     * **POM License: The MIT License** - [http://opensource.org/licenses/MIT](http://opensource.org/licenses/MIT)

1. **Group:** org.codehaus.mojo **Name:** animal-sniffer-annotations **Version:** 1.17
     * **POM License: MIT license** - [http://www.opensource.org/licenses/mit-license.php](http://www.opensource.org/licenses/mit-license.php)
     * **POM License: The Apache Software License, Version 2.0** - [http://www.apache.org/licenses/LICENSE-2.0.txt](http://www.apache.org/licenses/LICENSE-2.0.txt)

1. **Group:** org.codehaus.plexus **Name:** plexus-classworlds **Version:** 2.4
     * **POM License: The Apache Software License, Version 2.0** - [http://www.apache.org/licenses/LICENSE-2.0.txt](http://www.apache.org/licenses/LICENSE-2.0.txt)

1. **Group:** org.codehaus.plexus **Name:** plexus-component-annotations **Version:** 1.5.5
     * **POM License: The Apache Software License, Version 2.0** - [http://www.apache.org/licenses/LICENSE-2.0.txt](http://www.apache.org/licenses/LICENSE-2.0.txt)

1. **Group:** org.codehaus.plexus **Name:** plexus-utils **Version:** 3.0.17
     * **POM Project URL:** [http://plexus.codehaus.org/plexus-utils](http://plexus.codehaus.org/plexus-utils)
     * **POM License: Apache License, Version 2.0** - [http://www.apache.org/licenses/LICENSE-2.0](http://www.apache.org/licenses/LICENSE-2.0)
     * **POM License: The Apache Software License, Version 2.0** - [http://www.apache.org/licenses/LICENSE-2.0.txt](http://www.apache.org/licenses/LICENSE-2.0.txt)

1. **Group:** org.eclipse.sisu **Name:** org.eclipse.sisu.inject **Version:** 0.0.0.M5
     * **Manifest Project URL:** [http://www.eclipse.org/sisu/](http://www.eclipse.org/sisu/)
     * **Manifest license URL:** [http://www.eclipse.org/legal/epl-v10.html](http://www.eclipse.org/legal/epl-v10.html)
     * **POM License: Eclipse Public License, Version 1.0** - [http://www.eclipse.org/legal/epl-v10.html](http://www.eclipse.org/legal/epl-v10.html)

1. **Group:** org.eclipse.sisu **Name:** org.eclipse.sisu.plexus **Version:** 0.0.0.M5
     * **Manifest Project URL:** [http://www.eclipse.org/sisu/](http://www.eclipse.org/sisu/)
     * **Manifest license URL:** [http://www.eclipse.org/legal/epl-v10.html](http://www.eclipse.org/legal/epl-v10.html)
     * **POM License: Eclipse Public License, Version 1.0** - [http://www.eclipse.org/legal/epl-v10.html](http://www.eclipse.org/legal/epl-v10.html)

1. **Group:** org.sonatype.sisu **Name:** sisu-guice **Version:** 3.1.0
     * **Manifest Project URL:** [http://code.google.com/p/google-guice/](http://code.google.com/p/google-guice/)
     * **Manifest license URL:** [http://www.apache.org/licenses/LICENSE-2.0.txt](http://www.apache.org/licenses/LICENSE-2.0.txt)
     * **POM License: The Apache Software License, Version 2.0** - [http://www.apache.org/licenses/LICENSE-2.0.txt](http://www.apache.org/licenses/LICENSE-2.0.txt)

## Compile, tests and tooling
1. **Group:** aopalliance **Name:** aopalliance **Version:** 1.0
     * **POM Project URL:** [http://aopalliance.sourceforge.net](http://aopalliance.sourceforge.net)
     * **POM License: Public Domain**

1. **Group:** com.beust **Name:** jcommander **Version:** 1.72
     * **Manifest license URL:** [http://www.apache.org/licenses/LICENSE-2.0](http://www.apache.org/licenses/LICENSE-2.0)
     * **POM Project URL:** [http://jcommander.org](http://jcommander.org)
     * **POM License: Apache 2.0** - [http://www.apache.org/licenses/LICENSE-2.0](http://www.apache.org/licenses/LICENSE-2.0)

1. **Group:** com.github.kevinstern **Name:** software-and-algorithms **Version:** 1.0
     * **POM Project URL:** [https://www.github.com/KevinStern/software-and-algorithms](https://www.github.com/KevinStern/software-and-algorithms)
     * **POM License: MIT License** - [http://www.opensource.org/licenses/mit-license.php](http://www.opensource.org/licenses/mit-license.php)

1. **Group:** com.github.stephenc.jcip **Name:** jcip-annotations **Version:** 1.0-1
     * **POM Project URL:** [http://stephenc.github.com/jcip-annotations](http://stephenc.github.com/jcip-annotations)
     * **POM License: Apache License, Version 2.0** - [http://www.apache.org/licenses/LICENSE-2.0.txt](http://www.apache.org/licenses/LICENSE-2.0.txt)

1. **Group:** com.google.auto **Name:** auto-common **Version:** 0.10
     * **POM License: Apache 2.0** - [http://www.apache.org/licenses/LICENSE-2.0.txt](http://www.apache.org/licenses/LICENSE-2.0.txt)

1. **Group:** com.google.auto.value **Name:** auto-value-annotations **Version:** 1.6.3
     * **POM License: Apache 2.0** - [http://www.apache.org/licenses/LICENSE-2.0.txt](http://www.apache.org/licenses/LICENSE-2.0.txt)

1. **Group:** com.google.code.findbugs **Name:** jFormatString **Version:** 3.0.0
     * **POM Project URL:** [http://findbugs.sourceforge.net/](http://findbugs.sourceforge.net/)
     * **POM License: GNU Lesser Public License** - [http://www.gnu.org/licenses/lgpl.html](http://www.gnu.org/licenses/lgpl.html)

1. **Group:** com.google.code.findbugs **Name:** jsr305 **Version:** 3.0.2
     * **Manifest license URL:** [http://www.apache.org/licenses/LICENSE-2.0.txt](http://www.apache.org/licenses/LICENSE-2.0.txt)
     * **POM Project URL:** [http://findbugs.sourceforge.net/](http://findbugs.sourceforge.net/)
     * **POM License: The Apache Software License, Version 2.0** - [http://www.apache.org/licenses/LICENSE-2.0.txt](http://www.apache.org/licenses/LICENSE-2.0.txt)

1. **Group:** com.google.code.gson **Name:** gson **Version:** 2.7
     * **POM License: Apache 2.0** - [http://www.apache.org/licenses/LICENSE-2.0.txt](http://www.apache.org/licenses/LICENSE-2.0.txt)

1. **Group:** com.google.code.gson **Name:** gson **Version:** 2.8.5
     * **POM License: Apache 2.0** - [http://www.apache.org/licenses/LICENSE-2.0.txt](http://www.apache.org/licenses/LICENSE-2.0.txt)

1. **Group:** com.google.errorprone **Name:** error_prone_annotation **Version:** 2.3.3
     * **POM License: Apache 2.0** - [http://www.apache.org/licenses/LICENSE-2.0.txt](http://www.apache.org/licenses/LICENSE-2.0.txt)

1. **Group:** com.google.errorprone **Name:** error_prone_annotations **Version:** 2.3.3
     * **POM License: Apache 2.0** - [http://www.apache.org/licenses/LICENSE-2.0.txt](http://www.apache.org/licenses/LICENSE-2.0.txt)

1. **Group:** com.google.errorprone **Name:** error_prone_check_api **Version:** 2.3.3
     * **POM License: Apache 2.0** - [http://www.apache.org/licenses/LICENSE-2.0.txt](http://www.apache.org/licenses/LICENSE-2.0.txt)

1. **Group:** com.google.errorprone **Name:** error_prone_core **Version:** 2.3.3
     * **POM License: Apache 2.0** - [http://www.apache.org/licenses/LICENSE-2.0.txt](http://www.apache.org/licenses/LICENSE-2.0.txt)

1. **Group:** com.google.errorprone **Name:** error_prone_type_annotations **Version:** 2.3.3
     * **POM License: Apache 2.0** - [http://www.apache.org/licenses/LICENSE-2.0.txt](http://www.apache.org/licenses/LICENSE-2.0.txt)

1. **Group:** com.google.errorprone **Name:** javac **Version:** 9+181-r4173-1
     * **POM Project URL:** [https://github.com/google/error-prone-javac](https://github.com/google/error-prone-javac)
     * **POM License: GNU General Public License, version 2, with the Classpath Exception** - [http://openjdk.java.net/legal/gplv2+ce.html](http://openjdk.java.net/legal/gplv2+ce.html)

1. **Group:** com.google.flogger **Name:** flogger **Version:** 0.4
     * **POM Project URL:** [https://github.com/google/flogger](https://github.com/google/flogger)
     * **POM License: Apache 2.0** - [http://www.apache.org/licenses/LICENSE-2.0.txt](http://www.apache.org/licenses/LICENSE-2.0.txt)

1. **Group:** com.google.flogger **Name:** flogger-system-backend **Version:** 0.4
     * **POM Project URL:** [https://github.com/google/flogger](https://github.com/google/flogger)
     * **POM License: Apache 2.0** - [http://www.apache.org/licenses/LICENSE-2.0.txt](http://www.apache.org/licenses/LICENSE-2.0.txt)

1. **Group:** com.google.gradle **Name:** osdetector-gradle-plugin **Version:** 1.4.0
     * **POM Project URL:** [https://github.com/google/osdetector-gradle-plugin](https://github.com/google/osdetector-gradle-plugin)
     * **POM License: Apache License 2.0** - [http://opensource.org/licenses/Apache-2.0](http://opensource.org/licenses/Apache-2.0)

1. **Group:** com.google.guava **Name:** failureaccess **Version:** 1.0.1
     * **Manifest Project URL:** [https://github.com/google/guava/](https://github.com/google/guava/)
     * **Manifest license URL:** [http://www.apache.org/licenses/LICENSE-2.0.txt](http://www.apache.org/licenses/LICENSE-2.0.txt)
     * **POM License: The Apache Software License, Version 2.0** - [http://www.apache.org/licenses/LICENSE-2.0.txt](http://www.apache.org/licenses/LICENSE-2.0.txt)

1. **Group:** com.google.guava **Name:** guava **Version:** 28.0-jre
     * **Manifest Project URL:** [https://github.com/google/guava/](https://github.com/google/guava/)
     * **Manifest license URL:** [http://www.apache.org/licenses/LICENSE-2.0.txt](http://www.apache.org/licenses/LICENSE-2.0.txt)
     * **POM License: Apache License, Version 2.0** - [http://www.apache.org/licenses/LICENSE-2.0.txt](http://www.apache.org/licenses/LICENSE-2.0.txt)

1. **Group:** com.google.guava **Name:** guava-testlib **Version:** 28.0-jre
     * **POM License: Apache License, Version 2.0** - [http://www.apache.org/licenses/LICENSE-2.0.txt](http://www.apache.org/licenses/LICENSE-2.0.txt)

1. **Group:** com.google.guava **Name:** listenablefuture **Version:** 9999.0-empty-to-avoid-conflict-with-guava
     * **POM License: The Apache Software License, Version 2.0** - [http://www.apache.org/licenses/LICENSE-2.0.txt](http://www.apache.org/licenses/LICENSE-2.0.txt)

1. **Group:** com.google.j2objc **Name:** j2objc-annotations **Version:** 1.3
     * **POM Project URL:** [https://github.com/google/j2objc/](https://github.com/google/j2objc/)
     * **POM License: The Apache Software License, Version 2.0** - [http://www.apache.org/licenses/LICENSE-2.0.txt](http://www.apache.org/licenses/LICENSE-2.0.txt)

1. **Group:** com.google.protobuf **Name:** protobuf-gradle-plugin **Version:** 0.8.8
     * **POM Project URL:** [https://github.com/google/protobuf-gradle-plugin](https://github.com/google/protobuf-gradle-plugin)
     * **POM License: BSD 3-Clause** - [http://opensource.org/licenses/BSD-3-Clause](http://opensource.org/licenses/BSD-3-Clause)

1. **Group:** com.google.protobuf **Name:** protobuf-java **Version:** 3.9.0
     * **Manifest Project URL:** [https://developers.google.com/protocol-buffers/](https://developers.google.com/protocol-buffers/)
     * **Manifest license URL:** [https://opensource.org/licenses/BSD-3-Clause](https://opensource.org/licenses/BSD-3-Clause)
     * **POM License: 3-Clause BSD License** - [https://opensource.org/licenses/BSD-3-Clause](https://opensource.org/licenses/BSD-3-Clause)

1. **Group:** com.google.protobuf **Name:** protobuf-java-util **Version:** 3.9.0
     * **Manifest Project URL:** [https://developers.google.com/protocol-buffers/](https://developers.google.com/protocol-buffers/)
     * **Manifest license URL:** [https://opensource.org/licenses/BSD-3-Clause](https://opensource.org/licenses/BSD-3-Clause)
     * **POM License: 3-Clause BSD License** - [https://opensource.org/licenses/BSD-3-Clause](https://opensource.org/licenses/BSD-3-Clause)

1. **Group:** com.google.protobuf **Name:** protoc **Version:** 3.9.0
     * **POM Project URL:** [https://developers.google.com/protocol-buffers/](https://developers.google.com/protocol-buffers/)
     * **POM License: 3-Clause BSD License** - [https://opensource.org/licenses/BSD-3-Clause](https://opensource.org/licenses/BSD-3-Clause)
     * **POM License: The Apache Software License, Version 2.0** - [http://www.apache.org/licenses/LICENSE-2.0.txt](http://www.apache.org/licenses/LICENSE-2.0.txt)

1. **Group:** com.google.truth **Name:** truth **Version:** 1.0
     * **POM License: The Apache Software License, Version 2.0** - [http://www.apache.org/licenses/LICENSE-2.0.txt](http://www.apache.org/licenses/LICENSE-2.0.txt)

1. **Group:** com.google.truth.extensions **Name:** truth-java8-extension **Version:** 1.0
     * **POM License: The Apache Software License, Version 2.0** - [http://www.apache.org/licenses/LICENSE-2.0.txt](http://www.apache.org/licenses/LICENSE-2.0.txt)

1. **Group:** com.google.truth.extensions **Name:** truth-liteproto-extension **Version:** 1.0
     * **POM License: The Apache Software License, Version 2.0** - [http://www.apache.org/licenses/LICENSE-2.0.txt](http://www.apache.org/licenses/LICENSE-2.0.txt)

1. **Group:** com.google.truth.extensions **Name:** truth-proto-extension **Version:** 1.0
     * **POM License: The Apache Software License, Version 2.0** - [http://www.apache.org/licenses/LICENSE-2.0.txt](http://www.apache.org/licenses/LICENSE-2.0.txt)

1. **Group:** com.googlecode.java-diff-utils **Name:** diffutils **Version:** 1.3.0
     * **Manifest license URL:** [http://www.apache.org/licenses/LICENSE-2.0.txt](http://www.apache.org/licenses/LICENSE-2.0.txt)
     * **POM Project URL:** [http://code.google.com/p/java-diff-utils/](http://code.google.com/p/java-diff-utils/)
     * **POM License: The Apache Software License, Version 2.0** - [http://www.apache.org/licenses/LICENSE-2.0.txt](http://www.apache.org/licenses/LICENSE-2.0.txt)

1. **Group:** com.squareup **Name:** javapoet **Version:** 1.11.0
     * **POM Project URL:** [http://github.com/square/javapoet/](http://github.com/square/javapoet/)
     * **POM License: Apache 2.0** - [http://www.apache.org/licenses/LICENSE-2.0.txt](http://www.apache.org/licenses/LICENSE-2.0.txt)

1. **Group:** commons-io **Name:** commons-io **Version:** 2.6
     * **Project URL:** [http://commons.apache.org/proper/commons-io/](http://commons.apache.org/proper/commons-io/)
     * **Manifest license URL:** [https://www.apache.org/licenses/LICENSE-2.0.txt](https://www.apache.org/licenses/LICENSE-2.0.txt)
     * **POM License: Apache License, Version 2.0** - [https://www.apache.org/licenses/LICENSE-2.0.txt](https://www.apache.org/licenses/LICENSE-2.0.txt)

1. **Group:** commons-lang **Name:** commons-lang **Version:** 2.6
     * **Project URL:** [http://commons.apache.org/lang/](http://commons.apache.org/lang/)
     * **Manifest license URL:** [http://www.apache.org/licenses/LICENSE-2.0.txt](http://www.apache.org/licenses/LICENSE-2.0.txt)
     * **POM License: The Apache Software License, Version 2.0** - [http://www.apache.org/licenses/LICENSE-2.0.txt](http://www.apache.org/licenses/LICENSE-2.0.txt)

1. **Group:** javax.annotation **Name:** jsr250-api **Version:** 1.0
     * **POM Project URL:** [http://jcp.org/aboutJava/communityprocess/final/jsr250/index.html](http://jcp.org/aboutJava/communityprocess/final/jsr250/index.html)
     * **POM License: COMMON DEVELOPMENT AND DISTRIBUTION LICENSE (CDDL) Version 1.0** - [https://glassfish.dev.java.net/public/CDDLv1.0.html](https://glassfish.dev.java.net/public/CDDLv1.0.html)

1. **Group:** javax.enterprise **Name:** cdi-api **Version:** 1.0
     * **POM License: Apache License, Version 2.0** - [http://www.apache.org/licenses/LICENSE-2.0](http://www.apache.org/licenses/LICENSE-2.0)

1. **Group:** javax.inject **Name:** javax.inject **Version:** 1
     * **POM Project URL:** [http://code.google.com/p/atinject/](http://code.google.com/p/atinject/)
     * **POM License: The Apache Software License, Version 2.0** - [http://www.apache.org/licenses/LICENSE-2.0.txt](http://www.apache.org/licenses/LICENSE-2.0.txt)

1. **Group:** junit **Name:** junit **Version:** 4.12
     * **POM Project URL:** [http://junit.org](http://junit.org)
     * **POM License: Eclipse Public License 1.0** - [http://www.eclipse.org/legal/epl-v10.html](http://www.eclipse.org/legal/epl-v10.html)

1. **Group:** kr.motd.maven **Name:** os-maven-plugin **Version:** 1.4.0.Final
     * **POM Project URL:** [https://github.com/trustin/os-maven-plugin/](https://github.com/trustin/os-maven-plugin/)
     * **POM License: Apache License, Version 2.0** - [http://www.apache.org/licenses/LICENSE-2.0](http://www.apache.org/licenses/LICENSE-2.0)

1. **Group:** net.bytebuddy **Name:** byte-buddy **Version:** 1.7.9
     * **Manifest license URL:** [http://www.apache.org/licenses/LICENSE-2.0.txt](http://www.apache.org/licenses/LICENSE-2.0.txt)
     * **POM License: The Apache Software License, Version 2.0** - [http://www.apache.org/licenses/LICENSE-2.0.txt](http://www.apache.org/licenses/LICENSE-2.0.txt)

1. **Group:** net.bytebuddy **Name:** byte-buddy-agent **Version:** 1.7.9
     * **Manifest license URL:** [http://www.apache.org/licenses/LICENSE-2.0.txt](http://www.apache.org/licenses/LICENSE-2.0.txt)
     * **POM License: The Apache Software License, Version 2.0** - [http://www.apache.org/licenses/LICENSE-2.0.txt](http://www.apache.org/licenses/LICENSE-2.0.txt)

1. **Group:** net.java.dev.javacc **Name:** javacc **Version:** 5.0
     * **POM Project URL:** [https://javacc.dev.java.net/](https://javacc.dev.java.net/)
     * **POM License: Berkeley Software Distribution (BSD) License** - [http://www.opensource.org/licenses/bsd-license.html](http://www.opensource.org/licenses/bsd-license.html)

1. **Group:** net.sourceforge.pmd **Name:** pmd-core **Version:** 6.16.0
     * **POM License: BSD-style** - [http://pmd.sourceforge.net/license.html](http://pmd.sourceforge.net/license.html)

1. **Group:** net.sourceforge.pmd **Name:** pmd-java **Version:** 6.16.0
     * **POM License: BSD-style** - [http://pmd.sourceforge.net/license.html](http://pmd.sourceforge.net/license.html)

1. **Group:** net.sourceforge.saxon **Name:** saxon **Version:** 9.1.0.8
     * **POM Project URL:** [http://saxon.sourceforge.net/](http://saxon.sourceforge.net/)
     * **POM License: Mozilla Public License Version 1.0** - [http://www.mozilla.org/MPL/MPL-1.0.txt](http://www.mozilla.org/MPL/MPL-1.0.txt)

1. **Group:** org.antlr **Name:** antlr4-runtime **Version:** 4.7
     * **Manifest Project URL:** [http://www.antlr.org](http://www.antlr.org)
     * **Manifest license URL:** [http://www.antlr.org/license.html](http://www.antlr.org/license.html)
     * **POM License: The BSD License** - [http://www.antlr.org/license.html](http://www.antlr.org/license.html)

1. **Group:** org.apache.commons **Name:** commons-lang3 **Version:** 3.8.1
     * **Project URL:** [http://commons.apache.org/proper/commons-lang/](http://commons.apache.org/proper/commons-lang/)
     * **Manifest license URL:** [https://www.apache.org/licenses/LICENSE-2.0.txt](https://www.apache.org/licenses/LICENSE-2.0.txt)
     * **POM License: Apache License, Version 2.0** - [https://www.apache.org/licenses/LICENSE-2.0.txt](https://www.apache.org/licenses/LICENSE-2.0.txt)

1. **Group:** org.apache.maven **Name:** maven-artifact **Version:** 3.2.1
     * **POM License: The Apache Software License, Version 2.0** - [http://www.apache.org/licenses/LICENSE-2.0.txt](http://www.apache.org/licenses/LICENSE-2.0.txt)

1. **Group:** org.apache.maven **Name:** maven-model **Version:** 3.2.1
     * **POM License: The Apache Software License, Version 2.0** - [http://www.apache.org/licenses/LICENSE-2.0.txt](http://www.apache.org/licenses/LICENSE-2.0.txt)

1. **Group:** org.apache.maven **Name:** maven-plugin-api **Version:** 3.2.1
     * **POM License: The Apache Software License, Version 2.0** - [http://www.apache.org/licenses/LICENSE-2.0.txt](http://www.apache.org/licenses/LICENSE-2.0.txt)

1. **Group:** org.apiguardian **Name:** apiguardian-api **Version:** 1.0.0
     * **POM Project URL:** [https://github.com/apiguardian-team/apiguardian](https://github.com/apiguardian-team/apiguardian)
     * **POM License: The Apache License, Version 2.0** - [http://www.apache.org/licenses/LICENSE-2.0.txt](http://www.apache.org/licenses/LICENSE-2.0.txt)

1. **Group:** org.checkerframework **Name:** checker-compat-qual **Version:** 2.5.3
     * **POM Project URL:** [https://checkerframework.org](https://checkerframework.org)
     * **POM License: GNU General Public License, version 2 (GPL2), with the classpath exception** - [http://www.gnu.org/software/classpath/license.html](http://www.gnu.org/software/classpath/license.html)
     * **POM License: The MIT License** - [http://opensource.org/licenses/MIT](http://opensource.org/licenses/MIT)

1. **Group:** org.checkerframework **Name:** checker-qual **Version:** 2.9.0
     * **POM Project URL:** [https://checkerframework.org](https://checkerframework.org)
     * **POM License: The MIT License** - [http://opensource.org/licenses/MIT](http://opensource.org/licenses/MIT)

1. **Group:** org.checkerframework **Name:** dataflow **Version:** 2.5.3
     * **POM Project URL:** [https://checkerframework.org](https://checkerframework.org)
     * **POM License: GNU General Public License, version 2 (GPL2), with the classpath exception** - [http://www.gnu.org/software/classpath/license.html](http://www.gnu.org/software/classpath/license.html)
     * **POM License: The MIT License** - [http://opensource.org/licenses/MIT](http://opensource.org/licenses/MIT)

1. **Group:** org.checkerframework **Name:** javacutil **Version:** 2.5.3
     * **POM Project URL:** [https://checkerframework.org](https://checkerframework.org)
     * **POM License: GNU General Public License, version 2 (GPL2), with the classpath exception** - [http://www.gnu.org/software/classpath/license.html](http://www.gnu.org/software/classpath/license.html)
     * **POM License: The MIT License** - [http://opensource.org/licenses/MIT](http://opensource.org/licenses/MIT)

1. **Group:** org.codehaus.mojo **Name:** animal-sniffer-annotations **Version:** 1.17
     * **POM License: MIT license** - [http://www.opensource.org/licenses/mit-license.php](http://www.opensource.org/licenses/mit-license.php)
     * **POM License: The Apache Software License, Version 2.0** - [http://www.apache.org/licenses/LICENSE-2.0.txt](http://www.apache.org/licenses/LICENSE-2.0.txt)

1. **Group:** org.codehaus.plexus **Name:** plexus-classworlds **Version:** 2.4
     * **POM License: The Apache Software License, Version 2.0** - [http://www.apache.org/licenses/LICENSE-2.0.txt](http://www.apache.org/licenses/LICENSE-2.0.txt)

1. **Group:** org.codehaus.plexus **Name:** plexus-component-annotations **Version:** 1.5.5
     * **POM License: The Apache Software License, Version 2.0** - [http://www.apache.org/licenses/LICENSE-2.0.txt](http://www.apache.org/licenses/LICENSE-2.0.txt)

1. **Group:** org.codehaus.plexus **Name:** plexus-utils **Version:** 3.0.17
     * **POM Project URL:** [http://plexus.codehaus.org/plexus-utils](http://plexus.codehaus.org/plexus-utils)
     * **POM License: Apache License, Version 2.0** - [http://www.apache.org/licenses/LICENSE-2.0](http://www.apache.org/licenses/LICENSE-2.0)
     * **POM License: The Apache Software License, Version 2.0** - [http://www.apache.org/licenses/LICENSE-2.0.txt](http://www.apache.org/licenses/LICENSE-2.0.txt)

1. **Group:** org.eclipse.sisu **Name:** org.eclipse.sisu.inject **Version:** 0.0.0.M5
     * **Manifest Project URL:** [http://www.eclipse.org/sisu/](http://www.eclipse.org/sisu/)
     * **Manifest license URL:** [http://www.eclipse.org/legal/epl-v10.html](http://www.eclipse.org/legal/epl-v10.html)
     * **POM License: Eclipse Public License, Version 1.0** - [http://www.eclipse.org/legal/epl-v10.html](http://www.eclipse.org/legal/epl-v10.html)

1. **Group:** org.eclipse.sisu **Name:** org.eclipse.sisu.plexus **Version:** 0.0.0.M5
     * **Manifest Project URL:** [http://www.eclipse.org/sisu/](http://www.eclipse.org/sisu/)
     * **Manifest license URL:** [http://www.eclipse.org/legal/epl-v10.html](http://www.eclipse.org/legal/epl-v10.html)
     * **POM License: Eclipse Public License, Version 1.0** - [http://www.eclipse.org/legal/epl-v10.html](http://www.eclipse.org/legal/epl-v10.html)

1. **Group:** org.hamcrest **Name:** hamcrest-all **Version:** 1.3
     * **POM License: New BSD License** - [http://www.opensource.org/licenses/bsd-license.php](http://www.opensource.org/licenses/bsd-license.php)

1. **Group:** org.hamcrest **Name:** hamcrest-core **Version:** 1.3
     * **POM License: New BSD License** - [http://www.opensource.org/licenses/bsd-license.php](http://www.opensource.org/licenses/bsd-license.php)

1. **Group:** org.jacoco **Name:** org.jacoco.agent **Version:** 0.8.4
     * **Manifest license URL:** [http://www.eclipse.org/legal/epl-v10.html](http://www.eclipse.org/legal/epl-v10.html)
     * **POM License: Eclipse Public License v1.0** - [http://www.eclipse.org/legal/epl-v10.html](http://www.eclipse.org/legal/epl-v10.html)

1. **Group:** org.jacoco **Name:** org.jacoco.ant **Version:** 0.8.4
     * **Manifest license URL:** [http://www.eclipse.org/legal/epl-v10.html](http://www.eclipse.org/legal/epl-v10.html)
     * **POM License: Eclipse Public License v1.0** - [http://www.eclipse.org/legal/epl-v10.html](http://www.eclipse.org/legal/epl-v10.html)

1. **Group:** org.jacoco **Name:** org.jacoco.core **Version:** 0.8.4
     * **Manifest license URL:** [http://www.eclipse.org/legal/epl-v10.html](http://www.eclipse.org/legal/epl-v10.html)
     * **POM License: Eclipse Public License v1.0** - [http://www.eclipse.org/legal/epl-v10.html](http://www.eclipse.org/legal/epl-v10.html)

1. **Group:** org.jacoco **Name:** org.jacoco.report **Version:** 0.8.4
     * **Manifest license URL:** [http://www.eclipse.org/legal/epl-v10.html](http://www.eclipse.org/legal/epl-v10.html)
     * **POM License: Eclipse Public License v1.0** - [http://www.eclipse.org/legal/epl-v10.html](http://www.eclipse.org/legal/epl-v10.html)

1. **Group:** org.junit-pioneer **Name:** junit-pioneer **Version:** 0.3.0
     * **POM Project URL:** [https://github.com/junit-pioneer/junit-pioneer](https://github.com/junit-pioneer/junit-pioneer)
     * **POM License: The MIT License** - [https://github.com/junit-pioneer/junit-pioneer/blob/master/LICENSE](https://github.com/junit-pioneer/junit-pioneer/blob/master/LICENSE)

1. **Group:** org.junit.jupiter **Name:** junit-jupiter-api **Version:** 5.5.1
     * **POM Project URL:** [https://junit.org/junit5/](https://junit.org/junit5/)
     * **POM License: Eclipse Public License v2.0** - [https://www.eclipse.org/legal/epl-v20.html](https://www.eclipse.org/legal/epl-v20.html)

1. **Group:** org.junit.jupiter **Name:** junit-jupiter-engine **Version:** 5.5.1
     * **POM Project URL:** [https://junit.org/junit5/](https://junit.org/junit5/)
     * **POM License: Eclipse Public License v2.0** - [https://www.eclipse.org/legal/epl-v20.html](https://www.eclipse.org/legal/epl-v20.html)

1. **Group:** org.junit.jupiter **Name:** junit-jupiter-params **Version:** 5.5.1
     * **POM Project URL:** [https://junit.org/junit5/](https://junit.org/junit5/)
     * **POM License: Eclipse Public License v2.0** - [https://www.eclipse.org/legal/epl-v20.html](https://www.eclipse.org/legal/epl-v20.html)

1. **Group:** org.junit.platform **Name:** junit-platform-commons **Version:** 1.5.1
     * **POM Project URL:** [https://junit.org/junit5/](https://junit.org/junit5/)
     * **POM License: Eclipse Public License v2.0** - [https://www.eclipse.org/legal/epl-v20.html](https://www.eclipse.org/legal/epl-v20.html)

1. **Group:** org.junit.platform **Name:** junit-platform-engine **Version:** 1.5.1
     * **POM Project URL:** [https://junit.org/junit5/](https://junit.org/junit5/)
     * **POM License: Eclipse Public License v2.0** - [https://www.eclipse.org/legal/epl-v20.html](https://www.eclipse.org/legal/epl-v20.html)

1. **Group:** org.mockito **Name:** mockito-core **Version:** 2.12.0
     * **POM Project URL:** [https://github.com/mockito/mockito](https://github.com/mockito/mockito)
     * **POM License: The MIT License** - [https://github.com/mockito/mockito/blob/master/LICENSE](https://github.com/mockito/mockito/blob/master/LICENSE)

1. **Group:** org.objenesis **Name:** objenesis **Version:** 2.6
     * **Manifest license URL:** [http://www.apache.org/licenses/LICENSE-2.0.txt](http://www.apache.org/licenses/LICENSE-2.0.txt)
     * **POM Project URL:** [http://objenesis.org](http://objenesis.org)
     * **POM License: Apache 2** - [http://www.apache.org/licenses/LICENSE-2.0.txt](http://www.apache.org/licenses/LICENSE-2.0.txt)

1. **Group:** org.opentest4j **Name:** opentest4j **Version:** 1.2.0
     * **Manifest License:** The Apache License, Version 2.0 (Not packaged)
     * **POM Project URL:** [https://github.com/ota4j-team/opentest4j](https://github.com/ota4j-team/opentest4j)
     * **POM License: The Apache License, Version 2.0** - [http://www.apache.org/licenses/LICENSE-2.0.txt](http://www.apache.org/licenses/LICENSE-2.0.txt)

1. **Group:** org.ow2.asm **Name:** asm **Version:** 7.1
     * **Manifest Project URL:** [http://asm.ow2.org](http://asm.ow2.org)
     * **POM Project URL:** [http://asm.ow2.org/](http://asm.ow2.org/)
     * **POM License: BSD** - [http://asm.ow2.org/license.html](http://asm.ow2.org/license.html)
     * **POM License: The Apache Software License, Version 2.0** - [http://www.apache.org/licenses/LICENSE-2.0.txt](http://www.apache.org/licenses/LICENSE-2.0.txt)

1. **Group:** org.ow2.asm **Name:** asm-analysis **Version:** 7.1
     * **Manifest Project URL:** [http://asm.ow2.org](http://asm.ow2.org)
     * **POM Project URL:** [http://asm.ow2.org/](http://asm.ow2.org/)
     * **POM License: BSD** - [http://asm.ow2.org/license.html](http://asm.ow2.org/license.html)
     * **POM License: The Apache Software License, Version 2.0** - [http://www.apache.org/licenses/LICENSE-2.0.txt](http://www.apache.org/licenses/LICENSE-2.0.txt)

1. **Group:** org.ow2.asm **Name:** asm-commons **Version:** 7.1
     * **Manifest Project URL:** [http://asm.ow2.org](http://asm.ow2.org)
     * **POM Project URL:** [http://asm.ow2.org/](http://asm.ow2.org/)
     * **POM License: BSD** - [http://asm.ow2.org/license.html](http://asm.ow2.org/license.html)
     * **POM License: The Apache Software License, Version 2.0** - [http://www.apache.org/licenses/LICENSE-2.0.txt](http://www.apache.org/licenses/LICENSE-2.0.txt)

1. **Group:** org.ow2.asm **Name:** asm-tree **Version:** 7.1
     * **Manifest Project URL:** [http://asm.ow2.org](http://asm.ow2.org)
     * **POM Project URL:** [http://asm.ow2.org/](http://asm.ow2.org/)
     * **POM License: BSD** - [http://asm.ow2.org/license.html](http://asm.ow2.org/license.html)
     * **POM License: The Apache Software License, Version 2.0** - [http://www.apache.org/licenses/LICENSE-2.0.txt](http://www.apache.org/licenses/LICENSE-2.0.txt)

1. **Group:** org.pcollections **Name:** pcollections **Version:** 2.1.2
     * **POM Project URL:** [http://pcollections.org](http://pcollections.org)
     * **POM License: The MIT License** - [http://www.opensource.org/licenses/mit-license.php](http://www.opensource.org/licenses/mit-license.php)

1. **Group:** org.sonatype.sisu **Name:** sisu-guice **Version:** 3.1.0
     * **Manifest Project URL:** [http://code.google.com/p/google-guice/](http://code.google.com/p/google-guice/)
     * **Manifest license URL:** [http://www.apache.org/licenses/LICENSE-2.0.txt](http://www.apache.org/licenses/LICENSE-2.0.txt)
     * **POM License: The Apache Software License, Version 2.0** - [http://www.apache.org/licenses/LICENSE-2.0.txt](http://www.apache.org/licenses/LICENSE-2.0.txt)

    
        
 The dependencies distributed under several licenses, are used according their commercial-use-friendly license.


<<<<<<< HEAD
This report was generated on **Fri Aug 23 14:31:38 EEST 2019** using [Gradle-License-Report plugin](https://github.com/jk1/Gradle-License-Report) by Evgeny Naumenko, licensed under [Apache 2.0 License](https://github.com/jk1/Gradle-License-Report/blob/master/LICENSE).



    
# Dependencies of `io.spine.tools:spine-protoc-api:1.0.2`
=======
This report was generated on **Wed Aug 28 14:06:48 EEST 2019** using [Gradle-License-Report plugin](https://github.com/jk1/Gradle-License-Report) by Evgeny Naumenko, licensed under [Apache 2.0 License](https://github.com/jk1/Gradle-License-Report/blob/master/LICENSE).



    
# Dependencies of `io.spine.tools:spine-protoc-api:1.0.2-SNAPSHOT`
>>>>>>> 3dab5ba8

## Runtime
1. **Group:** com.google.code.findbugs **Name:** jsr305 **Version:** 3.0.2
     * **Manifest license URL:** [http://www.apache.org/licenses/LICENSE-2.0.txt](http://www.apache.org/licenses/LICENSE-2.0.txt)
     * **POM Project URL:** [http://findbugs.sourceforge.net/](http://findbugs.sourceforge.net/)
     * **POM License: The Apache Software License, Version 2.0** - [http://www.apache.org/licenses/LICENSE-2.0.txt](http://www.apache.org/licenses/LICENSE-2.0.txt)

1. **Group:** com.google.code.gson **Name:** gson **Version:** 2.7
     * **POM License: Apache 2.0** - [http://www.apache.org/licenses/LICENSE-2.0.txt](http://www.apache.org/licenses/LICENSE-2.0.txt)

1. **Group:** com.google.errorprone **Name:** error_prone_annotations **Version:** 2.3.3
     * **POM License: Apache 2.0** - [http://www.apache.org/licenses/LICENSE-2.0.txt](http://www.apache.org/licenses/LICENSE-2.0.txt)

1. **Group:** com.google.errorprone **Name:** error_prone_type_annotations **Version:** 2.3.3
     * **POM License: Apache 2.0** - [http://www.apache.org/licenses/LICENSE-2.0.txt](http://www.apache.org/licenses/LICENSE-2.0.txt)

1. **Group:** com.google.flogger **Name:** flogger **Version:** 0.4
     * **POM Project URL:** [https://github.com/google/flogger](https://github.com/google/flogger)
     * **POM License: Apache 2.0** - [http://www.apache.org/licenses/LICENSE-2.0.txt](http://www.apache.org/licenses/LICENSE-2.0.txt)

1. **Group:** com.google.flogger **Name:** flogger-system-backend **Version:** 0.4
     * **POM Project URL:** [https://github.com/google/flogger](https://github.com/google/flogger)
     * **POM License: Apache 2.0** - [http://www.apache.org/licenses/LICENSE-2.0.txt](http://www.apache.org/licenses/LICENSE-2.0.txt)

1. **Group:** com.google.guava **Name:** failureaccess **Version:** 1.0.1
     * **Manifest Project URL:** [https://github.com/google/guava/](https://github.com/google/guava/)
     * **Manifest license URL:** [http://www.apache.org/licenses/LICENSE-2.0.txt](http://www.apache.org/licenses/LICENSE-2.0.txt)
     * **POM License: The Apache Software License, Version 2.0** - [http://www.apache.org/licenses/LICENSE-2.0.txt](http://www.apache.org/licenses/LICENSE-2.0.txt)

1. **Group:** com.google.guava **Name:** guava **Version:** 28.0-jre
     * **Manifest Project URL:** [https://github.com/google/guava/](https://github.com/google/guava/)
     * **Manifest license URL:** [http://www.apache.org/licenses/LICENSE-2.0.txt](http://www.apache.org/licenses/LICENSE-2.0.txt)
     * **POM License: Apache License, Version 2.0** - [http://www.apache.org/licenses/LICENSE-2.0.txt](http://www.apache.org/licenses/LICENSE-2.0.txt)

1. **Group:** com.google.guava **Name:** listenablefuture **Version:** 9999.0-empty-to-avoid-conflict-with-guava
     * **POM License: The Apache Software License, Version 2.0** - [http://www.apache.org/licenses/LICENSE-2.0.txt](http://www.apache.org/licenses/LICENSE-2.0.txt)

1. **Group:** com.google.j2objc **Name:** j2objc-annotations **Version:** 1.3
     * **POM Project URL:** [https://github.com/google/j2objc/](https://github.com/google/j2objc/)
     * **POM License: The Apache Software License, Version 2.0** - [http://www.apache.org/licenses/LICENSE-2.0.txt](http://www.apache.org/licenses/LICENSE-2.0.txt)

1. **Group:** com.google.protobuf **Name:** protobuf-java **Version:** 3.9.0
     * **Manifest Project URL:** [https://developers.google.com/protocol-buffers/](https://developers.google.com/protocol-buffers/)
     * **Manifest license URL:** [https://opensource.org/licenses/BSD-3-Clause](https://opensource.org/licenses/BSD-3-Clause)
     * **POM License: 3-Clause BSD License** - [https://opensource.org/licenses/BSD-3-Clause](https://opensource.org/licenses/BSD-3-Clause)

1. **Group:** com.google.protobuf **Name:** protobuf-java-util **Version:** 3.9.0
     * **Manifest Project URL:** [https://developers.google.com/protocol-buffers/](https://developers.google.com/protocol-buffers/)
     * **Manifest license URL:** [https://opensource.org/licenses/BSD-3-Clause](https://opensource.org/licenses/BSD-3-Clause)
     * **POM License: 3-Clause BSD License** - [https://opensource.org/licenses/BSD-3-Clause](https://opensource.org/licenses/BSD-3-Clause)

1. **Group:** org.checkerframework **Name:** checker-qual **Version:** 2.9.0
     * **POM Project URL:** [https://checkerframework.org](https://checkerframework.org)
     * **POM License: The MIT License** - [http://opensource.org/licenses/MIT](http://opensource.org/licenses/MIT)

1. **Group:** org.codehaus.mojo **Name:** animal-sniffer-annotations **Version:** 1.17
     * **POM License: MIT license** - [http://www.opensource.org/licenses/mit-license.php](http://www.opensource.org/licenses/mit-license.php)
     * **POM License: The Apache Software License, Version 2.0** - [http://www.apache.org/licenses/LICENSE-2.0.txt](http://www.apache.org/licenses/LICENSE-2.0.txt)

## Compile, tests and tooling
1. **Group:** com.beust **Name:** jcommander **Version:** 1.72
     * **Manifest license URL:** [http://www.apache.org/licenses/LICENSE-2.0](http://www.apache.org/licenses/LICENSE-2.0)
     * **POM Project URL:** [http://jcommander.org](http://jcommander.org)
     * **POM License: Apache 2.0** - [http://www.apache.org/licenses/LICENSE-2.0](http://www.apache.org/licenses/LICENSE-2.0)

1. **Group:** com.github.kevinstern **Name:** software-and-algorithms **Version:** 1.0
     * **POM Project URL:** [https://www.github.com/KevinStern/software-and-algorithms](https://www.github.com/KevinStern/software-and-algorithms)
     * **POM License: MIT License** - [http://www.opensource.org/licenses/mit-license.php](http://www.opensource.org/licenses/mit-license.php)

1. **Group:** com.github.stephenc.jcip **Name:** jcip-annotations **Version:** 1.0-1
     * **POM Project URL:** [http://stephenc.github.com/jcip-annotations](http://stephenc.github.com/jcip-annotations)
     * **POM License: Apache License, Version 2.0** - [http://www.apache.org/licenses/LICENSE-2.0.txt](http://www.apache.org/licenses/LICENSE-2.0.txt)

1. **Group:** com.google.auto **Name:** auto-common **Version:** 0.10
     * **POM License: Apache 2.0** - [http://www.apache.org/licenses/LICENSE-2.0.txt](http://www.apache.org/licenses/LICENSE-2.0.txt)

1. **Group:** com.google.auto.value **Name:** auto-value-annotations **Version:** 1.6.3
     * **POM License: Apache 2.0** - [http://www.apache.org/licenses/LICENSE-2.0.txt](http://www.apache.org/licenses/LICENSE-2.0.txt)

1. **Group:** com.google.code.findbugs **Name:** jFormatString **Version:** 3.0.0
     * **POM Project URL:** [http://findbugs.sourceforge.net/](http://findbugs.sourceforge.net/)
     * **POM License: GNU Lesser Public License** - [http://www.gnu.org/licenses/lgpl.html](http://www.gnu.org/licenses/lgpl.html)

1. **Group:** com.google.code.findbugs **Name:** jsr305 **Version:** 3.0.2
     * **Manifest license URL:** [http://www.apache.org/licenses/LICENSE-2.0.txt](http://www.apache.org/licenses/LICENSE-2.0.txt)
     * **POM Project URL:** [http://findbugs.sourceforge.net/](http://findbugs.sourceforge.net/)
     * **POM License: The Apache Software License, Version 2.0** - [http://www.apache.org/licenses/LICENSE-2.0.txt](http://www.apache.org/licenses/LICENSE-2.0.txt)

1. **Group:** com.google.code.gson **Name:** gson **Version:** 2.7
     * **POM License: Apache 2.0** - [http://www.apache.org/licenses/LICENSE-2.0.txt](http://www.apache.org/licenses/LICENSE-2.0.txt)

1. **Group:** com.google.code.gson **Name:** gson **Version:** 2.8.5
     * **POM License: Apache 2.0** - [http://www.apache.org/licenses/LICENSE-2.0.txt](http://www.apache.org/licenses/LICENSE-2.0.txt)

1. **Group:** com.google.errorprone **Name:** error_prone_annotation **Version:** 2.3.3
     * **POM License: Apache 2.0** - [http://www.apache.org/licenses/LICENSE-2.0.txt](http://www.apache.org/licenses/LICENSE-2.0.txt)

1. **Group:** com.google.errorprone **Name:** error_prone_annotations **Version:** 2.3.3
     * **POM License: Apache 2.0** - [http://www.apache.org/licenses/LICENSE-2.0.txt](http://www.apache.org/licenses/LICENSE-2.0.txt)

1. **Group:** com.google.errorprone **Name:** error_prone_check_api **Version:** 2.3.3
     * **POM License: Apache 2.0** - [http://www.apache.org/licenses/LICENSE-2.0.txt](http://www.apache.org/licenses/LICENSE-2.0.txt)

1. **Group:** com.google.errorprone **Name:** error_prone_core **Version:** 2.3.3
     * **POM License: Apache 2.0** - [http://www.apache.org/licenses/LICENSE-2.0.txt](http://www.apache.org/licenses/LICENSE-2.0.txt)

1. **Group:** com.google.errorprone **Name:** error_prone_type_annotations **Version:** 2.3.3
     * **POM License: Apache 2.0** - [http://www.apache.org/licenses/LICENSE-2.0.txt](http://www.apache.org/licenses/LICENSE-2.0.txt)

1. **Group:** com.google.errorprone **Name:** javac **Version:** 9+181-r4173-1
     * **POM Project URL:** [https://github.com/google/error-prone-javac](https://github.com/google/error-prone-javac)
     * **POM License: GNU General Public License, version 2, with the Classpath Exception** - [http://openjdk.java.net/legal/gplv2+ce.html](http://openjdk.java.net/legal/gplv2+ce.html)

1. **Group:** com.google.flogger **Name:** flogger **Version:** 0.4
     * **POM Project URL:** [https://github.com/google/flogger](https://github.com/google/flogger)
     * **POM License: Apache 2.0** - [http://www.apache.org/licenses/LICENSE-2.0.txt](http://www.apache.org/licenses/LICENSE-2.0.txt)

1. **Group:** com.google.flogger **Name:** flogger-system-backend **Version:** 0.4
     * **POM Project URL:** [https://github.com/google/flogger](https://github.com/google/flogger)
     * **POM License: Apache 2.0** - [http://www.apache.org/licenses/LICENSE-2.0.txt](http://www.apache.org/licenses/LICENSE-2.0.txt)

1. **Group:** com.google.guava **Name:** failureaccess **Version:** 1.0.1
     * **Manifest Project URL:** [https://github.com/google/guava/](https://github.com/google/guava/)
     * **Manifest license URL:** [http://www.apache.org/licenses/LICENSE-2.0.txt](http://www.apache.org/licenses/LICENSE-2.0.txt)
     * **POM License: The Apache Software License, Version 2.0** - [http://www.apache.org/licenses/LICENSE-2.0.txt](http://www.apache.org/licenses/LICENSE-2.0.txt)

1. **Group:** com.google.guava **Name:** guava **Version:** 28.0-jre
     * **Manifest Project URL:** [https://github.com/google/guava/](https://github.com/google/guava/)
     * **Manifest license URL:** [http://www.apache.org/licenses/LICENSE-2.0.txt](http://www.apache.org/licenses/LICENSE-2.0.txt)
     * **POM License: Apache License, Version 2.0** - [http://www.apache.org/licenses/LICENSE-2.0.txt](http://www.apache.org/licenses/LICENSE-2.0.txt)

1. **Group:** com.google.guava **Name:** guava-testlib **Version:** 28.0-jre
     * **POM License: Apache License, Version 2.0** - [http://www.apache.org/licenses/LICENSE-2.0.txt](http://www.apache.org/licenses/LICENSE-2.0.txt)

1. **Group:** com.google.guava **Name:** listenablefuture **Version:** 9999.0-empty-to-avoid-conflict-with-guava
     * **POM License: The Apache Software License, Version 2.0** - [http://www.apache.org/licenses/LICENSE-2.0.txt](http://www.apache.org/licenses/LICENSE-2.0.txt)

1. **Group:** com.google.j2objc **Name:** j2objc-annotations **Version:** 1.3
     * **POM Project URL:** [https://github.com/google/j2objc/](https://github.com/google/j2objc/)
     * **POM License: The Apache Software License, Version 2.0** - [http://www.apache.org/licenses/LICENSE-2.0.txt](http://www.apache.org/licenses/LICENSE-2.0.txt)

1. **Group:** com.google.protobuf **Name:** protobuf-java **Version:** 3.9.0
     * **Manifest Project URL:** [https://developers.google.com/protocol-buffers/](https://developers.google.com/protocol-buffers/)
     * **Manifest license URL:** [https://opensource.org/licenses/BSD-3-Clause](https://opensource.org/licenses/BSD-3-Clause)
     * **POM License: 3-Clause BSD License** - [https://opensource.org/licenses/BSD-3-Clause](https://opensource.org/licenses/BSD-3-Clause)

1. **Group:** com.google.protobuf **Name:** protobuf-java-util **Version:** 3.9.0
     * **Manifest Project URL:** [https://developers.google.com/protocol-buffers/](https://developers.google.com/protocol-buffers/)
     * **Manifest license URL:** [https://opensource.org/licenses/BSD-3-Clause](https://opensource.org/licenses/BSD-3-Clause)
     * **POM License: 3-Clause BSD License** - [https://opensource.org/licenses/BSD-3-Clause](https://opensource.org/licenses/BSD-3-Clause)

1. **Group:** com.google.protobuf **Name:** protoc **Version:** 3.9.0
     * **POM Project URL:** [https://developers.google.com/protocol-buffers/](https://developers.google.com/protocol-buffers/)
     * **POM License: 3-Clause BSD License** - [https://opensource.org/licenses/BSD-3-Clause](https://opensource.org/licenses/BSD-3-Clause)
     * **POM License: The Apache Software License, Version 2.0** - [http://www.apache.org/licenses/LICENSE-2.0.txt](http://www.apache.org/licenses/LICENSE-2.0.txt)

1. **Group:** com.google.truth **Name:** truth **Version:** 1.0
     * **POM License: The Apache Software License, Version 2.0** - [http://www.apache.org/licenses/LICENSE-2.0.txt](http://www.apache.org/licenses/LICENSE-2.0.txt)

1. **Group:** com.google.truth.extensions **Name:** truth-java8-extension **Version:** 1.0
     * **POM License: The Apache Software License, Version 2.0** - [http://www.apache.org/licenses/LICENSE-2.0.txt](http://www.apache.org/licenses/LICENSE-2.0.txt)

1. **Group:** com.google.truth.extensions **Name:** truth-liteproto-extension **Version:** 1.0
     * **POM License: The Apache Software License, Version 2.0** - [http://www.apache.org/licenses/LICENSE-2.0.txt](http://www.apache.org/licenses/LICENSE-2.0.txt)

1. **Group:** com.google.truth.extensions **Name:** truth-proto-extension **Version:** 1.0
     * **POM License: The Apache Software License, Version 2.0** - [http://www.apache.org/licenses/LICENSE-2.0.txt](http://www.apache.org/licenses/LICENSE-2.0.txt)

1. **Group:** com.googlecode.java-diff-utils **Name:** diffutils **Version:** 1.3.0
     * **Manifest license URL:** [http://www.apache.org/licenses/LICENSE-2.0.txt](http://www.apache.org/licenses/LICENSE-2.0.txt)
     * **POM Project URL:** [http://code.google.com/p/java-diff-utils/](http://code.google.com/p/java-diff-utils/)
     * **POM License: The Apache Software License, Version 2.0** - [http://www.apache.org/licenses/LICENSE-2.0.txt](http://www.apache.org/licenses/LICENSE-2.0.txt)

1. **Group:** commons-io **Name:** commons-io **Version:** 2.6
     * **Project URL:** [http://commons.apache.org/proper/commons-io/](http://commons.apache.org/proper/commons-io/)
     * **Manifest license URL:** [https://www.apache.org/licenses/LICENSE-2.0.txt](https://www.apache.org/licenses/LICENSE-2.0.txt)
     * **POM License: Apache License, Version 2.0** - [https://www.apache.org/licenses/LICENSE-2.0.txt](https://www.apache.org/licenses/LICENSE-2.0.txt)

1. **Group:** junit **Name:** junit **Version:** 4.12
     * **POM Project URL:** [http://junit.org](http://junit.org)
     * **POM License: Eclipse Public License 1.0** - [http://www.eclipse.org/legal/epl-v10.html](http://www.eclipse.org/legal/epl-v10.html)

1. **Group:** net.bytebuddy **Name:** byte-buddy **Version:** 1.7.9
     * **Manifest license URL:** [http://www.apache.org/licenses/LICENSE-2.0.txt](http://www.apache.org/licenses/LICENSE-2.0.txt)
     * **POM License: The Apache Software License, Version 2.0** - [http://www.apache.org/licenses/LICENSE-2.0.txt](http://www.apache.org/licenses/LICENSE-2.0.txt)

1. **Group:** net.bytebuddy **Name:** byte-buddy-agent **Version:** 1.7.9
     * **Manifest license URL:** [http://www.apache.org/licenses/LICENSE-2.0.txt](http://www.apache.org/licenses/LICENSE-2.0.txt)
     * **POM License: The Apache Software License, Version 2.0** - [http://www.apache.org/licenses/LICENSE-2.0.txt](http://www.apache.org/licenses/LICENSE-2.0.txt)

1. **Group:** net.java.dev.javacc **Name:** javacc **Version:** 5.0
     * **POM Project URL:** [https://javacc.dev.java.net/](https://javacc.dev.java.net/)
     * **POM License: Berkeley Software Distribution (BSD) License** - [http://www.opensource.org/licenses/bsd-license.html](http://www.opensource.org/licenses/bsd-license.html)

1. **Group:** net.sourceforge.pmd **Name:** pmd-core **Version:** 6.16.0
     * **POM License: BSD-style** - [http://pmd.sourceforge.net/license.html](http://pmd.sourceforge.net/license.html)

1. **Group:** net.sourceforge.pmd **Name:** pmd-java **Version:** 6.16.0
     * **POM License: BSD-style** - [http://pmd.sourceforge.net/license.html](http://pmd.sourceforge.net/license.html)

1. **Group:** net.sourceforge.saxon **Name:** saxon **Version:** 9.1.0.8
     * **POM Project URL:** [http://saxon.sourceforge.net/](http://saxon.sourceforge.net/)
     * **POM License: Mozilla Public License Version 1.0** - [http://www.mozilla.org/MPL/MPL-1.0.txt](http://www.mozilla.org/MPL/MPL-1.0.txt)

1. **Group:** org.antlr **Name:** antlr4-runtime **Version:** 4.7
     * **Manifest Project URL:** [http://www.antlr.org](http://www.antlr.org)
     * **Manifest license URL:** [http://www.antlr.org/license.html](http://www.antlr.org/license.html)
     * **POM License: The BSD License** - [http://www.antlr.org/license.html](http://www.antlr.org/license.html)

1. **Group:** org.apache.commons **Name:** commons-lang3 **Version:** 3.8.1
     * **Project URL:** [http://commons.apache.org/proper/commons-lang/](http://commons.apache.org/proper/commons-lang/)
     * **Manifest license URL:** [https://www.apache.org/licenses/LICENSE-2.0.txt](https://www.apache.org/licenses/LICENSE-2.0.txt)
     * **POM License: Apache License, Version 2.0** - [https://www.apache.org/licenses/LICENSE-2.0.txt](https://www.apache.org/licenses/LICENSE-2.0.txt)

1. **Group:** org.apiguardian **Name:** apiguardian-api **Version:** 1.0.0
     * **POM Project URL:** [https://github.com/apiguardian-team/apiguardian](https://github.com/apiguardian-team/apiguardian)
     * **POM License: The Apache License, Version 2.0** - [http://www.apache.org/licenses/LICENSE-2.0.txt](http://www.apache.org/licenses/LICENSE-2.0.txt)

1. **Group:** org.checkerframework **Name:** checker-compat-qual **Version:** 2.5.3
     * **POM Project URL:** [https://checkerframework.org](https://checkerframework.org)
     * **POM License: GNU General Public License, version 2 (GPL2), with the classpath exception** - [http://www.gnu.org/software/classpath/license.html](http://www.gnu.org/software/classpath/license.html)
     * **POM License: The MIT License** - [http://opensource.org/licenses/MIT](http://opensource.org/licenses/MIT)

1. **Group:** org.checkerframework **Name:** checker-qual **Version:** 2.9.0
     * **POM Project URL:** [https://checkerframework.org](https://checkerframework.org)
     * **POM License: The MIT License** - [http://opensource.org/licenses/MIT](http://opensource.org/licenses/MIT)

1. **Group:** org.checkerframework **Name:** dataflow **Version:** 2.5.3
     * **POM Project URL:** [https://checkerframework.org](https://checkerframework.org)
     * **POM License: GNU General Public License, version 2 (GPL2), with the classpath exception** - [http://www.gnu.org/software/classpath/license.html](http://www.gnu.org/software/classpath/license.html)
     * **POM License: The MIT License** - [http://opensource.org/licenses/MIT](http://opensource.org/licenses/MIT)

1. **Group:** org.checkerframework **Name:** javacutil **Version:** 2.5.3
     * **POM Project URL:** [https://checkerframework.org](https://checkerframework.org)
     * **POM License: GNU General Public License, version 2 (GPL2), with the classpath exception** - [http://www.gnu.org/software/classpath/license.html](http://www.gnu.org/software/classpath/license.html)
     * **POM License: The MIT License** - [http://opensource.org/licenses/MIT](http://opensource.org/licenses/MIT)

1. **Group:** org.codehaus.mojo **Name:** animal-sniffer-annotations **Version:** 1.17
     * **POM License: MIT license** - [http://www.opensource.org/licenses/mit-license.php](http://www.opensource.org/licenses/mit-license.php)
     * **POM License: The Apache Software License, Version 2.0** - [http://www.apache.org/licenses/LICENSE-2.0.txt](http://www.apache.org/licenses/LICENSE-2.0.txt)

1. **Group:** org.hamcrest **Name:** hamcrest-all **Version:** 1.3
     * **POM License: New BSD License** - [http://www.opensource.org/licenses/bsd-license.php](http://www.opensource.org/licenses/bsd-license.php)

1. **Group:** org.hamcrest **Name:** hamcrest-core **Version:** 1.3
     * **POM License: New BSD License** - [http://www.opensource.org/licenses/bsd-license.php](http://www.opensource.org/licenses/bsd-license.php)

1. **Group:** org.jacoco **Name:** org.jacoco.agent **Version:** 0.8.4
     * **Manifest license URL:** [http://www.eclipse.org/legal/epl-v10.html](http://www.eclipse.org/legal/epl-v10.html)
     * **POM License: Eclipse Public License v1.0** - [http://www.eclipse.org/legal/epl-v10.html](http://www.eclipse.org/legal/epl-v10.html)

1. **Group:** org.jacoco **Name:** org.jacoco.ant **Version:** 0.8.4
     * **Manifest license URL:** [http://www.eclipse.org/legal/epl-v10.html](http://www.eclipse.org/legal/epl-v10.html)
     * **POM License: Eclipse Public License v1.0** - [http://www.eclipse.org/legal/epl-v10.html](http://www.eclipse.org/legal/epl-v10.html)

1. **Group:** org.jacoco **Name:** org.jacoco.core **Version:** 0.8.4
     * **Manifest license URL:** [http://www.eclipse.org/legal/epl-v10.html](http://www.eclipse.org/legal/epl-v10.html)
     * **POM License: Eclipse Public License v1.0** - [http://www.eclipse.org/legal/epl-v10.html](http://www.eclipse.org/legal/epl-v10.html)

1. **Group:** org.jacoco **Name:** org.jacoco.report **Version:** 0.8.4
     * **Manifest license URL:** [http://www.eclipse.org/legal/epl-v10.html](http://www.eclipse.org/legal/epl-v10.html)
     * **POM License: Eclipse Public License v1.0** - [http://www.eclipse.org/legal/epl-v10.html](http://www.eclipse.org/legal/epl-v10.html)

1. **Group:** org.junit-pioneer **Name:** junit-pioneer **Version:** 0.3.0
     * **POM Project URL:** [https://github.com/junit-pioneer/junit-pioneer](https://github.com/junit-pioneer/junit-pioneer)
     * **POM License: The MIT License** - [https://github.com/junit-pioneer/junit-pioneer/blob/master/LICENSE](https://github.com/junit-pioneer/junit-pioneer/blob/master/LICENSE)

1. **Group:** org.junit.jupiter **Name:** junit-jupiter-api **Version:** 5.5.1
     * **POM Project URL:** [https://junit.org/junit5/](https://junit.org/junit5/)
     * **POM License: Eclipse Public License v2.0** - [https://www.eclipse.org/legal/epl-v20.html](https://www.eclipse.org/legal/epl-v20.html)

1. **Group:** org.junit.jupiter **Name:** junit-jupiter-engine **Version:** 5.5.1
     * **POM Project URL:** [https://junit.org/junit5/](https://junit.org/junit5/)
     * **POM License: Eclipse Public License v2.0** - [https://www.eclipse.org/legal/epl-v20.html](https://www.eclipse.org/legal/epl-v20.html)

1. **Group:** org.junit.jupiter **Name:** junit-jupiter-params **Version:** 5.5.1
     * **POM Project URL:** [https://junit.org/junit5/](https://junit.org/junit5/)
     * **POM License: Eclipse Public License v2.0** - [https://www.eclipse.org/legal/epl-v20.html](https://www.eclipse.org/legal/epl-v20.html)

1. **Group:** org.junit.platform **Name:** junit-platform-commons **Version:** 1.5.1
     * **POM Project URL:** [https://junit.org/junit5/](https://junit.org/junit5/)
     * **POM License: Eclipse Public License v2.0** - [https://www.eclipse.org/legal/epl-v20.html](https://www.eclipse.org/legal/epl-v20.html)

1. **Group:** org.junit.platform **Name:** junit-platform-engine **Version:** 1.5.1
     * **POM Project URL:** [https://junit.org/junit5/](https://junit.org/junit5/)
     * **POM License: Eclipse Public License v2.0** - [https://www.eclipse.org/legal/epl-v20.html](https://www.eclipse.org/legal/epl-v20.html)

1. **Group:** org.mockito **Name:** mockito-core **Version:** 2.12.0
     * **POM Project URL:** [https://github.com/mockito/mockito](https://github.com/mockito/mockito)
     * **POM License: The MIT License** - [https://github.com/mockito/mockito/blob/master/LICENSE](https://github.com/mockito/mockito/blob/master/LICENSE)

1. **Group:** org.objenesis **Name:** objenesis **Version:** 2.6
     * **Manifest license URL:** [http://www.apache.org/licenses/LICENSE-2.0.txt](http://www.apache.org/licenses/LICENSE-2.0.txt)
     * **POM Project URL:** [http://objenesis.org](http://objenesis.org)
     * **POM License: Apache 2** - [http://www.apache.org/licenses/LICENSE-2.0.txt](http://www.apache.org/licenses/LICENSE-2.0.txt)

1. **Group:** org.opentest4j **Name:** opentest4j **Version:** 1.2.0
     * **Manifest License:** The Apache License, Version 2.0 (Not packaged)
     * **POM Project URL:** [https://github.com/ota4j-team/opentest4j](https://github.com/ota4j-team/opentest4j)
     * **POM License: The Apache License, Version 2.0** - [http://www.apache.org/licenses/LICENSE-2.0.txt](http://www.apache.org/licenses/LICENSE-2.0.txt)

1. **Group:** org.ow2.asm **Name:** asm **Version:** 7.1
     * **Manifest Project URL:** [http://asm.ow2.org](http://asm.ow2.org)
     * **POM Project URL:** [http://asm.ow2.org/](http://asm.ow2.org/)
     * **POM License: BSD** - [http://asm.ow2.org/license.html](http://asm.ow2.org/license.html)
     * **POM License: The Apache Software License, Version 2.0** - [http://www.apache.org/licenses/LICENSE-2.0.txt](http://www.apache.org/licenses/LICENSE-2.0.txt)

1. **Group:** org.ow2.asm **Name:** asm-analysis **Version:** 7.1
     * **Manifest Project URL:** [http://asm.ow2.org](http://asm.ow2.org)
     * **POM Project URL:** [http://asm.ow2.org/](http://asm.ow2.org/)
     * **POM License: BSD** - [http://asm.ow2.org/license.html](http://asm.ow2.org/license.html)
     * **POM License: The Apache Software License, Version 2.0** - [http://www.apache.org/licenses/LICENSE-2.0.txt](http://www.apache.org/licenses/LICENSE-2.0.txt)

1. **Group:** org.ow2.asm **Name:** asm-commons **Version:** 7.1
     * **Manifest Project URL:** [http://asm.ow2.org](http://asm.ow2.org)
     * **POM Project URL:** [http://asm.ow2.org/](http://asm.ow2.org/)
     * **POM License: BSD** - [http://asm.ow2.org/license.html](http://asm.ow2.org/license.html)
     * **POM License: The Apache Software License, Version 2.0** - [http://www.apache.org/licenses/LICENSE-2.0.txt](http://www.apache.org/licenses/LICENSE-2.0.txt)

1. **Group:** org.ow2.asm **Name:** asm-tree **Version:** 7.1
     * **Manifest Project URL:** [http://asm.ow2.org](http://asm.ow2.org)
     * **POM Project URL:** [http://asm.ow2.org/](http://asm.ow2.org/)
     * **POM License: BSD** - [http://asm.ow2.org/license.html](http://asm.ow2.org/license.html)
     * **POM License: The Apache Software License, Version 2.0** - [http://www.apache.org/licenses/LICENSE-2.0.txt](http://www.apache.org/licenses/LICENSE-2.0.txt)

1. **Group:** org.pcollections **Name:** pcollections **Version:** 2.1.2
     * **POM Project URL:** [http://pcollections.org](http://pcollections.org)
     * **POM License: The MIT License** - [http://www.opensource.org/licenses/mit-license.php](http://www.opensource.org/licenses/mit-license.php)

    
        
 The dependencies distributed under several licenses, are used according their commercial-use-friendly license.


<<<<<<< HEAD
This report was generated on **Fri Aug 23 14:31:45 EEST 2019** using [Gradle-License-Report plugin](https://github.com/jk1/Gradle-License-Report) by Evgeny Naumenko, licensed under [Apache 2.0 License](https://github.com/jk1/Gradle-License-Report/blob/master/LICENSE).



    
# Dependencies of `io.spine.tools:spine-protoc-plugin:1.0.2`
=======
This report was generated on **Wed Aug 28 14:06:49 EEST 2019** using [Gradle-License-Report plugin](https://github.com/jk1/Gradle-License-Report) by Evgeny Naumenko, licensed under [Apache 2.0 License](https://github.com/jk1/Gradle-License-Report/blob/master/LICENSE).



    
# Dependencies of `io.spine.tools:spine-protoc-plugin:1.0.2-SNAPSHOT`
>>>>>>> 3dab5ba8

## Runtime
1. **Group:** com.google.code.findbugs **Name:** jsr305 **Version:** 3.0.2
     * **Manifest license URL:** [http://www.apache.org/licenses/LICENSE-2.0.txt](http://www.apache.org/licenses/LICENSE-2.0.txt)
     * **POM Project URL:** [http://findbugs.sourceforge.net/](http://findbugs.sourceforge.net/)
     * **POM License: The Apache Software License, Version 2.0** - [http://www.apache.org/licenses/LICENSE-2.0.txt](http://www.apache.org/licenses/LICENSE-2.0.txt)

1. **Group:** com.google.code.gson **Name:** gson **Version:** 2.7
     * **POM License: Apache 2.0** - [http://www.apache.org/licenses/LICENSE-2.0.txt](http://www.apache.org/licenses/LICENSE-2.0.txt)

1. **Group:** com.google.errorprone **Name:** error_prone_annotations **Version:** 2.3.3
     * **POM License: Apache 2.0** - [http://www.apache.org/licenses/LICENSE-2.0.txt](http://www.apache.org/licenses/LICENSE-2.0.txt)

1. **Group:** com.google.errorprone **Name:** error_prone_type_annotations **Version:** 2.3.3
     * **POM License: Apache 2.0** - [http://www.apache.org/licenses/LICENSE-2.0.txt](http://www.apache.org/licenses/LICENSE-2.0.txt)

1. **Group:** com.google.flogger **Name:** flogger **Version:** 0.4
     * **POM Project URL:** [https://github.com/google/flogger](https://github.com/google/flogger)
     * **POM License: Apache 2.0** - [http://www.apache.org/licenses/LICENSE-2.0.txt](http://www.apache.org/licenses/LICENSE-2.0.txt)

1. **Group:** com.google.flogger **Name:** flogger-system-backend **Version:** 0.4
     * **POM Project URL:** [https://github.com/google/flogger](https://github.com/google/flogger)
     * **POM License: Apache 2.0** - [http://www.apache.org/licenses/LICENSE-2.0.txt](http://www.apache.org/licenses/LICENSE-2.0.txt)

1. **Group:** com.google.guava **Name:** failureaccess **Version:** 1.0.1
     * **Manifest Project URL:** [https://github.com/google/guava/](https://github.com/google/guava/)
     * **Manifest license URL:** [http://www.apache.org/licenses/LICENSE-2.0.txt](http://www.apache.org/licenses/LICENSE-2.0.txt)
     * **POM License: The Apache Software License, Version 2.0** - [http://www.apache.org/licenses/LICENSE-2.0.txt](http://www.apache.org/licenses/LICENSE-2.0.txt)

1. **Group:** com.google.guava **Name:** guava **Version:** 28.0-jre
     * **Manifest Project URL:** [https://github.com/google/guava/](https://github.com/google/guava/)
     * **Manifest license URL:** [http://www.apache.org/licenses/LICENSE-2.0.txt](http://www.apache.org/licenses/LICENSE-2.0.txt)
     * **POM License: Apache License, Version 2.0** - [http://www.apache.org/licenses/LICENSE-2.0.txt](http://www.apache.org/licenses/LICENSE-2.0.txt)

1. **Group:** com.google.guava **Name:** listenablefuture **Version:** 9999.0-empty-to-avoid-conflict-with-guava
     * **POM License: The Apache Software License, Version 2.0** - [http://www.apache.org/licenses/LICENSE-2.0.txt](http://www.apache.org/licenses/LICENSE-2.0.txt)

1. **Group:** com.google.j2objc **Name:** j2objc-annotations **Version:** 1.3
     * **POM Project URL:** [https://github.com/google/j2objc/](https://github.com/google/j2objc/)
     * **POM License: The Apache Software License, Version 2.0** - [http://www.apache.org/licenses/LICENSE-2.0.txt](http://www.apache.org/licenses/LICENSE-2.0.txt)

1. **Group:** com.google.protobuf **Name:** protobuf-java **Version:** 3.9.0
     * **Manifest Project URL:** [https://developers.google.com/protocol-buffers/](https://developers.google.com/protocol-buffers/)
     * **Manifest license URL:** [https://opensource.org/licenses/BSD-3-Clause](https://opensource.org/licenses/BSD-3-Clause)
     * **POM License: 3-Clause BSD License** - [https://opensource.org/licenses/BSD-3-Clause](https://opensource.org/licenses/BSD-3-Clause)

1. **Group:** com.google.protobuf **Name:** protobuf-java-util **Version:** 3.9.0
     * **Manifest Project URL:** [https://developers.google.com/protocol-buffers/](https://developers.google.com/protocol-buffers/)
     * **Manifest license URL:** [https://opensource.org/licenses/BSD-3-Clause](https://opensource.org/licenses/BSD-3-Clause)
     * **POM License: 3-Clause BSD License** - [https://opensource.org/licenses/BSD-3-Clause](https://opensource.org/licenses/BSD-3-Clause)

1. **Group:** com.squareup **Name:** javapoet **Version:** 1.11.0
     * **POM Project URL:** [http://github.com/square/javapoet/](http://github.com/square/javapoet/)
     * **POM License: Apache 2.0** - [http://www.apache.org/licenses/LICENSE-2.0.txt](http://www.apache.org/licenses/LICENSE-2.0.txt)

1. **Group:** org.checkerframework **Name:** checker-qual **Version:** 2.9.0
     * **POM Project URL:** [https://checkerframework.org](https://checkerframework.org)
     * **POM License: The MIT License** - [http://opensource.org/licenses/MIT](http://opensource.org/licenses/MIT)

1. **Group:** org.codehaus.mojo **Name:** animal-sniffer-annotations **Version:** 1.17
     * **POM License: MIT license** - [http://www.opensource.org/licenses/mit-license.php](http://www.opensource.org/licenses/mit-license.php)
     * **POM License: The Apache Software License, Version 2.0** - [http://www.apache.org/licenses/LICENSE-2.0.txt](http://www.apache.org/licenses/LICENSE-2.0.txt)

## Compile, tests and tooling
1. **Group:** com.beust **Name:** jcommander **Version:** 1.72
     * **Manifest license URL:** [http://www.apache.org/licenses/LICENSE-2.0](http://www.apache.org/licenses/LICENSE-2.0)
     * **POM Project URL:** [http://jcommander.org](http://jcommander.org)
     * **POM License: Apache 2.0** - [http://www.apache.org/licenses/LICENSE-2.0](http://www.apache.org/licenses/LICENSE-2.0)

1. **Group:** com.github.kevinstern **Name:** software-and-algorithms **Version:** 1.0
     * **POM Project URL:** [https://www.github.com/KevinStern/software-and-algorithms](https://www.github.com/KevinStern/software-and-algorithms)
     * **POM License: MIT License** - [http://www.opensource.org/licenses/mit-license.php](http://www.opensource.org/licenses/mit-license.php)

1. **Group:** com.github.stephenc.jcip **Name:** jcip-annotations **Version:** 1.0-1
     * **POM Project URL:** [http://stephenc.github.com/jcip-annotations](http://stephenc.github.com/jcip-annotations)
     * **POM License: Apache License, Version 2.0** - [http://www.apache.org/licenses/LICENSE-2.0.txt](http://www.apache.org/licenses/LICENSE-2.0.txt)

1. **Group:** com.google.auto **Name:** auto-common **Version:** 0.10
     * **POM License: Apache 2.0** - [http://www.apache.org/licenses/LICENSE-2.0.txt](http://www.apache.org/licenses/LICENSE-2.0.txt)

1. **Group:** com.google.auto.value **Name:** auto-value-annotations **Version:** 1.6.3
     * **POM License: Apache 2.0** - [http://www.apache.org/licenses/LICENSE-2.0.txt](http://www.apache.org/licenses/LICENSE-2.0.txt)

1. **Group:** com.google.code.findbugs **Name:** jFormatString **Version:** 3.0.0
     * **POM Project URL:** [http://findbugs.sourceforge.net/](http://findbugs.sourceforge.net/)
     * **POM License: GNU Lesser Public License** - [http://www.gnu.org/licenses/lgpl.html](http://www.gnu.org/licenses/lgpl.html)

1. **Group:** com.google.code.findbugs **Name:** jsr305 **Version:** 3.0.2
     * **Manifest license URL:** [http://www.apache.org/licenses/LICENSE-2.0.txt](http://www.apache.org/licenses/LICENSE-2.0.txt)
     * **POM Project URL:** [http://findbugs.sourceforge.net/](http://findbugs.sourceforge.net/)
     * **POM License: The Apache Software License, Version 2.0** - [http://www.apache.org/licenses/LICENSE-2.0.txt](http://www.apache.org/licenses/LICENSE-2.0.txt)

1. **Group:** com.google.code.gson **Name:** gson **Version:** 2.7
     * **POM License: Apache 2.0** - [http://www.apache.org/licenses/LICENSE-2.0.txt](http://www.apache.org/licenses/LICENSE-2.0.txt)

1. **Group:** com.google.code.gson **Name:** gson **Version:** 2.8.5
     * **POM License: Apache 2.0** - [http://www.apache.org/licenses/LICENSE-2.0.txt](http://www.apache.org/licenses/LICENSE-2.0.txt)

1. **Group:** com.google.errorprone **Name:** error_prone_annotation **Version:** 2.3.3
     * **POM License: Apache 2.0** - [http://www.apache.org/licenses/LICENSE-2.0.txt](http://www.apache.org/licenses/LICENSE-2.0.txt)

1. **Group:** com.google.errorprone **Name:** error_prone_annotations **Version:** 2.3.3
     * **POM License: Apache 2.0** - [http://www.apache.org/licenses/LICENSE-2.0.txt](http://www.apache.org/licenses/LICENSE-2.0.txt)

1. **Group:** com.google.errorprone **Name:** error_prone_check_api **Version:** 2.3.3
     * **POM License: Apache 2.0** - [http://www.apache.org/licenses/LICENSE-2.0.txt](http://www.apache.org/licenses/LICENSE-2.0.txt)

1. **Group:** com.google.errorprone **Name:** error_prone_core **Version:** 2.3.3
     * **POM License: Apache 2.0** - [http://www.apache.org/licenses/LICENSE-2.0.txt](http://www.apache.org/licenses/LICENSE-2.0.txt)

1. **Group:** com.google.errorprone **Name:** error_prone_type_annotations **Version:** 2.3.3
     * **POM License: Apache 2.0** - [http://www.apache.org/licenses/LICENSE-2.0.txt](http://www.apache.org/licenses/LICENSE-2.0.txt)

1. **Group:** com.google.errorprone **Name:** javac **Version:** 9+181-r4173-1
     * **POM Project URL:** [https://github.com/google/error-prone-javac](https://github.com/google/error-prone-javac)
     * **POM License: GNU General Public License, version 2, with the Classpath Exception** - [http://openjdk.java.net/legal/gplv2+ce.html](http://openjdk.java.net/legal/gplv2+ce.html)

1. **Group:** com.google.flogger **Name:** flogger **Version:** 0.4
     * **POM Project URL:** [https://github.com/google/flogger](https://github.com/google/flogger)
     * **POM License: Apache 2.0** - [http://www.apache.org/licenses/LICENSE-2.0.txt](http://www.apache.org/licenses/LICENSE-2.0.txt)

1. **Group:** com.google.flogger **Name:** flogger-system-backend **Version:** 0.4
     * **POM Project URL:** [https://github.com/google/flogger](https://github.com/google/flogger)
     * **POM License: Apache 2.0** - [http://www.apache.org/licenses/LICENSE-2.0.txt](http://www.apache.org/licenses/LICENSE-2.0.txt)

1. **Group:** com.google.guava **Name:** failureaccess **Version:** 1.0.1
     * **Manifest Project URL:** [https://github.com/google/guava/](https://github.com/google/guava/)
     * **Manifest license URL:** [http://www.apache.org/licenses/LICENSE-2.0.txt](http://www.apache.org/licenses/LICENSE-2.0.txt)
     * **POM License: The Apache Software License, Version 2.0** - [http://www.apache.org/licenses/LICENSE-2.0.txt](http://www.apache.org/licenses/LICENSE-2.0.txt)

1. **Group:** com.google.guava **Name:** guava **Version:** 28.0-jre
     * **Manifest Project URL:** [https://github.com/google/guava/](https://github.com/google/guava/)
     * **Manifest license URL:** [http://www.apache.org/licenses/LICENSE-2.0.txt](http://www.apache.org/licenses/LICENSE-2.0.txt)
     * **POM License: Apache License, Version 2.0** - [http://www.apache.org/licenses/LICENSE-2.0.txt](http://www.apache.org/licenses/LICENSE-2.0.txt)

1. **Group:** com.google.guava **Name:** guava-testlib **Version:** 28.0-jre
     * **POM License: Apache License, Version 2.0** - [http://www.apache.org/licenses/LICENSE-2.0.txt](http://www.apache.org/licenses/LICENSE-2.0.txt)

1. **Group:** com.google.guava **Name:** listenablefuture **Version:** 9999.0-empty-to-avoid-conflict-with-guava
     * **POM License: The Apache Software License, Version 2.0** - [http://www.apache.org/licenses/LICENSE-2.0.txt](http://www.apache.org/licenses/LICENSE-2.0.txt)

1. **Group:** com.google.j2objc **Name:** j2objc-annotations **Version:** 1.3
     * **POM Project URL:** [https://github.com/google/j2objc/](https://github.com/google/j2objc/)
     * **POM License: The Apache Software License, Version 2.0** - [http://www.apache.org/licenses/LICENSE-2.0.txt](http://www.apache.org/licenses/LICENSE-2.0.txt)

1. **Group:** com.google.protobuf **Name:** protobuf-java **Version:** 3.9.0
     * **Manifest Project URL:** [https://developers.google.com/protocol-buffers/](https://developers.google.com/protocol-buffers/)
     * **Manifest license URL:** [https://opensource.org/licenses/BSD-3-Clause](https://opensource.org/licenses/BSD-3-Clause)
     * **POM License: 3-Clause BSD License** - [https://opensource.org/licenses/BSD-3-Clause](https://opensource.org/licenses/BSD-3-Clause)

1. **Group:** com.google.protobuf **Name:** protobuf-java-util **Version:** 3.9.0
     * **Manifest Project URL:** [https://developers.google.com/protocol-buffers/](https://developers.google.com/protocol-buffers/)
     * **Manifest license URL:** [https://opensource.org/licenses/BSD-3-Clause](https://opensource.org/licenses/BSD-3-Clause)
     * **POM License: 3-Clause BSD License** - [https://opensource.org/licenses/BSD-3-Clause](https://opensource.org/licenses/BSD-3-Clause)

1. **Group:** com.google.protobuf **Name:** protoc **Version:** 3.9.0
     * **POM Project URL:** [https://developers.google.com/protocol-buffers/](https://developers.google.com/protocol-buffers/)
     * **POM License: 3-Clause BSD License** - [https://opensource.org/licenses/BSD-3-Clause](https://opensource.org/licenses/BSD-3-Clause)
     * **POM License: The Apache Software License, Version 2.0** - [http://www.apache.org/licenses/LICENSE-2.0.txt](http://www.apache.org/licenses/LICENSE-2.0.txt)

1. **Group:** com.google.truth **Name:** truth **Version:** 1.0
     * **POM License: The Apache Software License, Version 2.0** - [http://www.apache.org/licenses/LICENSE-2.0.txt](http://www.apache.org/licenses/LICENSE-2.0.txt)

1. **Group:** com.google.truth.extensions **Name:** truth-java8-extension **Version:** 1.0
     * **POM License: The Apache Software License, Version 2.0** - [http://www.apache.org/licenses/LICENSE-2.0.txt](http://www.apache.org/licenses/LICENSE-2.0.txt)

1. **Group:** com.google.truth.extensions **Name:** truth-liteproto-extension **Version:** 1.0
     * **POM License: The Apache Software License, Version 2.0** - [http://www.apache.org/licenses/LICENSE-2.0.txt](http://www.apache.org/licenses/LICENSE-2.0.txt)

1. **Group:** com.google.truth.extensions **Name:** truth-proto-extension **Version:** 1.0
     * **POM License: The Apache Software License, Version 2.0** - [http://www.apache.org/licenses/LICENSE-2.0.txt](http://www.apache.org/licenses/LICENSE-2.0.txt)

1. **Group:** com.googlecode.java-diff-utils **Name:** diffutils **Version:** 1.3.0
     * **Manifest license URL:** [http://www.apache.org/licenses/LICENSE-2.0.txt](http://www.apache.org/licenses/LICENSE-2.0.txt)
     * **POM Project URL:** [http://code.google.com/p/java-diff-utils/](http://code.google.com/p/java-diff-utils/)
     * **POM License: The Apache Software License, Version 2.0** - [http://www.apache.org/licenses/LICENSE-2.0.txt](http://www.apache.org/licenses/LICENSE-2.0.txt)

1. **Group:** com.squareup **Name:** javapoet **Version:** 1.11.0
     * **POM Project URL:** [http://github.com/square/javapoet/](http://github.com/square/javapoet/)
     * **POM License: Apache 2.0** - [http://www.apache.org/licenses/LICENSE-2.0.txt](http://www.apache.org/licenses/LICENSE-2.0.txt)

1. **Group:** commons-io **Name:** commons-io **Version:** 2.6
     * **Project URL:** [http://commons.apache.org/proper/commons-io/](http://commons.apache.org/proper/commons-io/)
     * **Manifest license URL:** [https://www.apache.org/licenses/LICENSE-2.0.txt](https://www.apache.org/licenses/LICENSE-2.0.txt)
     * **POM License: Apache License, Version 2.0** - [https://www.apache.org/licenses/LICENSE-2.0.txt](https://www.apache.org/licenses/LICENSE-2.0.txt)

1. **Group:** junit **Name:** junit **Version:** 4.12
     * **POM Project URL:** [http://junit.org](http://junit.org)
     * **POM License: Eclipse Public License 1.0** - [http://www.eclipse.org/legal/epl-v10.html](http://www.eclipse.org/legal/epl-v10.html)

1. **Group:** net.bytebuddy **Name:** byte-buddy **Version:** 1.7.9
     * **Manifest license URL:** [http://www.apache.org/licenses/LICENSE-2.0.txt](http://www.apache.org/licenses/LICENSE-2.0.txt)
     * **POM License: The Apache Software License, Version 2.0** - [http://www.apache.org/licenses/LICENSE-2.0.txt](http://www.apache.org/licenses/LICENSE-2.0.txt)

1. **Group:** net.bytebuddy **Name:** byte-buddy-agent **Version:** 1.7.9
     * **Manifest license URL:** [http://www.apache.org/licenses/LICENSE-2.0.txt](http://www.apache.org/licenses/LICENSE-2.0.txt)
     * **POM License: The Apache Software License, Version 2.0** - [http://www.apache.org/licenses/LICENSE-2.0.txt](http://www.apache.org/licenses/LICENSE-2.0.txt)

1. **Group:** net.java.dev.javacc **Name:** javacc **Version:** 5.0
     * **POM Project URL:** [https://javacc.dev.java.net/](https://javacc.dev.java.net/)
     * **POM License: Berkeley Software Distribution (BSD) License** - [http://www.opensource.org/licenses/bsd-license.html](http://www.opensource.org/licenses/bsd-license.html)

1. **Group:** net.sourceforge.pmd **Name:** pmd-core **Version:** 6.16.0
     * **POM License: BSD-style** - [http://pmd.sourceforge.net/license.html](http://pmd.sourceforge.net/license.html)

1. **Group:** net.sourceforge.pmd **Name:** pmd-java **Version:** 6.16.0
     * **POM License: BSD-style** - [http://pmd.sourceforge.net/license.html](http://pmd.sourceforge.net/license.html)

1. **Group:** net.sourceforge.saxon **Name:** saxon **Version:** 9.1.0.8
     * **POM Project URL:** [http://saxon.sourceforge.net/](http://saxon.sourceforge.net/)
     * **POM License: Mozilla Public License Version 1.0** - [http://www.mozilla.org/MPL/MPL-1.0.txt](http://www.mozilla.org/MPL/MPL-1.0.txt)

1. **Group:** org.antlr **Name:** antlr4-runtime **Version:** 4.7
     * **Manifest Project URL:** [http://www.antlr.org](http://www.antlr.org)
     * **Manifest license URL:** [http://www.antlr.org/license.html](http://www.antlr.org/license.html)
     * **POM License: The BSD License** - [http://www.antlr.org/license.html](http://www.antlr.org/license.html)

1. **Group:** org.apache.commons **Name:** commons-lang3 **Version:** 3.8.1
     * **Project URL:** [http://commons.apache.org/proper/commons-lang/](http://commons.apache.org/proper/commons-lang/)
     * **Manifest license URL:** [https://www.apache.org/licenses/LICENSE-2.0.txt](https://www.apache.org/licenses/LICENSE-2.0.txt)
     * **POM License: Apache License, Version 2.0** - [https://www.apache.org/licenses/LICENSE-2.0.txt](https://www.apache.org/licenses/LICENSE-2.0.txt)

1. **Group:** org.apiguardian **Name:** apiguardian-api **Version:** 1.0.0
     * **POM Project URL:** [https://github.com/apiguardian-team/apiguardian](https://github.com/apiguardian-team/apiguardian)
     * **POM License: The Apache License, Version 2.0** - [http://www.apache.org/licenses/LICENSE-2.0.txt](http://www.apache.org/licenses/LICENSE-2.0.txt)

1. **Group:** org.checkerframework **Name:** checker-compat-qual **Version:** 2.5.3
     * **POM Project URL:** [https://checkerframework.org](https://checkerframework.org)
     * **POM License: GNU General Public License, version 2 (GPL2), with the classpath exception** - [http://www.gnu.org/software/classpath/license.html](http://www.gnu.org/software/classpath/license.html)
     * **POM License: The MIT License** - [http://opensource.org/licenses/MIT](http://opensource.org/licenses/MIT)

1. **Group:** org.checkerframework **Name:** checker-qual **Version:** 2.9.0
     * **POM Project URL:** [https://checkerframework.org](https://checkerframework.org)
     * **POM License: The MIT License** - [http://opensource.org/licenses/MIT](http://opensource.org/licenses/MIT)

1. **Group:** org.checkerframework **Name:** dataflow **Version:** 2.5.3
     * **POM Project URL:** [https://checkerframework.org](https://checkerframework.org)
     * **POM License: GNU General Public License, version 2 (GPL2), with the classpath exception** - [http://www.gnu.org/software/classpath/license.html](http://www.gnu.org/software/classpath/license.html)
     * **POM License: The MIT License** - [http://opensource.org/licenses/MIT](http://opensource.org/licenses/MIT)

1. **Group:** org.checkerframework **Name:** javacutil **Version:** 2.5.3
     * **POM Project URL:** [https://checkerframework.org](https://checkerframework.org)
     * **POM License: GNU General Public License, version 2 (GPL2), with the classpath exception** - [http://www.gnu.org/software/classpath/license.html](http://www.gnu.org/software/classpath/license.html)
     * **POM License: The MIT License** - [http://opensource.org/licenses/MIT](http://opensource.org/licenses/MIT)

1. **Group:** org.codehaus.mojo **Name:** animal-sniffer-annotations **Version:** 1.17
     * **POM License: MIT license** - [http://www.opensource.org/licenses/mit-license.php](http://www.opensource.org/licenses/mit-license.php)
     * **POM License: The Apache Software License, Version 2.0** - [http://www.apache.org/licenses/LICENSE-2.0.txt](http://www.apache.org/licenses/LICENSE-2.0.txt)

1. **Group:** org.hamcrest **Name:** hamcrest-all **Version:** 1.3
     * **POM License: New BSD License** - [http://www.opensource.org/licenses/bsd-license.php](http://www.opensource.org/licenses/bsd-license.php)

1. **Group:** org.hamcrest **Name:** hamcrest-core **Version:** 1.3
     * **POM License: New BSD License** - [http://www.opensource.org/licenses/bsd-license.php](http://www.opensource.org/licenses/bsd-license.php)

1. **Group:** org.jacoco **Name:** org.jacoco.agent **Version:** 0.8.4
     * **Manifest license URL:** [http://www.eclipse.org/legal/epl-v10.html](http://www.eclipse.org/legal/epl-v10.html)
     * **POM License: Eclipse Public License v1.0** - [http://www.eclipse.org/legal/epl-v10.html](http://www.eclipse.org/legal/epl-v10.html)

1. **Group:** org.jacoco **Name:** org.jacoco.ant **Version:** 0.8.4
     * **Manifest license URL:** [http://www.eclipse.org/legal/epl-v10.html](http://www.eclipse.org/legal/epl-v10.html)
     * **POM License: Eclipse Public License v1.0** - [http://www.eclipse.org/legal/epl-v10.html](http://www.eclipse.org/legal/epl-v10.html)

1. **Group:** org.jacoco **Name:** org.jacoco.core **Version:** 0.8.4
     * **Manifest license URL:** [http://www.eclipse.org/legal/epl-v10.html](http://www.eclipse.org/legal/epl-v10.html)
     * **POM License: Eclipse Public License v1.0** - [http://www.eclipse.org/legal/epl-v10.html](http://www.eclipse.org/legal/epl-v10.html)

1. **Group:** org.jacoco **Name:** org.jacoco.report **Version:** 0.8.4
     * **Manifest license URL:** [http://www.eclipse.org/legal/epl-v10.html](http://www.eclipse.org/legal/epl-v10.html)
     * **POM License: Eclipse Public License v1.0** - [http://www.eclipse.org/legal/epl-v10.html](http://www.eclipse.org/legal/epl-v10.html)

1. **Group:** org.junit-pioneer **Name:** junit-pioneer **Version:** 0.3.0
     * **POM Project URL:** [https://github.com/junit-pioneer/junit-pioneer](https://github.com/junit-pioneer/junit-pioneer)
     * **POM License: The MIT License** - [https://github.com/junit-pioneer/junit-pioneer/blob/master/LICENSE](https://github.com/junit-pioneer/junit-pioneer/blob/master/LICENSE)

1. **Group:** org.junit.jupiter **Name:** junit-jupiter-api **Version:** 5.5.1
     * **POM Project URL:** [https://junit.org/junit5/](https://junit.org/junit5/)
     * **POM License: Eclipse Public License v2.0** - [https://www.eclipse.org/legal/epl-v20.html](https://www.eclipse.org/legal/epl-v20.html)

1. **Group:** org.junit.jupiter **Name:** junit-jupiter-engine **Version:** 5.5.1
     * **POM Project URL:** [https://junit.org/junit5/](https://junit.org/junit5/)
     * **POM License: Eclipse Public License v2.0** - [https://www.eclipse.org/legal/epl-v20.html](https://www.eclipse.org/legal/epl-v20.html)

1. **Group:** org.junit.jupiter **Name:** junit-jupiter-params **Version:** 5.5.1
     * **POM Project URL:** [https://junit.org/junit5/](https://junit.org/junit5/)
     * **POM License: Eclipse Public License v2.0** - [https://www.eclipse.org/legal/epl-v20.html](https://www.eclipse.org/legal/epl-v20.html)

1. **Group:** org.junit.platform **Name:** junit-platform-commons **Version:** 1.5.1
     * **POM Project URL:** [https://junit.org/junit5/](https://junit.org/junit5/)
     * **POM License: Eclipse Public License v2.0** - [https://www.eclipse.org/legal/epl-v20.html](https://www.eclipse.org/legal/epl-v20.html)

1. **Group:** org.junit.platform **Name:** junit-platform-engine **Version:** 1.5.1
     * **POM Project URL:** [https://junit.org/junit5/](https://junit.org/junit5/)
     * **POM License: Eclipse Public License v2.0** - [https://www.eclipse.org/legal/epl-v20.html](https://www.eclipse.org/legal/epl-v20.html)

1. **Group:** org.mockito **Name:** mockito-core **Version:** 2.12.0
     * **POM Project URL:** [https://github.com/mockito/mockito](https://github.com/mockito/mockito)
     * **POM License: The MIT License** - [https://github.com/mockito/mockito/blob/master/LICENSE](https://github.com/mockito/mockito/blob/master/LICENSE)

1. **Group:** org.objenesis **Name:** objenesis **Version:** 2.6
     * **Manifest license URL:** [http://www.apache.org/licenses/LICENSE-2.0.txt](http://www.apache.org/licenses/LICENSE-2.0.txt)
     * **POM Project URL:** [http://objenesis.org](http://objenesis.org)
     * **POM License: Apache 2** - [http://www.apache.org/licenses/LICENSE-2.0.txt](http://www.apache.org/licenses/LICENSE-2.0.txt)

1. **Group:** org.opentest4j **Name:** opentest4j **Version:** 1.2.0
     * **Manifest License:** The Apache License, Version 2.0 (Not packaged)
     * **POM Project URL:** [https://github.com/ota4j-team/opentest4j](https://github.com/ota4j-team/opentest4j)
     * **POM License: The Apache License, Version 2.0** - [http://www.apache.org/licenses/LICENSE-2.0.txt](http://www.apache.org/licenses/LICENSE-2.0.txt)

1. **Group:** org.ow2.asm **Name:** asm **Version:** 7.1
     * **Manifest Project URL:** [http://asm.ow2.org](http://asm.ow2.org)
     * **POM Project URL:** [http://asm.ow2.org/](http://asm.ow2.org/)
     * **POM License: BSD** - [http://asm.ow2.org/license.html](http://asm.ow2.org/license.html)
     * **POM License: The Apache Software License, Version 2.0** - [http://www.apache.org/licenses/LICENSE-2.0.txt](http://www.apache.org/licenses/LICENSE-2.0.txt)

1. **Group:** org.ow2.asm **Name:** asm-analysis **Version:** 7.1
     * **Manifest Project URL:** [http://asm.ow2.org](http://asm.ow2.org)
     * **POM Project URL:** [http://asm.ow2.org/](http://asm.ow2.org/)
     * **POM License: BSD** - [http://asm.ow2.org/license.html](http://asm.ow2.org/license.html)
     * **POM License: The Apache Software License, Version 2.0** - [http://www.apache.org/licenses/LICENSE-2.0.txt](http://www.apache.org/licenses/LICENSE-2.0.txt)

1. **Group:** org.ow2.asm **Name:** asm-commons **Version:** 7.1
     * **Manifest Project URL:** [http://asm.ow2.org](http://asm.ow2.org)
     * **POM Project URL:** [http://asm.ow2.org/](http://asm.ow2.org/)
     * **POM License: BSD** - [http://asm.ow2.org/license.html](http://asm.ow2.org/license.html)
     * **POM License: The Apache Software License, Version 2.0** - [http://www.apache.org/licenses/LICENSE-2.0.txt](http://www.apache.org/licenses/LICENSE-2.0.txt)

1. **Group:** org.ow2.asm **Name:** asm-tree **Version:** 7.1
     * **Manifest Project URL:** [http://asm.ow2.org](http://asm.ow2.org)
     * **POM Project URL:** [http://asm.ow2.org/](http://asm.ow2.org/)
     * **POM License: BSD** - [http://asm.ow2.org/license.html](http://asm.ow2.org/license.html)
     * **POM License: The Apache Software License, Version 2.0** - [http://www.apache.org/licenses/LICENSE-2.0.txt](http://www.apache.org/licenses/LICENSE-2.0.txt)

1. **Group:** org.pcollections **Name:** pcollections **Version:** 2.1.2
     * **POM Project URL:** [http://pcollections.org](http://pcollections.org)
     * **POM License: The MIT License** - [http://www.opensource.org/licenses/mit-license.php](http://www.opensource.org/licenses/mit-license.php)

    
        
 The dependencies distributed under several licenses, are used according their commercial-use-friendly license.


<<<<<<< HEAD
This report was generated on **Fri Aug 23 14:31:51 EEST 2019** using [Gradle-License-Report plugin](https://github.com/jk1/Gradle-License-Report) by Evgeny Naumenko, licensed under [Apache 2.0 License](https://github.com/jk1/Gradle-License-Report/blob/master/LICENSE).



    
# Dependencies of `io.spine:spine-testlib:1.0.2`
=======
This report was generated on **Wed Aug 28 14:06:49 EEST 2019** using [Gradle-License-Report plugin](https://github.com/jk1/Gradle-License-Report) by Evgeny Naumenko, licensed under [Apache 2.0 License](https://github.com/jk1/Gradle-License-Report/blob/master/LICENSE).



    
# Dependencies of `io.spine:spine-testlib:1.0.2-SNAPSHOT`
>>>>>>> 3dab5ba8

## Runtime
1. **Group:** com.google.auto.value **Name:** auto-value-annotations **Version:** 1.6.3
     * **POM License: Apache 2.0** - [http://www.apache.org/licenses/LICENSE-2.0.txt](http://www.apache.org/licenses/LICENSE-2.0.txt)

1. **Group:** com.google.code.findbugs **Name:** jsr305 **Version:** 3.0.2
     * **Manifest license URL:** [http://www.apache.org/licenses/LICENSE-2.0.txt](http://www.apache.org/licenses/LICENSE-2.0.txt)
     * **POM Project URL:** [http://findbugs.sourceforge.net/](http://findbugs.sourceforge.net/)
     * **POM License: The Apache Software License, Version 2.0** - [http://www.apache.org/licenses/LICENSE-2.0.txt](http://www.apache.org/licenses/LICENSE-2.0.txt)

1. **Group:** com.google.code.gson **Name:** gson **Version:** 2.7
     * **POM License: Apache 2.0** - [http://www.apache.org/licenses/LICENSE-2.0.txt](http://www.apache.org/licenses/LICENSE-2.0.txt)

1. **Group:** com.google.errorprone **Name:** error_prone_annotations **Version:** 2.3.3
     * **POM License: Apache 2.0** - [http://www.apache.org/licenses/LICENSE-2.0.txt](http://www.apache.org/licenses/LICENSE-2.0.txt)

1. **Group:** com.google.errorprone **Name:** error_prone_type_annotations **Version:** 2.3.3
     * **POM License: Apache 2.0** - [http://www.apache.org/licenses/LICENSE-2.0.txt](http://www.apache.org/licenses/LICENSE-2.0.txt)

1. **Group:** com.google.flogger **Name:** flogger **Version:** 0.4
     * **POM Project URL:** [https://github.com/google/flogger](https://github.com/google/flogger)
     * **POM License: Apache 2.0** - [http://www.apache.org/licenses/LICENSE-2.0.txt](http://www.apache.org/licenses/LICENSE-2.0.txt)

1. **Group:** com.google.flogger **Name:** flogger-system-backend **Version:** 0.4
     * **POM Project URL:** [https://github.com/google/flogger](https://github.com/google/flogger)
     * **POM License: Apache 2.0** - [http://www.apache.org/licenses/LICENSE-2.0.txt](http://www.apache.org/licenses/LICENSE-2.0.txt)

1. **Group:** com.google.guava **Name:** failureaccess **Version:** 1.0.1
     * **Manifest Project URL:** [https://github.com/google/guava/](https://github.com/google/guava/)
     * **Manifest license URL:** [http://www.apache.org/licenses/LICENSE-2.0.txt](http://www.apache.org/licenses/LICENSE-2.0.txt)
     * **POM License: The Apache Software License, Version 2.0** - [http://www.apache.org/licenses/LICENSE-2.0.txt](http://www.apache.org/licenses/LICENSE-2.0.txt)

1. **Group:** com.google.guava **Name:** guava **Version:** 28.0-jre
     * **Manifest Project URL:** [https://github.com/google/guava/](https://github.com/google/guava/)
     * **Manifest license URL:** [http://www.apache.org/licenses/LICENSE-2.0.txt](http://www.apache.org/licenses/LICENSE-2.0.txt)
     * **POM License: Apache License, Version 2.0** - [http://www.apache.org/licenses/LICENSE-2.0.txt](http://www.apache.org/licenses/LICENSE-2.0.txt)

1. **Group:** com.google.guava **Name:** guava-testlib **Version:** 28.0-jre
     * **POM License: Apache License, Version 2.0** - [http://www.apache.org/licenses/LICENSE-2.0.txt](http://www.apache.org/licenses/LICENSE-2.0.txt)

1. **Group:** com.google.guava **Name:** listenablefuture **Version:** 9999.0-empty-to-avoid-conflict-with-guava
     * **POM License: The Apache Software License, Version 2.0** - [http://www.apache.org/licenses/LICENSE-2.0.txt](http://www.apache.org/licenses/LICENSE-2.0.txt)

1. **Group:** com.google.j2objc **Name:** j2objc-annotations **Version:** 1.3
     * **POM Project URL:** [https://github.com/google/j2objc/](https://github.com/google/j2objc/)
     * **POM License: The Apache Software License, Version 2.0** - [http://www.apache.org/licenses/LICENSE-2.0.txt](http://www.apache.org/licenses/LICENSE-2.0.txt)

1. **Group:** com.google.protobuf **Name:** protobuf-java **Version:** 3.9.0
     * **Manifest Project URL:** [https://developers.google.com/protocol-buffers/](https://developers.google.com/protocol-buffers/)
     * **Manifest license URL:** [https://opensource.org/licenses/BSD-3-Clause](https://opensource.org/licenses/BSD-3-Clause)
     * **POM License: 3-Clause BSD License** - [https://opensource.org/licenses/BSD-3-Clause](https://opensource.org/licenses/BSD-3-Clause)

1. **Group:** com.google.protobuf **Name:** protobuf-java-util **Version:** 3.9.0
     * **Manifest Project URL:** [https://developers.google.com/protocol-buffers/](https://developers.google.com/protocol-buffers/)
     * **Manifest license URL:** [https://opensource.org/licenses/BSD-3-Clause](https://opensource.org/licenses/BSD-3-Clause)
     * **POM License: 3-Clause BSD License** - [https://opensource.org/licenses/BSD-3-Clause](https://opensource.org/licenses/BSD-3-Clause)

1. **Group:** com.google.truth **Name:** truth **Version:** 1.0
     * **POM License: The Apache Software License, Version 2.0** - [http://www.apache.org/licenses/LICENSE-2.0.txt](http://www.apache.org/licenses/LICENSE-2.0.txt)

1. **Group:** com.google.truth.extensions **Name:** truth-java8-extension **Version:** 1.0
     * **POM License: The Apache Software License, Version 2.0** - [http://www.apache.org/licenses/LICENSE-2.0.txt](http://www.apache.org/licenses/LICENSE-2.0.txt)

1. **Group:** com.google.truth.extensions **Name:** truth-liteproto-extension **Version:** 1.0
     * **POM License: The Apache Software License, Version 2.0** - [http://www.apache.org/licenses/LICENSE-2.0.txt](http://www.apache.org/licenses/LICENSE-2.0.txt)

1. **Group:** com.google.truth.extensions **Name:** truth-proto-extension **Version:** 1.0
     * **POM License: The Apache Software License, Version 2.0** - [http://www.apache.org/licenses/LICENSE-2.0.txt](http://www.apache.org/licenses/LICENSE-2.0.txt)

1. **Group:** com.googlecode.java-diff-utils **Name:** diffutils **Version:** 1.3.0
     * **Manifest license URL:** [http://www.apache.org/licenses/LICENSE-2.0.txt](http://www.apache.org/licenses/LICENSE-2.0.txt)
     * **POM Project URL:** [http://code.google.com/p/java-diff-utils/](http://code.google.com/p/java-diff-utils/)
     * **POM License: The Apache Software License, Version 2.0** - [http://www.apache.org/licenses/LICENSE-2.0.txt](http://www.apache.org/licenses/LICENSE-2.0.txt)

1. **Group:** junit **Name:** junit **Version:** 4.12
     * **POM Project URL:** [http://junit.org](http://junit.org)
     * **POM License: Eclipse Public License 1.0** - [http://www.eclipse.org/legal/epl-v10.html](http://www.eclipse.org/legal/epl-v10.html)

1. **Group:** net.bytebuddy **Name:** byte-buddy **Version:** 1.7.9
     * **Manifest license URL:** [http://www.apache.org/licenses/LICENSE-2.0.txt](http://www.apache.org/licenses/LICENSE-2.0.txt)
     * **POM License: The Apache Software License, Version 2.0** - [http://www.apache.org/licenses/LICENSE-2.0.txt](http://www.apache.org/licenses/LICENSE-2.0.txt)

1. **Group:** net.bytebuddy **Name:** byte-buddy-agent **Version:** 1.7.9
     * **Manifest license URL:** [http://www.apache.org/licenses/LICENSE-2.0.txt](http://www.apache.org/licenses/LICENSE-2.0.txt)
     * **POM License: The Apache Software License, Version 2.0** - [http://www.apache.org/licenses/LICENSE-2.0.txt](http://www.apache.org/licenses/LICENSE-2.0.txt)

1. **Group:** org.apiguardian **Name:** apiguardian-api **Version:** 1.0.0
     * **POM Project URL:** [https://github.com/apiguardian-team/apiguardian](https://github.com/apiguardian-team/apiguardian)
     * **POM License: The Apache License, Version 2.0** - [http://www.apache.org/licenses/LICENSE-2.0.txt](http://www.apache.org/licenses/LICENSE-2.0.txt)

1. **Group:** org.checkerframework **Name:** checker-compat-qual **Version:** 2.5.3
     * **POM Project URL:** [https://checkerframework.org](https://checkerframework.org)
     * **POM License: GNU General Public License, version 2 (GPL2), with the classpath exception** - [http://www.gnu.org/software/classpath/license.html](http://www.gnu.org/software/classpath/license.html)
     * **POM License: The MIT License** - [http://opensource.org/licenses/MIT](http://opensource.org/licenses/MIT)

1. **Group:** org.checkerframework **Name:** checker-qual **Version:** 2.9.0
     * **POM Project URL:** [https://checkerframework.org](https://checkerframework.org)
     * **POM License: The MIT License** - [http://opensource.org/licenses/MIT](http://opensource.org/licenses/MIT)

1. **Group:** org.codehaus.mojo **Name:** animal-sniffer-annotations **Version:** 1.17
     * **POM License: MIT license** - [http://www.opensource.org/licenses/mit-license.php](http://www.opensource.org/licenses/mit-license.php)
     * **POM License: The Apache Software License, Version 2.0** - [http://www.apache.org/licenses/LICENSE-2.0.txt](http://www.apache.org/licenses/LICENSE-2.0.txt)

1. **Group:** org.hamcrest **Name:** hamcrest-all **Version:** 1.3
     * **POM License: New BSD License** - [http://www.opensource.org/licenses/bsd-license.php](http://www.opensource.org/licenses/bsd-license.php)

1. **Group:** org.hamcrest **Name:** hamcrest-core **Version:** 1.3
     * **POM License: New BSD License** - [http://www.opensource.org/licenses/bsd-license.php](http://www.opensource.org/licenses/bsd-license.php)

1. **Group:** org.junit.jupiter **Name:** junit-jupiter-api **Version:** 5.5.1
     * **POM Project URL:** [https://junit.org/junit5/](https://junit.org/junit5/)
     * **POM License: Eclipse Public License v2.0** - [https://www.eclipse.org/legal/epl-v20.html](https://www.eclipse.org/legal/epl-v20.html)

1. **Group:** org.junit.jupiter **Name:** junit-jupiter-params **Version:** 5.5.1
     * **POM Project URL:** [https://junit.org/junit5/](https://junit.org/junit5/)
     * **POM License: Eclipse Public License v2.0** - [https://www.eclipse.org/legal/epl-v20.html](https://www.eclipse.org/legal/epl-v20.html)

1. **Group:** org.junit.platform **Name:** junit-platform-commons **Version:** 1.5.1
     * **POM Project URL:** [https://junit.org/junit5/](https://junit.org/junit5/)
     * **POM License: Eclipse Public License v2.0** - [https://www.eclipse.org/legal/epl-v20.html](https://www.eclipse.org/legal/epl-v20.html)

1. **Group:** org.mockito **Name:** mockito-core **Version:** 2.12.0
     * **POM Project URL:** [https://github.com/mockito/mockito](https://github.com/mockito/mockito)
     * **POM License: The MIT License** - [https://github.com/mockito/mockito/blob/master/LICENSE](https://github.com/mockito/mockito/blob/master/LICENSE)

1. **Group:** org.objenesis **Name:** objenesis **Version:** 2.6
     * **Manifest license URL:** [http://www.apache.org/licenses/LICENSE-2.0.txt](http://www.apache.org/licenses/LICENSE-2.0.txt)
     * **POM Project URL:** [http://objenesis.org](http://objenesis.org)
     * **POM License: Apache 2** - [http://www.apache.org/licenses/LICENSE-2.0.txt](http://www.apache.org/licenses/LICENSE-2.0.txt)

1. **Group:** org.opentest4j **Name:** opentest4j **Version:** 1.2.0
     * **Manifest License:** The Apache License, Version 2.0 (Not packaged)
     * **POM Project URL:** [https://github.com/ota4j-team/opentest4j](https://github.com/ota4j-team/opentest4j)
     * **POM License: The Apache License, Version 2.0** - [http://www.apache.org/licenses/LICENSE-2.0.txt](http://www.apache.org/licenses/LICENSE-2.0.txt)

## Compile, tests and tooling
1. **Group:** com.beust **Name:** jcommander **Version:** 1.72
     * **Manifest license URL:** [http://www.apache.org/licenses/LICENSE-2.0](http://www.apache.org/licenses/LICENSE-2.0)
     * **POM Project URL:** [http://jcommander.org](http://jcommander.org)
     * **POM License: Apache 2.0** - [http://www.apache.org/licenses/LICENSE-2.0](http://www.apache.org/licenses/LICENSE-2.0)

1. **Group:** com.github.kevinstern **Name:** software-and-algorithms **Version:** 1.0
     * **POM Project URL:** [https://www.github.com/KevinStern/software-and-algorithms](https://www.github.com/KevinStern/software-and-algorithms)
     * **POM License: MIT License** - [http://www.opensource.org/licenses/mit-license.php](http://www.opensource.org/licenses/mit-license.php)

1. **Group:** com.github.stephenc.jcip **Name:** jcip-annotations **Version:** 1.0-1
     * **POM Project URL:** [http://stephenc.github.com/jcip-annotations](http://stephenc.github.com/jcip-annotations)
     * **POM License: Apache License, Version 2.0** - [http://www.apache.org/licenses/LICENSE-2.0.txt](http://www.apache.org/licenses/LICENSE-2.0.txt)

1. **Group:** com.google.auto **Name:** auto-common **Version:** 0.10
     * **POM License: Apache 2.0** - [http://www.apache.org/licenses/LICENSE-2.0.txt](http://www.apache.org/licenses/LICENSE-2.0.txt)

1. **Group:** com.google.auto.value **Name:** auto-value-annotations **Version:** 1.6.3
     * **POM License: Apache 2.0** - [http://www.apache.org/licenses/LICENSE-2.0.txt](http://www.apache.org/licenses/LICENSE-2.0.txt)

1. **Group:** com.google.code.findbugs **Name:** jFormatString **Version:** 3.0.0
     * **POM Project URL:** [http://findbugs.sourceforge.net/](http://findbugs.sourceforge.net/)
     * **POM License: GNU Lesser Public License** - [http://www.gnu.org/licenses/lgpl.html](http://www.gnu.org/licenses/lgpl.html)

1. **Group:** com.google.code.findbugs **Name:** jsr305 **Version:** 3.0.2
     * **Manifest license URL:** [http://www.apache.org/licenses/LICENSE-2.0.txt](http://www.apache.org/licenses/LICENSE-2.0.txt)
     * **POM Project URL:** [http://findbugs.sourceforge.net/](http://findbugs.sourceforge.net/)
     * **POM License: The Apache Software License, Version 2.0** - [http://www.apache.org/licenses/LICENSE-2.0.txt](http://www.apache.org/licenses/LICENSE-2.0.txt)

1. **Group:** com.google.code.gson **Name:** gson **Version:** 2.7
     * **POM License: Apache 2.0** - [http://www.apache.org/licenses/LICENSE-2.0.txt](http://www.apache.org/licenses/LICENSE-2.0.txt)

1. **Group:** com.google.code.gson **Name:** gson **Version:** 2.8.5
     * **POM License: Apache 2.0** - [http://www.apache.org/licenses/LICENSE-2.0.txt](http://www.apache.org/licenses/LICENSE-2.0.txt)

1. **Group:** com.google.errorprone **Name:** error_prone_annotation **Version:** 2.3.3
     * **POM License: Apache 2.0** - [http://www.apache.org/licenses/LICENSE-2.0.txt](http://www.apache.org/licenses/LICENSE-2.0.txt)

1. **Group:** com.google.errorprone **Name:** error_prone_annotations **Version:** 2.3.3
     * **POM License: Apache 2.0** - [http://www.apache.org/licenses/LICENSE-2.0.txt](http://www.apache.org/licenses/LICENSE-2.0.txt)

1. **Group:** com.google.errorprone **Name:** error_prone_check_api **Version:** 2.3.3
     * **POM License: Apache 2.0** - [http://www.apache.org/licenses/LICENSE-2.0.txt](http://www.apache.org/licenses/LICENSE-2.0.txt)

1. **Group:** com.google.errorprone **Name:** error_prone_core **Version:** 2.3.3
     * **POM License: Apache 2.0** - [http://www.apache.org/licenses/LICENSE-2.0.txt](http://www.apache.org/licenses/LICENSE-2.0.txt)

1. **Group:** com.google.errorprone **Name:** error_prone_type_annotations **Version:** 2.3.3
     * **POM License: Apache 2.0** - [http://www.apache.org/licenses/LICENSE-2.0.txt](http://www.apache.org/licenses/LICENSE-2.0.txt)

1. **Group:** com.google.errorprone **Name:** javac **Version:** 9+181-r4173-1
     * **POM Project URL:** [https://github.com/google/error-prone-javac](https://github.com/google/error-prone-javac)
     * **POM License: GNU General Public License, version 2, with the Classpath Exception** - [http://openjdk.java.net/legal/gplv2+ce.html](http://openjdk.java.net/legal/gplv2+ce.html)

1. **Group:** com.google.flogger **Name:** flogger **Version:** 0.4
     * **POM Project URL:** [https://github.com/google/flogger](https://github.com/google/flogger)
     * **POM License: Apache 2.0** - [http://www.apache.org/licenses/LICENSE-2.0.txt](http://www.apache.org/licenses/LICENSE-2.0.txt)

1. **Group:** com.google.flogger **Name:** flogger-system-backend **Version:** 0.4
     * **POM Project URL:** [https://github.com/google/flogger](https://github.com/google/flogger)
     * **POM License: Apache 2.0** - [http://www.apache.org/licenses/LICENSE-2.0.txt](http://www.apache.org/licenses/LICENSE-2.0.txt)

1. **Group:** com.google.guava **Name:** failureaccess **Version:** 1.0.1
     * **Manifest Project URL:** [https://github.com/google/guava/](https://github.com/google/guava/)
     * **Manifest license URL:** [http://www.apache.org/licenses/LICENSE-2.0.txt](http://www.apache.org/licenses/LICENSE-2.0.txt)
     * **POM License: The Apache Software License, Version 2.0** - [http://www.apache.org/licenses/LICENSE-2.0.txt](http://www.apache.org/licenses/LICENSE-2.0.txt)

1. **Group:** com.google.guava **Name:** guava **Version:** 28.0-jre
     * **Manifest Project URL:** [https://github.com/google/guava/](https://github.com/google/guava/)
     * **Manifest license URL:** [http://www.apache.org/licenses/LICENSE-2.0.txt](http://www.apache.org/licenses/LICENSE-2.0.txt)
     * **POM License: Apache License, Version 2.0** - [http://www.apache.org/licenses/LICENSE-2.0.txt](http://www.apache.org/licenses/LICENSE-2.0.txt)

1. **Group:** com.google.guava **Name:** guava-testlib **Version:** 28.0-jre
     * **POM License: Apache License, Version 2.0** - [http://www.apache.org/licenses/LICENSE-2.0.txt](http://www.apache.org/licenses/LICENSE-2.0.txt)

1. **Group:** com.google.guava **Name:** listenablefuture **Version:** 9999.0-empty-to-avoid-conflict-with-guava
     * **POM License: The Apache Software License, Version 2.0** - [http://www.apache.org/licenses/LICENSE-2.0.txt](http://www.apache.org/licenses/LICENSE-2.0.txt)

1. **Group:** com.google.j2objc **Name:** j2objc-annotations **Version:** 1.3
     * **POM Project URL:** [https://github.com/google/j2objc/](https://github.com/google/j2objc/)
     * **POM License: The Apache Software License, Version 2.0** - [http://www.apache.org/licenses/LICENSE-2.0.txt](http://www.apache.org/licenses/LICENSE-2.0.txt)

1. **Group:** com.google.protobuf **Name:** protobuf-java **Version:** 3.9.0
     * **Manifest Project URL:** [https://developers.google.com/protocol-buffers/](https://developers.google.com/protocol-buffers/)
     * **Manifest license URL:** [https://opensource.org/licenses/BSD-3-Clause](https://opensource.org/licenses/BSD-3-Clause)
     * **POM License: 3-Clause BSD License** - [https://opensource.org/licenses/BSD-3-Clause](https://opensource.org/licenses/BSD-3-Clause)

1. **Group:** com.google.protobuf **Name:** protobuf-java-util **Version:** 3.9.0
     * **Manifest Project URL:** [https://developers.google.com/protocol-buffers/](https://developers.google.com/protocol-buffers/)
     * **Manifest license URL:** [https://opensource.org/licenses/BSD-3-Clause](https://opensource.org/licenses/BSD-3-Clause)
     * **POM License: 3-Clause BSD License** - [https://opensource.org/licenses/BSD-3-Clause](https://opensource.org/licenses/BSD-3-Clause)

1. **Group:** com.google.protobuf **Name:** protoc **Version:** 3.9.0
     * **POM Project URL:** [https://developers.google.com/protocol-buffers/](https://developers.google.com/protocol-buffers/)
     * **POM License: 3-Clause BSD License** - [https://opensource.org/licenses/BSD-3-Clause](https://opensource.org/licenses/BSD-3-Clause)
     * **POM License: The Apache Software License, Version 2.0** - [http://www.apache.org/licenses/LICENSE-2.0.txt](http://www.apache.org/licenses/LICENSE-2.0.txt)

1. **Group:** com.google.truth **Name:** truth **Version:** 1.0
     * **POM License: The Apache Software License, Version 2.0** - [http://www.apache.org/licenses/LICENSE-2.0.txt](http://www.apache.org/licenses/LICENSE-2.0.txt)

1. **Group:** com.google.truth.extensions **Name:** truth-java8-extension **Version:** 1.0
     * **POM License: The Apache Software License, Version 2.0** - [http://www.apache.org/licenses/LICENSE-2.0.txt](http://www.apache.org/licenses/LICENSE-2.0.txt)

1. **Group:** com.google.truth.extensions **Name:** truth-liteproto-extension **Version:** 1.0
     * **POM License: The Apache Software License, Version 2.0** - [http://www.apache.org/licenses/LICENSE-2.0.txt](http://www.apache.org/licenses/LICENSE-2.0.txt)

1. **Group:** com.google.truth.extensions **Name:** truth-proto-extension **Version:** 1.0
     * **POM License: The Apache Software License, Version 2.0** - [http://www.apache.org/licenses/LICENSE-2.0.txt](http://www.apache.org/licenses/LICENSE-2.0.txt)

1. **Group:** com.googlecode.java-diff-utils **Name:** diffutils **Version:** 1.3.0
     * **Manifest license URL:** [http://www.apache.org/licenses/LICENSE-2.0.txt](http://www.apache.org/licenses/LICENSE-2.0.txt)
     * **POM Project URL:** [http://code.google.com/p/java-diff-utils/](http://code.google.com/p/java-diff-utils/)
     * **POM License: The Apache Software License, Version 2.0** - [http://www.apache.org/licenses/LICENSE-2.0.txt](http://www.apache.org/licenses/LICENSE-2.0.txt)

1. **Group:** commons-io **Name:** commons-io **Version:** 2.6
     * **Project URL:** [http://commons.apache.org/proper/commons-io/](http://commons.apache.org/proper/commons-io/)
     * **Manifest license URL:** [https://www.apache.org/licenses/LICENSE-2.0.txt](https://www.apache.org/licenses/LICENSE-2.0.txt)
     * **POM License: Apache License, Version 2.0** - [https://www.apache.org/licenses/LICENSE-2.0.txt](https://www.apache.org/licenses/LICENSE-2.0.txt)

1. **Group:** junit **Name:** junit **Version:** 4.12
     * **POM Project URL:** [http://junit.org](http://junit.org)
     * **POM License: Eclipse Public License 1.0** - [http://www.eclipse.org/legal/epl-v10.html](http://www.eclipse.org/legal/epl-v10.html)

1. **Group:** net.bytebuddy **Name:** byte-buddy **Version:** 1.7.9
     * **Manifest license URL:** [http://www.apache.org/licenses/LICENSE-2.0.txt](http://www.apache.org/licenses/LICENSE-2.0.txt)
     * **POM License: The Apache Software License, Version 2.0** - [http://www.apache.org/licenses/LICENSE-2.0.txt](http://www.apache.org/licenses/LICENSE-2.0.txt)

1. **Group:** net.bytebuddy **Name:** byte-buddy-agent **Version:** 1.7.9
     * **Manifest license URL:** [http://www.apache.org/licenses/LICENSE-2.0.txt](http://www.apache.org/licenses/LICENSE-2.0.txt)
     * **POM License: The Apache Software License, Version 2.0** - [http://www.apache.org/licenses/LICENSE-2.0.txt](http://www.apache.org/licenses/LICENSE-2.0.txt)

1. **Group:** net.java.dev.javacc **Name:** javacc **Version:** 5.0
     * **POM Project URL:** [https://javacc.dev.java.net/](https://javacc.dev.java.net/)
     * **POM License: Berkeley Software Distribution (BSD) License** - [http://www.opensource.org/licenses/bsd-license.html](http://www.opensource.org/licenses/bsd-license.html)

1. **Group:** net.sourceforge.pmd **Name:** pmd-core **Version:** 6.16.0
     * **POM License: BSD-style** - [http://pmd.sourceforge.net/license.html](http://pmd.sourceforge.net/license.html)

1. **Group:** net.sourceforge.pmd **Name:** pmd-java **Version:** 6.16.0
     * **POM License: BSD-style** - [http://pmd.sourceforge.net/license.html](http://pmd.sourceforge.net/license.html)

1. **Group:** net.sourceforge.saxon **Name:** saxon **Version:** 9.1.0.8
     * **POM Project URL:** [http://saxon.sourceforge.net/](http://saxon.sourceforge.net/)
     * **POM License: Mozilla Public License Version 1.0** - [http://www.mozilla.org/MPL/MPL-1.0.txt](http://www.mozilla.org/MPL/MPL-1.0.txt)

1. **Group:** org.antlr **Name:** antlr4-runtime **Version:** 4.7
     * **Manifest Project URL:** [http://www.antlr.org](http://www.antlr.org)
     * **Manifest license URL:** [http://www.antlr.org/license.html](http://www.antlr.org/license.html)
     * **POM License: The BSD License** - [http://www.antlr.org/license.html](http://www.antlr.org/license.html)

1. **Group:** org.apache.commons **Name:** commons-lang3 **Version:** 3.8.1
     * **Project URL:** [http://commons.apache.org/proper/commons-lang/](http://commons.apache.org/proper/commons-lang/)
     * **Manifest license URL:** [https://www.apache.org/licenses/LICENSE-2.0.txt](https://www.apache.org/licenses/LICENSE-2.0.txt)
     * **POM License: Apache License, Version 2.0** - [https://www.apache.org/licenses/LICENSE-2.0.txt](https://www.apache.org/licenses/LICENSE-2.0.txt)

1. **Group:** org.apiguardian **Name:** apiguardian-api **Version:** 1.0.0
     * **POM Project URL:** [https://github.com/apiguardian-team/apiguardian](https://github.com/apiguardian-team/apiguardian)
     * **POM License: The Apache License, Version 2.0** - [http://www.apache.org/licenses/LICENSE-2.0.txt](http://www.apache.org/licenses/LICENSE-2.0.txt)

1. **Group:** org.checkerframework **Name:** checker-compat-qual **Version:** 2.5.3
     * **POM Project URL:** [https://checkerframework.org](https://checkerframework.org)
     * **POM License: GNU General Public License, version 2 (GPL2), with the classpath exception** - [http://www.gnu.org/software/classpath/license.html](http://www.gnu.org/software/classpath/license.html)
     * **POM License: The MIT License** - [http://opensource.org/licenses/MIT](http://opensource.org/licenses/MIT)

1. **Group:** org.checkerframework **Name:** checker-qual **Version:** 2.9.0
     * **POM Project URL:** [https://checkerframework.org](https://checkerframework.org)
     * **POM License: The MIT License** - [http://opensource.org/licenses/MIT](http://opensource.org/licenses/MIT)

1. **Group:** org.checkerframework **Name:** dataflow **Version:** 2.5.3
     * **POM Project URL:** [https://checkerframework.org](https://checkerframework.org)
     * **POM License: GNU General Public License, version 2 (GPL2), with the classpath exception** - [http://www.gnu.org/software/classpath/license.html](http://www.gnu.org/software/classpath/license.html)
     * **POM License: The MIT License** - [http://opensource.org/licenses/MIT](http://opensource.org/licenses/MIT)

1. **Group:** org.checkerframework **Name:** javacutil **Version:** 2.5.3
     * **POM Project URL:** [https://checkerframework.org](https://checkerframework.org)
     * **POM License: GNU General Public License, version 2 (GPL2), with the classpath exception** - [http://www.gnu.org/software/classpath/license.html](http://www.gnu.org/software/classpath/license.html)
     * **POM License: The MIT License** - [http://opensource.org/licenses/MIT](http://opensource.org/licenses/MIT)

1. **Group:** org.codehaus.mojo **Name:** animal-sniffer-annotations **Version:** 1.17
     * **POM License: MIT license** - [http://www.opensource.org/licenses/mit-license.php](http://www.opensource.org/licenses/mit-license.php)
     * **POM License: The Apache Software License, Version 2.0** - [http://www.apache.org/licenses/LICENSE-2.0.txt](http://www.apache.org/licenses/LICENSE-2.0.txt)

1. **Group:** org.hamcrest **Name:** hamcrest-all **Version:** 1.3
     * **POM License: New BSD License** - [http://www.opensource.org/licenses/bsd-license.php](http://www.opensource.org/licenses/bsd-license.php)

1. **Group:** org.hamcrest **Name:** hamcrest-core **Version:** 1.3
     * **POM License: New BSD License** - [http://www.opensource.org/licenses/bsd-license.php](http://www.opensource.org/licenses/bsd-license.php)

1. **Group:** org.jacoco **Name:** org.jacoco.agent **Version:** 0.8.4
     * **Manifest license URL:** [http://www.eclipse.org/legal/epl-v10.html](http://www.eclipse.org/legal/epl-v10.html)
     * **POM License: Eclipse Public License v1.0** - [http://www.eclipse.org/legal/epl-v10.html](http://www.eclipse.org/legal/epl-v10.html)

1. **Group:** org.jacoco **Name:** org.jacoco.ant **Version:** 0.8.4
     * **Manifest license URL:** [http://www.eclipse.org/legal/epl-v10.html](http://www.eclipse.org/legal/epl-v10.html)
     * **POM License: Eclipse Public License v1.0** - [http://www.eclipse.org/legal/epl-v10.html](http://www.eclipse.org/legal/epl-v10.html)

1. **Group:** org.jacoco **Name:** org.jacoco.core **Version:** 0.8.4
     * **Manifest license URL:** [http://www.eclipse.org/legal/epl-v10.html](http://www.eclipse.org/legal/epl-v10.html)
     * **POM License: Eclipse Public License v1.0** - [http://www.eclipse.org/legal/epl-v10.html](http://www.eclipse.org/legal/epl-v10.html)

1. **Group:** org.jacoco **Name:** org.jacoco.report **Version:** 0.8.4
     * **Manifest license URL:** [http://www.eclipse.org/legal/epl-v10.html](http://www.eclipse.org/legal/epl-v10.html)
     * **POM License: Eclipse Public License v1.0** - [http://www.eclipse.org/legal/epl-v10.html](http://www.eclipse.org/legal/epl-v10.html)

1. **Group:** org.junit-pioneer **Name:** junit-pioneer **Version:** 0.3.0
     * **POM Project URL:** [https://github.com/junit-pioneer/junit-pioneer](https://github.com/junit-pioneer/junit-pioneer)
     * **POM License: The MIT License** - [https://github.com/junit-pioneer/junit-pioneer/blob/master/LICENSE](https://github.com/junit-pioneer/junit-pioneer/blob/master/LICENSE)

1. **Group:** org.junit.jupiter **Name:** junit-jupiter-api **Version:** 5.5.1
     * **POM Project URL:** [https://junit.org/junit5/](https://junit.org/junit5/)
     * **POM License: Eclipse Public License v2.0** - [https://www.eclipse.org/legal/epl-v20.html](https://www.eclipse.org/legal/epl-v20.html)

1. **Group:** org.junit.jupiter **Name:** junit-jupiter-engine **Version:** 5.5.1
     * **POM Project URL:** [https://junit.org/junit5/](https://junit.org/junit5/)
     * **POM License: Eclipse Public License v2.0** - [https://www.eclipse.org/legal/epl-v20.html](https://www.eclipse.org/legal/epl-v20.html)

1. **Group:** org.junit.jupiter **Name:** junit-jupiter-params **Version:** 5.5.1
     * **POM Project URL:** [https://junit.org/junit5/](https://junit.org/junit5/)
     * **POM License: Eclipse Public License v2.0** - [https://www.eclipse.org/legal/epl-v20.html](https://www.eclipse.org/legal/epl-v20.html)

1. **Group:** org.junit.platform **Name:** junit-platform-commons **Version:** 1.5.1
     * **POM Project URL:** [https://junit.org/junit5/](https://junit.org/junit5/)
     * **POM License: Eclipse Public License v2.0** - [https://www.eclipse.org/legal/epl-v20.html](https://www.eclipse.org/legal/epl-v20.html)

1. **Group:** org.junit.platform **Name:** junit-platform-engine **Version:** 1.5.1
     * **POM Project URL:** [https://junit.org/junit5/](https://junit.org/junit5/)
     * **POM License: Eclipse Public License v2.0** - [https://www.eclipse.org/legal/epl-v20.html](https://www.eclipse.org/legal/epl-v20.html)

1. **Group:** org.mockito **Name:** mockito-core **Version:** 2.12.0
     * **POM Project URL:** [https://github.com/mockito/mockito](https://github.com/mockito/mockito)
     * **POM License: The MIT License** - [https://github.com/mockito/mockito/blob/master/LICENSE](https://github.com/mockito/mockito/blob/master/LICENSE)

1. **Group:** org.objenesis **Name:** objenesis **Version:** 2.6
     * **Manifest license URL:** [http://www.apache.org/licenses/LICENSE-2.0.txt](http://www.apache.org/licenses/LICENSE-2.0.txt)
     * **POM Project URL:** [http://objenesis.org](http://objenesis.org)
     * **POM License: Apache 2** - [http://www.apache.org/licenses/LICENSE-2.0.txt](http://www.apache.org/licenses/LICENSE-2.0.txt)

1. **Group:** org.opentest4j **Name:** opentest4j **Version:** 1.2.0
     * **Manifest License:** The Apache License, Version 2.0 (Not packaged)
     * **POM Project URL:** [https://github.com/ota4j-team/opentest4j](https://github.com/ota4j-team/opentest4j)
     * **POM License: The Apache License, Version 2.0** - [http://www.apache.org/licenses/LICENSE-2.0.txt](http://www.apache.org/licenses/LICENSE-2.0.txt)

1. **Group:** org.ow2.asm **Name:** asm **Version:** 7.1
     * **Manifest Project URL:** [http://asm.ow2.org](http://asm.ow2.org)
     * **POM Project URL:** [http://asm.ow2.org/](http://asm.ow2.org/)
     * **POM License: BSD** - [http://asm.ow2.org/license.html](http://asm.ow2.org/license.html)
     * **POM License: The Apache Software License, Version 2.0** - [http://www.apache.org/licenses/LICENSE-2.0.txt](http://www.apache.org/licenses/LICENSE-2.0.txt)

1. **Group:** org.ow2.asm **Name:** asm-analysis **Version:** 7.1
     * **Manifest Project URL:** [http://asm.ow2.org](http://asm.ow2.org)
     * **POM Project URL:** [http://asm.ow2.org/](http://asm.ow2.org/)
     * **POM License: BSD** - [http://asm.ow2.org/license.html](http://asm.ow2.org/license.html)
     * **POM License: The Apache Software License, Version 2.0** - [http://www.apache.org/licenses/LICENSE-2.0.txt](http://www.apache.org/licenses/LICENSE-2.0.txt)

1. **Group:** org.ow2.asm **Name:** asm-commons **Version:** 7.1
     * **Manifest Project URL:** [http://asm.ow2.org](http://asm.ow2.org)
     * **POM Project URL:** [http://asm.ow2.org/](http://asm.ow2.org/)
     * **POM License: BSD** - [http://asm.ow2.org/license.html](http://asm.ow2.org/license.html)
     * **POM License: The Apache Software License, Version 2.0** - [http://www.apache.org/licenses/LICENSE-2.0.txt](http://www.apache.org/licenses/LICENSE-2.0.txt)

1. **Group:** org.ow2.asm **Name:** asm-tree **Version:** 7.1
     * **Manifest Project URL:** [http://asm.ow2.org](http://asm.ow2.org)
     * **POM Project URL:** [http://asm.ow2.org/](http://asm.ow2.org/)
     * **POM License: BSD** - [http://asm.ow2.org/license.html](http://asm.ow2.org/license.html)
     * **POM License: The Apache Software License, Version 2.0** - [http://www.apache.org/licenses/LICENSE-2.0.txt](http://www.apache.org/licenses/LICENSE-2.0.txt)

1. **Group:** org.pcollections **Name:** pcollections **Version:** 2.1.2
     * **POM Project URL:** [http://pcollections.org](http://pcollections.org)
     * **POM License: The MIT License** - [http://www.opensource.org/licenses/mit-license.php](http://www.opensource.org/licenses/mit-license.php)

    
        
 The dependencies distributed under several licenses, are used according their commercial-use-friendly license.


<<<<<<< HEAD
This report was generated on **Fri Aug 23 14:31:57 EEST 2019** using [Gradle-License-Report plugin](https://github.com/jk1/Gradle-License-Report) by Evgeny Naumenko, licensed under [Apache 2.0 License](https://github.com/jk1/Gradle-License-Report/blob/master/LICENSE).



    
# Dependencies of `io.spine.tools:spine-tool-base:1.0.2`
=======
This report was generated on **Wed Aug 28 14:06:50 EEST 2019** using [Gradle-License-Report plugin](https://github.com/jk1/Gradle-License-Report) by Evgeny Naumenko, licensed under [Apache 2.0 License](https://github.com/jk1/Gradle-License-Report/blob/master/LICENSE).



    
# Dependencies of `io.spine.tools:spine-tool-base:1.0.2-SNAPSHOT`
>>>>>>> 3dab5ba8

## Runtime
1. **Group:** com.google.code.findbugs **Name:** jsr305 **Version:** 3.0.2
     * **Manifest license URL:** [http://www.apache.org/licenses/LICENSE-2.0.txt](http://www.apache.org/licenses/LICENSE-2.0.txt)
     * **POM Project URL:** [http://findbugs.sourceforge.net/](http://findbugs.sourceforge.net/)
     * **POM License: The Apache Software License, Version 2.0** - [http://www.apache.org/licenses/LICENSE-2.0.txt](http://www.apache.org/licenses/LICENSE-2.0.txt)

1. **Group:** com.google.code.gson **Name:** gson **Version:** 2.7
     * **POM License: Apache 2.0** - [http://www.apache.org/licenses/LICENSE-2.0.txt](http://www.apache.org/licenses/LICENSE-2.0.txt)

1. **Group:** com.google.errorprone **Name:** error_prone_annotations **Version:** 2.3.3
     * **POM License: Apache 2.0** - [http://www.apache.org/licenses/LICENSE-2.0.txt](http://www.apache.org/licenses/LICENSE-2.0.txt)

1. **Group:** com.google.errorprone **Name:** error_prone_type_annotations **Version:** 2.3.3
     * **POM License: Apache 2.0** - [http://www.apache.org/licenses/LICENSE-2.0.txt](http://www.apache.org/licenses/LICENSE-2.0.txt)

1. **Group:** com.google.flogger **Name:** flogger **Version:** 0.4
     * **POM Project URL:** [https://github.com/google/flogger](https://github.com/google/flogger)
     * **POM License: Apache 2.0** - [http://www.apache.org/licenses/LICENSE-2.0.txt](http://www.apache.org/licenses/LICENSE-2.0.txt)

1. **Group:** com.google.flogger **Name:** flogger-system-backend **Version:** 0.4
     * **POM Project URL:** [https://github.com/google/flogger](https://github.com/google/flogger)
     * **POM License: Apache 2.0** - [http://www.apache.org/licenses/LICENSE-2.0.txt](http://www.apache.org/licenses/LICENSE-2.0.txt)

1. **Group:** com.google.guava **Name:** failureaccess **Version:** 1.0.1
     * **Manifest Project URL:** [https://github.com/google/guava/](https://github.com/google/guava/)
     * **Manifest license URL:** [http://www.apache.org/licenses/LICENSE-2.0.txt](http://www.apache.org/licenses/LICENSE-2.0.txt)
     * **POM License: The Apache Software License, Version 2.0** - [http://www.apache.org/licenses/LICENSE-2.0.txt](http://www.apache.org/licenses/LICENSE-2.0.txt)

1. **Group:** com.google.guava **Name:** guava **Version:** 28.0-jre
     * **Manifest Project URL:** [https://github.com/google/guava/](https://github.com/google/guava/)
     * **Manifest license URL:** [http://www.apache.org/licenses/LICENSE-2.0.txt](http://www.apache.org/licenses/LICENSE-2.0.txt)
     * **POM License: Apache License, Version 2.0** - [http://www.apache.org/licenses/LICENSE-2.0.txt](http://www.apache.org/licenses/LICENSE-2.0.txt)

1. **Group:** com.google.guava **Name:** listenablefuture **Version:** 9999.0-empty-to-avoid-conflict-with-guava
     * **POM License: The Apache Software License, Version 2.0** - [http://www.apache.org/licenses/LICENSE-2.0.txt](http://www.apache.org/licenses/LICENSE-2.0.txt)

1. **Group:** com.google.j2objc **Name:** j2objc-annotations **Version:** 1.3
     * **POM Project URL:** [https://github.com/google/j2objc/](https://github.com/google/j2objc/)
     * **POM License: The Apache Software License, Version 2.0** - [http://www.apache.org/licenses/LICENSE-2.0.txt](http://www.apache.org/licenses/LICENSE-2.0.txt)

1. **Group:** com.google.protobuf **Name:** protobuf-java **Version:** 3.9.0
     * **Manifest Project URL:** [https://developers.google.com/protocol-buffers/](https://developers.google.com/protocol-buffers/)
     * **Manifest license URL:** [https://opensource.org/licenses/BSD-3-Clause](https://opensource.org/licenses/BSD-3-Clause)
     * **POM License: 3-Clause BSD License** - [https://opensource.org/licenses/BSD-3-Clause](https://opensource.org/licenses/BSD-3-Clause)

1. **Group:** com.google.protobuf **Name:** protobuf-java-util **Version:** 3.9.0
     * **Manifest Project URL:** [https://developers.google.com/protocol-buffers/](https://developers.google.com/protocol-buffers/)
     * **Manifest license URL:** [https://opensource.org/licenses/BSD-3-Clause](https://opensource.org/licenses/BSD-3-Clause)
     * **POM License: 3-Clause BSD License** - [https://opensource.org/licenses/BSD-3-Clause](https://opensource.org/licenses/BSD-3-Clause)

1. **Group:** com.squareup **Name:** javapoet **Version:** 1.11.0
     * **POM Project URL:** [http://github.com/square/javapoet/](http://github.com/square/javapoet/)
     * **POM License: Apache 2.0** - [http://www.apache.org/licenses/LICENSE-2.0.txt](http://www.apache.org/licenses/LICENSE-2.0.txt)

1. **Group:** org.checkerframework **Name:** checker-qual **Version:** 2.9.0
     * **POM Project URL:** [https://checkerframework.org](https://checkerframework.org)
     * **POM License: The MIT License** - [http://opensource.org/licenses/MIT](http://opensource.org/licenses/MIT)

1. **Group:** org.codehaus.mojo **Name:** animal-sniffer-annotations **Version:** 1.17
     * **POM License: MIT license** - [http://www.opensource.org/licenses/mit-license.php](http://www.opensource.org/licenses/mit-license.php)
     * **POM License: The Apache Software License, Version 2.0** - [http://www.apache.org/licenses/LICENSE-2.0.txt](http://www.apache.org/licenses/LICENSE-2.0.txt)

## Compile, tests and tooling
1. **Group:** com.beust **Name:** jcommander **Version:** 1.72
     * **Manifest license URL:** [http://www.apache.org/licenses/LICENSE-2.0](http://www.apache.org/licenses/LICENSE-2.0)
     * **POM Project URL:** [http://jcommander.org](http://jcommander.org)
     * **POM License: Apache 2.0** - [http://www.apache.org/licenses/LICENSE-2.0](http://www.apache.org/licenses/LICENSE-2.0)

1. **Group:** com.github.kevinstern **Name:** software-and-algorithms **Version:** 1.0
     * **POM Project URL:** [https://www.github.com/KevinStern/software-and-algorithms](https://www.github.com/KevinStern/software-and-algorithms)
     * **POM License: MIT License** - [http://www.opensource.org/licenses/mit-license.php](http://www.opensource.org/licenses/mit-license.php)

1. **Group:** com.github.stephenc.jcip **Name:** jcip-annotations **Version:** 1.0-1
     * **POM Project URL:** [http://stephenc.github.com/jcip-annotations](http://stephenc.github.com/jcip-annotations)
     * **POM License: Apache License, Version 2.0** - [http://www.apache.org/licenses/LICENSE-2.0.txt](http://www.apache.org/licenses/LICENSE-2.0.txt)

1. **Group:** com.google.auto **Name:** auto-common **Version:** 0.10
     * **POM License: Apache 2.0** - [http://www.apache.org/licenses/LICENSE-2.0.txt](http://www.apache.org/licenses/LICENSE-2.0.txt)

1. **Group:** com.google.auto.value **Name:** auto-value-annotations **Version:** 1.6.3
     * **POM License: Apache 2.0** - [http://www.apache.org/licenses/LICENSE-2.0.txt](http://www.apache.org/licenses/LICENSE-2.0.txt)

1. **Group:** com.google.code.findbugs **Name:** jFormatString **Version:** 3.0.0
     * **POM Project URL:** [http://findbugs.sourceforge.net/](http://findbugs.sourceforge.net/)
     * **POM License: GNU Lesser Public License** - [http://www.gnu.org/licenses/lgpl.html](http://www.gnu.org/licenses/lgpl.html)

1. **Group:** com.google.code.findbugs **Name:** jsr305 **Version:** 3.0.2
     * **Manifest license URL:** [http://www.apache.org/licenses/LICENSE-2.0.txt](http://www.apache.org/licenses/LICENSE-2.0.txt)
     * **POM Project URL:** [http://findbugs.sourceforge.net/](http://findbugs.sourceforge.net/)
     * **POM License: The Apache Software License, Version 2.0** - [http://www.apache.org/licenses/LICENSE-2.0.txt](http://www.apache.org/licenses/LICENSE-2.0.txt)

1. **Group:** com.google.code.gson **Name:** gson **Version:** 2.7
     * **POM License: Apache 2.0** - [http://www.apache.org/licenses/LICENSE-2.0.txt](http://www.apache.org/licenses/LICENSE-2.0.txt)

1. **Group:** com.google.code.gson **Name:** gson **Version:** 2.8.5
     * **POM License: Apache 2.0** - [http://www.apache.org/licenses/LICENSE-2.0.txt](http://www.apache.org/licenses/LICENSE-2.0.txt)

1. **Group:** com.google.errorprone **Name:** error_prone_annotation **Version:** 2.3.3
     * **POM License: Apache 2.0** - [http://www.apache.org/licenses/LICENSE-2.0.txt](http://www.apache.org/licenses/LICENSE-2.0.txt)

1. **Group:** com.google.errorprone **Name:** error_prone_annotations **Version:** 2.3.3
     * **POM License: Apache 2.0** - [http://www.apache.org/licenses/LICENSE-2.0.txt](http://www.apache.org/licenses/LICENSE-2.0.txt)

1. **Group:** com.google.errorprone **Name:** error_prone_check_api **Version:** 2.3.3
     * **POM License: Apache 2.0** - [http://www.apache.org/licenses/LICENSE-2.0.txt](http://www.apache.org/licenses/LICENSE-2.0.txt)

1. **Group:** com.google.errorprone **Name:** error_prone_core **Version:** 2.3.3
     * **POM License: Apache 2.0** - [http://www.apache.org/licenses/LICENSE-2.0.txt](http://www.apache.org/licenses/LICENSE-2.0.txt)

1. **Group:** com.google.errorprone **Name:** error_prone_type_annotations **Version:** 2.3.3
     * **POM License: Apache 2.0** - [http://www.apache.org/licenses/LICENSE-2.0.txt](http://www.apache.org/licenses/LICENSE-2.0.txt)

1. **Group:** com.google.errorprone **Name:** javac **Version:** 9+181-r4173-1
     * **POM Project URL:** [https://github.com/google/error-prone-javac](https://github.com/google/error-prone-javac)
     * **POM License: GNU General Public License, version 2, with the Classpath Exception** - [http://openjdk.java.net/legal/gplv2+ce.html](http://openjdk.java.net/legal/gplv2+ce.html)

1. **Group:** com.google.flogger **Name:** flogger **Version:** 0.4
     * **POM Project URL:** [https://github.com/google/flogger](https://github.com/google/flogger)
     * **POM License: Apache 2.0** - [http://www.apache.org/licenses/LICENSE-2.0.txt](http://www.apache.org/licenses/LICENSE-2.0.txt)

1. **Group:** com.google.flogger **Name:** flogger-system-backend **Version:** 0.4
     * **POM Project URL:** [https://github.com/google/flogger](https://github.com/google/flogger)
     * **POM License: Apache 2.0** - [http://www.apache.org/licenses/LICENSE-2.0.txt](http://www.apache.org/licenses/LICENSE-2.0.txt)

1. **Group:** com.google.guava **Name:** failureaccess **Version:** 1.0.1
     * **Manifest Project URL:** [https://github.com/google/guava/](https://github.com/google/guava/)
     * **Manifest license URL:** [http://www.apache.org/licenses/LICENSE-2.0.txt](http://www.apache.org/licenses/LICENSE-2.0.txt)
     * **POM License: The Apache Software License, Version 2.0** - [http://www.apache.org/licenses/LICENSE-2.0.txt](http://www.apache.org/licenses/LICENSE-2.0.txt)

1. **Group:** com.google.guava **Name:** guava **Version:** 28.0-jre
     * **Manifest Project URL:** [https://github.com/google/guava/](https://github.com/google/guava/)
     * **Manifest license URL:** [http://www.apache.org/licenses/LICENSE-2.0.txt](http://www.apache.org/licenses/LICENSE-2.0.txt)
     * **POM License: Apache License, Version 2.0** - [http://www.apache.org/licenses/LICENSE-2.0.txt](http://www.apache.org/licenses/LICENSE-2.0.txt)

1. **Group:** com.google.guava **Name:** guava-testlib **Version:** 28.0-jre
     * **POM License: Apache License, Version 2.0** - [http://www.apache.org/licenses/LICENSE-2.0.txt](http://www.apache.org/licenses/LICENSE-2.0.txt)

1. **Group:** com.google.guava **Name:** listenablefuture **Version:** 9999.0-empty-to-avoid-conflict-with-guava
     * **POM License: The Apache Software License, Version 2.0** - [http://www.apache.org/licenses/LICENSE-2.0.txt](http://www.apache.org/licenses/LICENSE-2.0.txt)

1. **Group:** com.google.j2objc **Name:** j2objc-annotations **Version:** 1.3
     * **POM Project URL:** [https://github.com/google/j2objc/](https://github.com/google/j2objc/)
     * **POM License: The Apache Software License, Version 2.0** - [http://www.apache.org/licenses/LICENSE-2.0.txt](http://www.apache.org/licenses/LICENSE-2.0.txt)

1. **Group:** com.google.protobuf **Name:** protobuf-java **Version:** 3.9.0
     * **Manifest Project URL:** [https://developers.google.com/protocol-buffers/](https://developers.google.com/protocol-buffers/)
     * **Manifest license URL:** [https://opensource.org/licenses/BSD-3-Clause](https://opensource.org/licenses/BSD-3-Clause)
     * **POM License: 3-Clause BSD License** - [https://opensource.org/licenses/BSD-3-Clause](https://opensource.org/licenses/BSD-3-Clause)

1. **Group:** com.google.protobuf **Name:** protobuf-java-util **Version:** 3.9.0
     * **Manifest Project URL:** [https://developers.google.com/protocol-buffers/](https://developers.google.com/protocol-buffers/)
     * **Manifest license URL:** [https://opensource.org/licenses/BSD-3-Clause](https://opensource.org/licenses/BSD-3-Clause)
     * **POM License: 3-Clause BSD License** - [https://opensource.org/licenses/BSD-3-Clause](https://opensource.org/licenses/BSD-3-Clause)

1. **Group:** com.google.protobuf **Name:** protoc **Version:** 3.9.0
     * **POM Project URL:** [https://developers.google.com/protocol-buffers/](https://developers.google.com/protocol-buffers/)
     * **POM License: 3-Clause BSD License** - [https://opensource.org/licenses/BSD-3-Clause](https://opensource.org/licenses/BSD-3-Clause)
     * **POM License: The Apache Software License, Version 2.0** - [http://www.apache.org/licenses/LICENSE-2.0.txt](http://www.apache.org/licenses/LICENSE-2.0.txt)

1. **Group:** com.google.truth **Name:** truth **Version:** 1.0
     * **POM License: The Apache Software License, Version 2.0** - [http://www.apache.org/licenses/LICENSE-2.0.txt](http://www.apache.org/licenses/LICENSE-2.0.txt)

1. **Group:** com.google.truth.extensions **Name:** truth-java8-extension **Version:** 1.0
     * **POM License: The Apache Software License, Version 2.0** - [http://www.apache.org/licenses/LICENSE-2.0.txt](http://www.apache.org/licenses/LICENSE-2.0.txt)

1. **Group:** com.google.truth.extensions **Name:** truth-liteproto-extension **Version:** 1.0
     * **POM License: The Apache Software License, Version 2.0** - [http://www.apache.org/licenses/LICENSE-2.0.txt](http://www.apache.org/licenses/LICENSE-2.0.txt)

1. **Group:** com.google.truth.extensions **Name:** truth-proto-extension **Version:** 1.0
     * **POM License: The Apache Software License, Version 2.0** - [http://www.apache.org/licenses/LICENSE-2.0.txt](http://www.apache.org/licenses/LICENSE-2.0.txt)

1. **Group:** com.googlecode.java-diff-utils **Name:** diffutils **Version:** 1.3.0
     * **Manifest license URL:** [http://www.apache.org/licenses/LICENSE-2.0.txt](http://www.apache.org/licenses/LICENSE-2.0.txt)
     * **POM Project URL:** [http://code.google.com/p/java-diff-utils/](http://code.google.com/p/java-diff-utils/)
     * **POM License: The Apache Software License, Version 2.0** - [http://www.apache.org/licenses/LICENSE-2.0.txt](http://www.apache.org/licenses/LICENSE-2.0.txt)

1. **Group:** com.squareup **Name:** javapoet **Version:** 1.11.0
     * **POM Project URL:** [http://github.com/square/javapoet/](http://github.com/square/javapoet/)
     * **POM License: Apache 2.0** - [http://www.apache.org/licenses/LICENSE-2.0.txt](http://www.apache.org/licenses/LICENSE-2.0.txt)

1. **Group:** commons-io **Name:** commons-io **Version:** 2.6
     * **Project URL:** [http://commons.apache.org/proper/commons-io/](http://commons.apache.org/proper/commons-io/)
     * **Manifest license URL:** [https://www.apache.org/licenses/LICENSE-2.0.txt](https://www.apache.org/licenses/LICENSE-2.0.txt)
     * **POM License: Apache License, Version 2.0** - [https://www.apache.org/licenses/LICENSE-2.0.txt](https://www.apache.org/licenses/LICENSE-2.0.txt)

1. **Group:** junit **Name:** junit **Version:** 4.12
     * **POM Project URL:** [http://junit.org](http://junit.org)
     * **POM License: Eclipse Public License 1.0** - [http://www.eclipse.org/legal/epl-v10.html](http://www.eclipse.org/legal/epl-v10.html)

1. **Group:** net.bytebuddy **Name:** byte-buddy **Version:** 1.7.9
     * **Manifest license URL:** [http://www.apache.org/licenses/LICENSE-2.0.txt](http://www.apache.org/licenses/LICENSE-2.0.txt)
     * **POM License: The Apache Software License, Version 2.0** - [http://www.apache.org/licenses/LICENSE-2.0.txt](http://www.apache.org/licenses/LICENSE-2.0.txt)

1. **Group:** net.bytebuddy **Name:** byte-buddy-agent **Version:** 1.7.9
     * **Manifest license URL:** [http://www.apache.org/licenses/LICENSE-2.0.txt](http://www.apache.org/licenses/LICENSE-2.0.txt)
     * **POM License: The Apache Software License, Version 2.0** - [http://www.apache.org/licenses/LICENSE-2.0.txt](http://www.apache.org/licenses/LICENSE-2.0.txt)

1. **Group:** net.java.dev.javacc **Name:** javacc **Version:** 5.0
     * **POM Project URL:** [https://javacc.dev.java.net/](https://javacc.dev.java.net/)
     * **POM License: Berkeley Software Distribution (BSD) License** - [http://www.opensource.org/licenses/bsd-license.html](http://www.opensource.org/licenses/bsd-license.html)

1. **Group:** net.sourceforge.pmd **Name:** pmd-core **Version:** 6.16.0
     * **POM License: BSD-style** - [http://pmd.sourceforge.net/license.html](http://pmd.sourceforge.net/license.html)

1. **Group:** net.sourceforge.pmd **Name:** pmd-java **Version:** 6.16.0
     * **POM License: BSD-style** - [http://pmd.sourceforge.net/license.html](http://pmd.sourceforge.net/license.html)

1. **Group:** net.sourceforge.saxon **Name:** saxon **Version:** 9.1.0.8
     * **POM Project URL:** [http://saxon.sourceforge.net/](http://saxon.sourceforge.net/)
     * **POM License: Mozilla Public License Version 1.0** - [http://www.mozilla.org/MPL/MPL-1.0.txt](http://www.mozilla.org/MPL/MPL-1.0.txt)

1. **Group:** org.antlr **Name:** antlr4-runtime **Version:** 4.7
     * **Manifest Project URL:** [http://www.antlr.org](http://www.antlr.org)
     * **Manifest license URL:** [http://www.antlr.org/license.html](http://www.antlr.org/license.html)
     * **POM License: The BSD License** - [http://www.antlr.org/license.html](http://www.antlr.org/license.html)

1. **Group:** org.apache.commons **Name:** commons-lang3 **Version:** 3.8.1
     * **Project URL:** [http://commons.apache.org/proper/commons-lang/](http://commons.apache.org/proper/commons-lang/)
     * **Manifest license URL:** [https://www.apache.org/licenses/LICENSE-2.0.txt](https://www.apache.org/licenses/LICENSE-2.0.txt)
     * **POM License: Apache License, Version 2.0** - [https://www.apache.org/licenses/LICENSE-2.0.txt](https://www.apache.org/licenses/LICENSE-2.0.txt)

1. **Group:** org.apiguardian **Name:** apiguardian-api **Version:** 1.0.0
     * **POM Project URL:** [https://github.com/apiguardian-team/apiguardian](https://github.com/apiguardian-team/apiguardian)
     * **POM License: The Apache License, Version 2.0** - [http://www.apache.org/licenses/LICENSE-2.0.txt](http://www.apache.org/licenses/LICENSE-2.0.txt)

1. **Group:** org.checkerframework **Name:** checker-compat-qual **Version:** 2.5.3
     * **POM Project URL:** [https://checkerframework.org](https://checkerframework.org)
     * **POM License: GNU General Public License, version 2 (GPL2), with the classpath exception** - [http://www.gnu.org/software/classpath/license.html](http://www.gnu.org/software/classpath/license.html)
     * **POM License: The MIT License** - [http://opensource.org/licenses/MIT](http://opensource.org/licenses/MIT)

1. **Group:** org.checkerframework **Name:** checker-qual **Version:** 2.9.0
     * **POM Project URL:** [https://checkerframework.org](https://checkerframework.org)
     * **POM License: The MIT License** - [http://opensource.org/licenses/MIT](http://opensource.org/licenses/MIT)

1. **Group:** org.checkerframework **Name:** dataflow **Version:** 2.5.3
     * **POM Project URL:** [https://checkerframework.org](https://checkerframework.org)
     * **POM License: GNU General Public License, version 2 (GPL2), with the classpath exception** - [http://www.gnu.org/software/classpath/license.html](http://www.gnu.org/software/classpath/license.html)
     * **POM License: The MIT License** - [http://opensource.org/licenses/MIT](http://opensource.org/licenses/MIT)

1. **Group:** org.checkerframework **Name:** javacutil **Version:** 2.5.3
     * **POM Project URL:** [https://checkerframework.org](https://checkerframework.org)
     * **POM License: GNU General Public License, version 2 (GPL2), with the classpath exception** - [http://www.gnu.org/software/classpath/license.html](http://www.gnu.org/software/classpath/license.html)
     * **POM License: The MIT License** - [http://opensource.org/licenses/MIT](http://opensource.org/licenses/MIT)

1. **Group:** org.codehaus.mojo **Name:** animal-sniffer-annotations **Version:** 1.17
     * **POM License: MIT license** - [http://www.opensource.org/licenses/mit-license.php](http://www.opensource.org/licenses/mit-license.php)
     * **POM License: The Apache Software License, Version 2.0** - [http://www.apache.org/licenses/LICENSE-2.0.txt](http://www.apache.org/licenses/LICENSE-2.0.txt)

1. **Group:** org.hamcrest **Name:** hamcrest-all **Version:** 1.3
     * **POM License: New BSD License** - [http://www.opensource.org/licenses/bsd-license.php](http://www.opensource.org/licenses/bsd-license.php)

1. **Group:** org.hamcrest **Name:** hamcrest-core **Version:** 1.3
     * **POM License: New BSD License** - [http://www.opensource.org/licenses/bsd-license.php](http://www.opensource.org/licenses/bsd-license.php)

1. **Group:** org.jacoco **Name:** org.jacoco.agent **Version:** 0.8.4
     * **Manifest license URL:** [http://www.eclipse.org/legal/epl-v10.html](http://www.eclipse.org/legal/epl-v10.html)
     * **POM License: Eclipse Public License v1.0** - [http://www.eclipse.org/legal/epl-v10.html](http://www.eclipse.org/legal/epl-v10.html)

1. **Group:** org.jacoco **Name:** org.jacoco.ant **Version:** 0.8.4
     * **Manifest license URL:** [http://www.eclipse.org/legal/epl-v10.html](http://www.eclipse.org/legal/epl-v10.html)
     * **POM License: Eclipse Public License v1.0** - [http://www.eclipse.org/legal/epl-v10.html](http://www.eclipse.org/legal/epl-v10.html)

1. **Group:** org.jacoco **Name:** org.jacoco.core **Version:** 0.8.4
     * **Manifest license URL:** [http://www.eclipse.org/legal/epl-v10.html](http://www.eclipse.org/legal/epl-v10.html)
     * **POM License: Eclipse Public License v1.0** - [http://www.eclipse.org/legal/epl-v10.html](http://www.eclipse.org/legal/epl-v10.html)

1. **Group:** org.jacoco **Name:** org.jacoco.report **Version:** 0.8.4
     * **Manifest license URL:** [http://www.eclipse.org/legal/epl-v10.html](http://www.eclipse.org/legal/epl-v10.html)
     * **POM License: Eclipse Public License v1.0** - [http://www.eclipse.org/legal/epl-v10.html](http://www.eclipse.org/legal/epl-v10.html)

1. **Group:** org.junit-pioneer **Name:** junit-pioneer **Version:** 0.3.0
     * **POM Project URL:** [https://github.com/junit-pioneer/junit-pioneer](https://github.com/junit-pioneer/junit-pioneer)
     * **POM License: The MIT License** - [https://github.com/junit-pioneer/junit-pioneer/blob/master/LICENSE](https://github.com/junit-pioneer/junit-pioneer/blob/master/LICENSE)

1. **Group:** org.junit.jupiter **Name:** junit-jupiter-api **Version:** 5.5.1
     * **POM Project URL:** [https://junit.org/junit5/](https://junit.org/junit5/)
     * **POM License: Eclipse Public License v2.0** - [https://www.eclipse.org/legal/epl-v20.html](https://www.eclipse.org/legal/epl-v20.html)

1. **Group:** org.junit.jupiter **Name:** junit-jupiter-engine **Version:** 5.5.1
     * **POM Project URL:** [https://junit.org/junit5/](https://junit.org/junit5/)
     * **POM License: Eclipse Public License v2.0** - [https://www.eclipse.org/legal/epl-v20.html](https://www.eclipse.org/legal/epl-v20.html)

1. **Group:** org.junit.jupiter **Name:** junit-jupiter-params **Version:** 5.5.1
     * **POM Project URL:** [https://junit.org/junit5/](https://junit.org/junit5/)
     * **POM License: Eclipse Public License v2.0** - [https://www.eclipse.org/legal/epl-v20.html](https://www.eclipse.org/legal/epl-v20.html)

1. **Group:** org.junit.platform **Name:** junit-platform-commons **Version:** 1.5.1
     * **POM Project URL:** [https://junit.org/junit5/](https://junit.org/junit5/)
     * **POM License: Eclipse Public License v2.0** - [https://www.eclipse.org/legal/epl-v20.html](https://www.eclipse.org/legal/epl-v20.html)

1. **Group:** org.junit.platform **Name:** junit-platform-engine **Version:** 1.5.1
     * **POM Project URL:** [https://junit.org/junit5/](https://junit.org/junit5/)
     * **POM License: Eclipse Public License v2.0** - [https://www.eclipse.org/legal/epl-v20.html](https://www.eclipse.org/legal/epl-v20.html)

1. **Group:** org.mockito **Name:** mockito-core **Version:** 2.12.0
     * **POM Project URL:** [https://github.com/mockito/mockito](https://github.com/mockito/mockito)
     * **POM License: The MIT License** - [https://github.com/mockito/mockito/blob/master/LICENSE](https://github.com/mockito/mockito/blob/master/LICENSE)

1. **Group:** org.objenesis **Name:** objenesis **Version:** 2.6
     * **Manifest license URL:** [http://www.apache.org/licenses/LICENSE-2.0.txt](http://www.apache.org/licenses/LICENSE-2.0.txt)
     * **POM Project URL:** [http://objenesis.org](http://objenesis.org)
     * **POM License: Apache 2** - [http://www.apache.org/licenses/LICENSE-2.0.txt](http://www.apache.org/licenses/LICENSE-2.0.txt)

1. **Group:** org.opentest4j **Name:** opentest4j **Version:** 1.2.0
     * **Manifest License:** The Apache License, Version 2.0 (Not packaged)
     * **POM Project URL:** [https://github.com/ota4j-team/opentest4j](https://github.com/ota4j-team/opentest4j)
     * **POM License: The Apache License, Version 2.0** - [http://www.apache.org/licenses/LICENSE-2.0.txt](http://www.apache.org/licenses/LICENSE-2.0.txt)

1. **Group:** org.ow2.asm **Name:** asm **Version:** 7.1
     * **Manifest Project URL:** [http://asm.ow2.org](http://asm.ow2.org)
     * **POM Project URL:** [http://asm.ow2.org/](http://asm.ow2.org/)
     * **POM License: BSD** - [http://asm.ow2.org/license.html](http://asm.ow2.org/license.html)
     * **POM License: The Apache Software License, Version 2.0** - [http://www.apache.org/licenses/LICENSE-2.0.txt](http://www.apache.org/licenses/LICENSE-2.0.txt)

1. **Group:** org.ow2.asm **Name:** asm-analysis **Version:** 7.1
     * **Manifest Project URL:** [http://asm.ow2.org](http://asm.ow2.org)
     * **POM Project URL:** [http://asm.ow2.org/](http://asm.ow2.org/)
     * **POM License: BSD** - [http://asm.ow2.org/license.html](http://asm.ow2.org/license.html)
     * **POM License: The Apache Software License, Version 2.0** - [http://www.apache.org/licenses/LICENSE-2.0.txt](http://www.apache.org/licenses/LICENSE-2.0.txt)

1. **Group:** org.ow2.asm **Name:** asm-commons **Version:** 7.1
     * **Manifest Project URL:** [http://asm.ow2.org](http://asm.ow2.org)
     * **POM Project URL:** [http://asm.ow2.org/](http://asm.ow2.org/)
     * **POM License: BSD** - [http://asm.ow2.org/license.html](http://asm.ow2.org/license.html)
     * **POM License: The Apache Software License, Version 2.0** - [http://www.apache.org/licenses/LICENSE-2.0.txt](http://www.apache.org/licenses/LICENSE-2.0.txt)

1. **Group:** org.ow2.asm **Name:** asm-tree **Version:** 7.1
     * **Manifest Project URL:** [http://asm.ow2.org](http://asm.ow2.org)
     * **POM Project URL:** [http://asm.ow2.org/](http://asm.ow2.org/)
     * **POM License: BSD** - [http://asm.ow2.org/license.html](http://asm.ow2.org/license.html)
     * **POM License: The Apache Software License, Version 2.0** - [http://www.apache.org/licenses/LICENSE-2.0.txt](http://www.apache.org/licenses/LICENSE-2.0.txt)

1. **Group:** org.pcollections **Name:** pcollections **Version:** 2.1.2
     * **POM Project URL:** [http://pcollections.org](http://pcollections.org)
     * **POM License: The MIT License** - [http://www.opensource.org/licenses/mit-license.php](http://www.opensource.org/licenses/mit-license.php)

1. **Group:** org.slf4j **Name:** slf4j-api **Version:** 1.7.26
     * **POM Project URL:** [http://www.slf4j.org](http://www.slf4j.org)
     * **POM License: MIT License** - [http://www.opensource.org/licenses/mit-license.php](http://www.opensource.org/licenses/mit-license.php)

1. **Group:** org.slf4j **Name:** slf4j-jdk14 **Version:** 1.7.26
     * **POM Project URL:** [http://www.slf4j.org](http://www.slf4j.org)
     * **POM License: MIT License** - [http://www.opensource.org/licenses/mit-license.php](http://www.opensource.org/licenses/mit-license.php)

    
        
 The dependencies distributed under several licenses, are used according their commercial-use-friendly license.


<<<<<<< HEAD
This report was generated on **Fri Aug 23 14:32:03 EEST 2019** using [Gradle-License-Report plugin](https://github.com/jk1/Gradle-License-Report) by Evgeny Naumenko, licensed under [Apache 2.0 License](https://github.com/jk1/Gradle-License-Report/blob/master/LICENSE).
=======
This report was generated on **Wed Aug 28 14:06:50 EEST 2019** using [Gradle-License-Report plugin](https://github.com/jk1/Gradle-License-Report) by Evgeny Naumenko, licensed under [Apache 2.0 License](https://github.com/jk1/Gradle-License-Report/blob/master/LICENSE).
>>>>>>> 3dab5ba8
<|MERGE_RESOLUTION|>--- conflicted
+++ resolved
@@ -1,10 +1,6 @@
 
     
-<<<<<<< HEAD
-# Dependencies of `io.spine:spine-base:1.0.2`
-=======
 # Dependencies of `io.spine:spine-base:1.0.2-SNAPSHOT`
->>>>>>> 3dab5ba8
 
 ## Runtime
 1. **Group:** com.google.code.findbugs **Name:** jsr305 **Version:** 3.0.2
@@ -353,21 +349,12 @@
  The dependencies distributed under several licenses, are used according their commercial-use-friendly license.
 
 
-<<<<<<< HEAD
-This report was generated on **Fri Aug 23 14:30:30 EEST 2019** using [Gradle-License-Report plugin](https://github.com/jk1/Gradle-License-Report) by Evgeny Naumenko, licensed under [Apache 2.0 License](https://github.com/jk1/Gradle-License-Report/blob/master/LICENSE).
-
-
-
-    
-# Dependencies of `io.spine.tools:spine-errorprone-checks:1.0.2`
-=======
 This report was generated on **Wed Aug 28 14:06:43 EEST 2019** using [Gradle-License-Report plugin](https://github.com/jk1/Gradle-License-Report) by Evgeny Naumenko, licensed under [Apache 2.0 License](https://github.com/jk1/Gradle-License-Report/blob/master/LICENSE).
 
 
 
     
 # Dependencies of `io.spine.tools:spine-errorprone-checks:1.0.2-SNAPSHOT`
->>>>>>> 3dab5ba8
 
 ## Runtime
 1. **Group:** aopalliance **Name:** aopalliance **Version:** 1.0
@@ -896,21 +883,12 @@
  The dependencies distributed under several licenses, are used according their commercial-use-friendly license.
 
 
-<<<<<<< HEAD
-This report was generated on **Fri Aug 23 14:30:39 EEST 2019** using [Gradle-License-Report plugin](https://github.com/jk1/Gradle-License-Report) by Evgeny Naumenko, licensed under [Apache 2.0 License](https://github.com/jk1/Gradle-License-Report/blob/master/LICENSE).
-
-
-
-    
-# Dependencies of `io.spine.tools:spine-javadoc-filter:1.0.2`
-=======
 This report was generated on **Wed Aug 28 14:06:44 EEST 2019** using [Gradle-License-Report plugin](https://github.com/jk1/Gradle-License-Report) by Evgeny Naumenko, licensed under [Apache 2.0 License](https://github.com/jk1/Gradle-License-Report/blob/master/LICENSE).
 
 
 
     
 # Dependencies of `io.spine.tools:spine-javadoc-filter:1.0.2-SNAPSHOT`
->>>>>>> 3dab5ba8
 
 ## Runtime
 1. **Group:** com.google.android **Name:** annotations **Version:** 4.1.1.4
@@ -1313,21 +1291,12 @@
  The dependencies distributed under several licenses, are used according their commercial-use-friendly license.
 
 
-<<<<<<< HEAD
-This report was generated on **Fri Aug 23 14:30:46 EEST 2019** using [Gradle-License-Report plugin](https://github.com/jk1/Gradle-License-Report) by Evgeny Naumenko, licensed under [Apache 2.0 License](https://github.com/jk1/Gradle-License-Report/blob/master/LICENSE).
-
-
-
-    
-# Dependencies of `io.spine.tools:spine-javadoc-prettifier:1.0.2`
-=======
 This report was generated on **Wed Aug 28 14:06:44 EEST 2019** using [Gradle-License-Report plugin](https://github.com/jk1/Gradle-License-Report) by Evgeny Naumenko, licensed under [Apache 2.0 License](https://github.com/jk1/Gradle-License-Report/blob/master/LICENSE).
 
 
 
     
 # Dependencies of `io.spine.tools:spine-javadoc-prettifier:1.0.2-SNAPSHOT`
->>>>>>> 3dab5ba8
 
 ## Runtime
 1. **Group:** aopalliance **Name:** aopalliance **Version:** 1.0
@@ -1804,21 +1773,12 @@
  The dependencies distributed under several licenses, are used according their commercial-use-friendly license.
 
 
-<<<<<<< HEAD
-This report was generated on **Fri Aug 23 14:30:55 EEST 2019** using [Gradle-License-Report plugin](https://github.com/jk1/Gradle-License-Report) by Evgeny Naumenko, licensed under [Apache 2.0 License](https://github.com/jk1/Gradle-License-Report/blob/master/LICENSE).
-
-
-
-    
-# Dependencies of `io.spine.tools:spine-model-compiler:1.0.2`
-=======
 This report was generated on **Wed Aug 28 14:06:45 EEST 2019** using [Gradle-License-Report plugin](https://github.com/jk1/Gradle-License-Report) by Evgeny Naumenko, licensed under [Apache 2.0 License](https://github.com/jk1/Gradle-License-Report/blob/master/LICENSE).
 
 
 
     
 # Dependencies of `io.spine.tools:spine-model-compiler:1.0.2-SNAPSHOT`
->>>>>>> 3dab5ba8
 
 ## Runtime
 1. **Group:** aopalliance **Name:** aopalliance **Version:** 1.0
@@ -2311,21 +2271,12 @@
  The dependencies distributed under several licenses, are used according their commercial-use-friendly license.
 
 
-<<<<<<< HEAD
-This report was generated on **Fri Aug 23 14:31:04 EEST 2019** using [Gradle-License-Report plugin](https://github.com/jk1/Gradle-License-Report) by Evgeny Naumenko, licensed under [Apache 2.0 License](https://github.com/jk1/Gradle-License-Report/blob/master/LICENSE).
-
-
-
-    
-# Dependencies of `io.spine.tools:spine-mute-logging:1.0.2`
-=======
 This report was generated on **Wed Aug 28 14:06:46 EEST 2019** using [Gradle-License-Report plugin](https://github.com/jk1/Gradle-License-Report) by Evgeny Naumenko, licensed under [Apache 2.0 License](https://github.com/jk1/Gradle-License-Report/blob/master/LICENSE).
 
 
 
     
 # Dependencies of `io.spine.tools:spine-mute-logging:1.0.2-SNAPSHOT`
->>>>>>> 3dab5ba8
 
 ## Runtime
 1. **Group:** com.google.auto.value **Name:** auto-value-annotations **Version:** 1.6.3
@@ -2744,21 +2695,12 @@
  The dependencies distributed under several licenses, are used according their commercial-use-friendly license.
 
 
-<<<<<<< HEAD
-This report was generated on **Fri Aug 23 14:31:11 EEST 2019** using [Gradle-License-Report plugin](https://github.com/jk1/Gradle-License-Report) by Evgeny Naumenko, licensed under [Apache 2.0 License](https://github.com/jk1/Gradle-License-Report/blob/master/LICENSE).
-
-
-
-    
-# Dependencies of `io.spine.tools:spine-plugin-base:1.0.2`
-=======
 This report was generated on **Wed Aug 28 14:06:46 EEST 2019** using [Gradle-License-Report plugin](https://github.com/jk1/Gradle-License-Report) by Evgeny Naumenko, licensed under [Apache 2.0 License](https://github.com/jk1/Gradle-License-Report/blob/master/LICENSE).
 
 
 
     
 # Dependencies of `io.spine.tools:spine-plugin-base:1.0.2-SNAPSHOT`
->>>>>>> 3dab5ba8
 
 ## Runtime
 1. **Group:** aopalliance **Name:** aopalliance **Version:** 1.0
@@ -3235,21 +3177,12 @@
  The dependencies distributed under several licenses, are used according their commercial-use-friendly license.
 
 
-<<<<<<< HEAD
-This report was generated on **Fri Aug 23 14:31:21 EEST 2019** using [Gradle-License-Report plugin](https://github.com/jk1/Gradle-License-Report) by Evgeny Naumenko, licensed under [Apache 2.0 License](https://github.com/jk1/Gradle-License-Report/blob/master/LICENSE).
-
-
-
-    
-# Dependencies of `io.spine.tools:spine-plugin-testlib:1.0.2`
-=======
 This report was generated on **Wed Aug 28 14:06:47 EEST 2019** using [Gradle-License-Report plugin](https://github.com/jk1/Gradle-License-Report) by Evgeny Naumenko, licensed under [Apache 2.0 License](https://github.com/jk1/Gradle-License-Report/blob/master/LICENSE).
 
 
 
     
 # Dependencies of `io.spine.tools:spine-plugin-testlib:1.0.2-SNAPSHOT`
->>>>>>> 3dab5ba8
 
 ## Runtime
 1. **Group:** aopalliance **Name:** aopalliance **Version:** 1.0
@@ -3802,21 +3735,12 @@
  The dependencies distributed under several licenses, are used according their commercial-use-friendly license.
 
 
-<<<<<<< HEAD
-This report was generated on **Fri Aug 23 14:31:30 EEST 2019** using [Gradle-License-Report plugin](https://github.com/jk1/Gradle-License-Report) by Evgeny Naumenko, licensed under [Apache 2.0 License](https://github.com/jk1/Gradle-License-Report/blob/master/LICENSE).
-
-
-
-    
-# Dependencies of `io.spine.tools:spine-proto-js-plugin:1.0.2`
-=======
 This report was generated on **Wed Aug 28 14:06:48 EEST 2019** using [Gradle-License-Report plugin](https://github.com/jk1/Gradle-License-Report) by Evgeny Naumenko, licensed under [Apache 2.0 License](https://github.com/jk1/Gradle-License-Report/blob/master/LICENSE).
 
 
 
     
 # Dependencies of `io.spine.tools:spine-proto-js-plugin:1.0.2-SNAPSHOT`
->>>>>>> 3dab5ba8
 
 ## Runtime
 1. **Group:** aopalliance **Name:** aopalliance **Version:** 1.0
@@ -4293,21 +4217,12 @@
  The dependencies distributed under several licenses, are used according their commercial-use-friendly license.
 
 
-<<<<<<< HEAD
-This report was generated on **Fri Aug 23 14:31:38 EEST 2019** using [Gradle-License-Report plugin](https://github.com/jk1/Gradle-License-Report) by Evgeny Naumenko, licensed under [Apache 2.0 License](https://github.com/jk1/Gradle-License-Report/blob/master/LICENSE).
-
-
-
-    
-# Dependencies of `io.spine.tools:spine-protoc-api:1.0.2`
-=======
 This report was generated on **Wed Aug 28 14:06:48 EEST 2019** using [Gradle-License-Report plugin](https://github.com/jk1/Gradle-License-Report) by Evgeny Naumenko, licensed under [Apache 2.0 License](https://github.com/jk1/Gradle-License-Report/blob/master/LICENSE).
 
 
 
     
 # Dependencies of `io.spine.tools:spine-protoc-api:1.0.2-SNAPSHOT`
->>>>>>> 3dab5ba8
 
 ## Runtime
 1. **Group:** com.google.code.findbugs **Name:** jsr305 **Version:** 3.0.2
@@ -4642,21 +4557,12 @@
  The dependencies distributed under several licenses, are used according their commercial-use-friendly license.
 
 
-<<<<<<< HEAD
-This report was generated on **Fri Aug 23 14:31:45 EEST 2019** using [Gradle-License-Report plugin](https://github.com/jk1/Gradle-License-Report) by Evgeny Naumenko, licensed under [Apache 2.0 License](https://github.com/jk1/Gradle-License-Report/blob/master/LICENSE).
-
-
-
-    
-# Dependencies of `io.spine.tools:spine-protoc-plugin:1.0.2`
-=======
 This report was generated on **Wed Aug 28 14:06:49 EEST 2019** using [Gradle-License-Report plugin](https://github.com/jk1/Gradle-License-Report) by Evgeny Naumenko, licensed under [Apache 2.0 License](https://github.com/jk1/Gradle-License-Report/blob/master/LICENSE).
 
 
 
     
 # Dependencies of `io.spine.tools:spine-protoc-plugin:1.0.2-SNAPSHOT`
->>>>>>> 3dab5ba8
 
 ## Runtime
 1. **Group:** com.google.code.findbugs **Name:** jsr305 **Version:** 3.0.2
@@ -4999,21 +4905,12 @@
  The dependencies distributed under several licenses, are used according their commercial-use-friendly license.
 
 
-<<<<<<< HEAD
-This report was generated on **Fri Aug 23 14:31:51 EEST 2019** using [Gradle-License-Report plugin](https://github.com/jk1/Gradle-License-Report) by Evgeny Naumenko, licensed under [Apache 2.0 License](https://github.com/jk1/Gradle-License-Report/blob/master/LICENSE).
-
-
-
-    
-# Dependencies of `io.spine:spine-testlib:1.0.2`
-=======
 This report was generated on **Wed Aug 28 14:06:49 EEST 2019** using [Gradle-License-Report plugin](https://github.com/jk1/Gradle-License-Report) by Evgeny Naumenko, licensed under [Apache 2.0 License](https://github.com/jk1/Gradle-License-Report/blob/master/LICENSE).
 
 
 
     
 # Dependencies of `io.spine:spine-testlib:1.0.2-SNAPSHOT`
->>>>>>> 3dab5ba8
 
 ## Runtime
 1. **Group:** com.google.auto.value **Name:** auto-value-annotations **Version:** 1.6.3
@@ -5424,21 +5321,12 @@
  The dependencies distributed under several licenses, are used according their commercial-use-friendly license.
 
 
-<<<<<<< HEAD
-This report was generated on **Fri Aug 23 14:31:57 EEST 2019** using [Gradle-License-Report plugin](https://github.com/jk1/Gradle-License-Report) by Evgeny Naumenko, licensed under [Apache 2.0 License](https://github.com/jk1/Gradle-License-Report/blob/master/LICENSE).
-
-
-
-    
-# Dependencies of `io.spine.tools:spine-tool-base:1.0.2`
-=======
 This report was generated on **Wed Aug 28 14:06:50 EEST 2019** using [Gradle-License-Report plugin](https://github.com/jk1/Gradle-License-Report) by Evgeny Naumenko, licensed under [Apache 2.0 License](https://github.com/jk1/Gradle-License-Report/blob/master/LICENSE).
 
 
 
     
 # Dependencies of `io.spine.tools:spine-tool-base:1.0.2-SNAPSHOT`
->>>>>>> 3dab5ba8
 
 ## Runtime
 1. **Group:** com.google.code.findbugs **Name:** jsr305 **Version:** 3.0.2
@@ -5789,8 +5677,4 @@
  The dependencies distributed under several licenses, are used according their commercial-use-friendly license.
 
 
-<<<<<<< HEAD
-This report was generated on **Fri Aug 23 14:32:03 EEST 2019** using [Gradle-License-Report plugin](https://github.com/jk1/Gradle-License-Report) by Evgeny Naumenko, licensed under [Apache 2.0 License](https://github.com/jk1/Gradle-License-Report/blob/master/LICENSE).
-=======
-This report was generated on **Wed Aug 28 14:06:50 EEST 2019** using [Gradle-License-Report plugin](https://github.com/jk1/Gradle-License-Report) by Evgeny Naumenko, licensed under [Apache 2.0 License](https://github.com/jk1/Gradle-License-Report/blob/master/LICENSE).
->>>>>>> 3dab5ba8
+This report was generated on **Wed Aug 28 14:06:50 EEST 2019** using [Gradle-License-Report plugin](https://github.com/jk1/Gradle-License-Report) by Evgeny Naumenko, licensed under [Apache 2.0 License](https://github.com/jk1/Gradle-License-Report/blob/master/LICENSE).