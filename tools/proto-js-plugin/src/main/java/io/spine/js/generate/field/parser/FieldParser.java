--- conflicted
+++ resolved
@@ -20,8 +20,6 @@
 
 package io.spine.js.generate.field.parser;
 
-<<<<<<< HEAD
-=======
 import com.google.protobuf.Descriptors;
 import com.google.protobuf.Descriptors.FieldDescriptor;
 import io.spine.code.proto.FieldDeclaration;
@@ -31,13 +29,12 @@
 
 import static com.google.common.base.Preconditions.checkNotNull;
 
->>>>>>> 70f34102
 /**
  * The generator of the code which parses the field value from the JS object and stores it into
  * some variable.
  *
  * @apiNote
- * The descendants are supposed to operate on the provided {@link io.spine.js.generate.CodeLines},
+ * The descendants are supposed to operate on the provided {@link CodeLines},
  * so the interface method is not returning any generated code.
  */
 public interface FieldParser {
@@ -61,10 +58,10 @@
      * @param field
      *         the descriptor of the field to create the parser for
      * @param jsOutput
-     *         the {@code JsOutput} to accumulate the generated code
+     *         the lines to accumulate the generated code
      * @return the {@code FieldParser} of the appropriate type
      */
-    static FieldParser parserFor(FieldDescriptor field, JsOutput jsOutput) {
+    static FieldParser parserFor(FieldDescriptor field, CodeLines jsOutput) {
         checkNotNull(field);
         checkNotNull(jsOutput);
         FieldDeclaration fdecl = new FieldDeclaration(field);
