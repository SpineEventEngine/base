--- conflicted
+++ resolved
@@ -68,11 +68,7 @@
     static CodeLines typeUrlMethods(FileDescriptor file) {
         CodeLines output = new CodeLines();
         TypeSet types = TypeSet.from(file);
-<<<<<<< HEAD
-        for (Type type : types.allTypes()) {
-=======
         for (Type type : types.messagesAndEnums()) {
->>>>>>> 7cc93a9d
             Snippet method = typeUrlMethod(type);
             output.append(emptyLine());
             output.append(Comment.generatedBySpine());
