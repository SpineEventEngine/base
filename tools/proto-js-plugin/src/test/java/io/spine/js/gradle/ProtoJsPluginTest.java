--- conflicted
+++ resolved
@@ -20,10 +20,7 @@
 
 package io.spine.js.gradle;
 
-<<<<<<< HEAD
-=======
 import io.spine.testing.TempDir;
->>>>>>> 6d0f7615
 import org.gradle.api.Project;
 import org.gradle.api.Task;
 import org.gradle.api.tasks.TaskContainer;
@@ -32,7 +29,6 @@
 import org.junit.jupiter.api.DisplayName;
 import org.junit.jupiter.api.Test;
 
-import static io.spine.testing.TempDirs.createTempDir;
 import static io.spine.tools.gradle.BaseTaskName.build;
 import static io.spine.tools.gradle.ProtoJsTaskName.generateJsonParsers;
 import static org.junit.jupiter.api.Assertions.assertNotNull;
@@ -45,11 +41,7 @@
     @BeforeEach
     void setUp() {
         project = ProjectBuilder.builder()
-<<<<<<< HEAD
-                                .withProjectDir(createTempDir())
-=======
                                 .withProjectDir(TempDir.withPrefix("js-plugin-test"))
->>>>>>> 6d0f7615
                                 .build();
         project.task(build.name());
     }
