/*
 * Copyright 2021, TeamDev. All rights reserved.
 *
 * Licensed under the Apache License, Version 2.0 (the "License");
 * you may not use this file except in compliance with the License.
 * You may obtain a copy of the License at
 *
 * http://www.apache.org/licenses/LICENSE-2.0
 *
 * Redistribution and use in source and/or binary forms, with or without
 * modification, must retain the above copyright notice and the following
 * disclaimer.
 *
 * THIS SOFTWARE IS PROVIDED BY THE COPYRIGHT HOLDERS AND CONTRIBUTORS
 * "AS IS" AND ANY EXPRESS OR IMPLIED WARRANTIES, INCLUDING, BUT NOT
 * LIMITED TO, THE IMPLIED WARRANTIES OF MERCHANTABILITY AND FITNESS FOR
 * A PARTICULAR PURPOSE ARE DISCLAIMED. IN NO EVENT SHALL THE COPYRIGHT
 * OWNER OR CONTRIBUTORS BE LIABLE FOR ANY DIRECT, INDIRECT, INCIDENTAL,
 * SPECIAL, EXEMPLARY, OR CONSEQUENTIAL DAMAGES (INCLUDING, BUT NOT
 * LIMITED TO, PROCUREMENT OF SUBSTITUTE GOODS OR SERVICES; LOSS OF USE,
 * DATA, OR PROFITS; OR BUSINESS INTERRUPTION) HOWEVER CAUSED AND ON ANY
 * THEORY OF LIABILITY, WHETHER IN CONTRACT, STRICT LIABILITY, OR TORT
 * (INCLUDING NEGLIGENCE OR OTHERWISE) ARISING IN ANY WAY OUT OF THE USE
 * OF THIS SOFTWARE, EVEN IF ADVISED OF THE POSSIBILITY OF SUCH DAMAGE.
 */

import com.google.protobuf.gradle.*
import io.spine.gradle.internal.Deps

plugins {
    java
    @Suppress("RemoveRedundantQualifierName") // Cannot use imports here.
<<<<<<< HEAD
    id("com.google.protobuf").version(io.spine.gradle.internal.Protobuf.gradlePluginVersion)
=======
    id("com.google.protobuf").version(io.spine.gradle.internal.Deps.build.protobuf.gradlePluginVersion)
>>>>>>> 0dda64ca
}

// NOTE: this file is copied from the root project in the test setup.
apply(from = "$rootDir/test-env.gradle")

val enclosingRootDir: String by extra
apply(from = "$enclosingRootDir/version.gradle.kts")

repositories {
    mavenLocal()
    jcenter()
}

tasks.compileJava { enabled = false }
tasks.compileTestJava { enabled = false }

val compileProtoToJs by tasks.registering

protobuf {
    generatedFilesBaseDir = "$projectDir/generated"
    protoc {
        artifact = Deps.build.protobuf.compiler
    }
    generateProtoTasks {
        // Copy the task collection to avoid `ConcurrentModificationException`.
        ArrayList(all()).forEach { task ->
            task.builtins {
                remove("java")
                id("js") {
                    option("import_style=commonjs")
                }
            }

            task.generateDescriptorSet = true
            with(task.descriptorSetOptions) {
                path = "${projectDir}/build/descriptors/${task.sourceSet.name}/known_types.desc"
                includeImports = true
                includeSourceInfo = true
            }

            compileProtoToJs.get().dependsOn(task)
        }
    }
}

tasks.build {
    dependsOn(compileProtoToJs)
}

val spineVersion: String by extra

dependencies {
    protobuf(files("$enclosingRootDir/base/src/main/proto"))
    implementation("io.spine:spine-base:$spineVersion")
}<|MERGE_RESOLUTION|>--- conflicted
+++ resolved
@@ -30,11 +30,7 @@
 plugins {
     java
     @Suppress("RemoveRedundantQualifierName") // Cannot use imports here.
-<<<<<<< HEAD
-    id("com.google.protobuf").version(io.spine.gradle.internal.Protobuf.gradlePluginVersion)
-=======
     id("com.google.protobuf").version(io.spine.gradle.internal.Deps.build.protobuf.gradlePluginVersion)
->>>>>>> 0dda64ca
 }
 
 // NOTE: this file is copied from the root project in the test setup.
@@ -67,13 +63,10 @@
                     option("import_style=commonjs")
                 }
             }
-
             task.generateDescriptorSet = true
-            with(task.descriptorSetOptions) {
-                path = "${projectDir}/build/descriptors/${task.sourceSet.name}/known_types.desc"
-                includeImports = true
-                includeSourceInfo = true
-            }
+            task.descriptorSetOptions.path = "${projectDir}/build/descriptors/${task.sourceSet.name}/known_types.desc"
+            task.descriptorSetOptions.includeImports = true
+            task.descriptorSetOptions.includeSourceInfo = true
 
             compileProtoToJs.get().dependsOn(task)
         }
