--- conflicted
+++ resolved
@@ -30,14 +30,8 @@
 
 // Messages for testing message constraints.
 
-<<<<<<< HEAD
 message AnExternalConstraint {
-    option (constraint_for) = "spine.test.validate.FirstConstraintTarget.can_be_valid," "spine.test.validate.SecondConstraintTarget.can_be_valid";
-=======
-message AValidationRule {
-    option (validation_of) = "spine.test.validation.FirstRuleTarget.can_be_valid,"
-                             "spine.test.validation.SecondRuleTarget.can_be_valid";
->>>>>>> b8aced31
+    option (constraint_for) = "spine.test.validation.FirstConstraintTarget.can_be_valid," "spine.test.validate.SecondConstraintTarget.can_be_valid";
 
     // Redefines regex for invalid message, so it can be valid if has one more character.
     // The field index intentionally doesn't match the index in `AlwaysInvalid`
@@ -48,29 +42,16 @@
 
 message ConstraintTargetAggregate {
 
-<<<<<<< HEAD
-    FirstConstraintTarget first = 1 [(valid) = true];
-    SecondConstraintTarget second = 2 [(valid) = true];
+    FirstConstraintTarget first = 1 [(validate) = true];
+    SecondConstraintTarget second = 2 [(validate) = true];
 }
 
 message FirstConstraintTarget {
-    AlwaysInvalid can_be_valid = 1 [(valid) = true];
+    AlwaysInvalid can_be_valid = 1 [(validate) = true];
 }
 
 message SecondConstraintTarget {
-    AlwaysInvalid can_be_valid = 1 [(valid) = true];
-=======
-    FirstRuleTarget first = 1 [(validate) = true];
-    SecondRuleTarget second = 2 [(validate) = true];
-}
-
-message FirstRuleTarget {
     AlwaysInvalid can_be_valid = 1 [(validate) = true];
-}
-
-message SecondRuleTarget {
-    AlwaysInvalid can_be_valid = 1 [(validate) = true];
->>>>>>> b8aced31
 }
 
 // A message which is always invalid according to its constraints.
