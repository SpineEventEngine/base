/*
 * Copyright 2019, TeamDev. All rights reserved.
 *
 * Redistribution and use in source and/or binary forms, with or without
 * modification, must retain the above copyright notice and the following
 * disclaimer.
 *
 * THIS SOFTWARE IS PROVIDED BY THE COPYRIGHT HOLDERS AND CONTRIBUTORS
 * "AS IS" AND ANY EXPRESS OR IMPLIED WARRANTIES, INCLUDING, BUT NOT
 * LIMITED TO, THE IMPLIED WARRANTIES OF MERCHANTABILITY AND FITNESS FOR
 * A PARTICULAR PURPOSE ARE DISCLAIMED. IN NO EVENT SHALL THE COPYRIGHT
 * OWNER OR CONTRIBUTORS BE LIABLE FOR ANY DIRECT, INDIRECT, INCIDENTAL,
 * SPECIAL, EXEMPLARY, OR CONSEQUENTIAL DAMAGES (INCLUDING, BUT NOT
 * LIMITED TO, PROCUREMENT OF SUBSTITUTE GOODS OR SERVICES; LOSS OF USE,
 * DATA, OR PROFITS; OR BUSINESS INTERRUPTION) HOWEVER CAUSED AND ON ANY
 * THEORY OF LIABILITY, WHETHER IN CONTRACT, STRICT LIABILITY, OR TORT
 * (INCLUDING NEGLIGENCE OR OTHERWISE) ARISING IN ANY WAY OUT OF THE USE
 * OF THIS SOFTWARE, EVEN IF ADVISED OF THE POSSIBILITY OF SUCH DAMAGE.
 */

syntax = "proto3";

package spine.test.validate.msg;

option (type_url_prefix) = "type.spine.io";
option java_multiple_files = true;
option java_outer_classname = "ValidatingBuilderTestProto";
option java_package = "io.spine.test.validate.msg.builder";

import "google/protobuf/timestamp.proto";

import "spine/options.proto";

import "spine/net/email_address.proto";
import "spine/net/url.proto";
import "spine/people/person_name.proto";

// The test definitions for the `ValidatingBuilder` tests.
//
// Use in `ValidatingBuilderTest` only

message Project {

    // The tasks contained in this project
    //
    // This field is both required and validated.
    //
    repeated Task task = 1 [(valid) = true, (required) = true];

    // The emails of the project subscribers.
    //
    // This field is validated but not required.
    repeated string subscriber_email = 2 [(valid) = true, (pattern).regex = ".+@.+\\..+"];

    // The members of the project.
    //
    // This field is required, but the contents of the messages are never validated.
    //
    repeated Member member = 3 [(required) = true];

    // A set of descriptions which are added to this project.
    //
    // This field is neither required, nor validated.
    //
    repeated string description = 4;

    // The map of the roles of the members in this project.
    //
    // This field is required but never validated.
    //
    map<string, Member> role = 5 [(required) = true, (valid) = true];

    // A map of the task IDs to the task attachments.
    //
    // This field validated but not required.
    //
    map<string, Attachment> attachment = 6 [(valid) = true, (required) = false];

    // The map of the task IDs to the time when the task was deleted.
    //
    // This field is required, but the contents of the messages are never validated.
    //
    // Note that the `when` option is redundant.
    //
    map<string, google.protobuf.Timestamp> deleted_task = 7 [(required) = true, (when).in = PAST];

    // The map of the task IDs to the labels of the task.
    //
    // This field is neither required, nor validated.
    //
    map<string, string> label = 8;
}

message Task {

    string id = 1 [(required) = true, (set_once) = true];

    string name = 2 [(required) = true];

    TaskLabel label = 3 [(set_once) = true];

    Member assignee = 4 [(set_once) = true];
}

message Member {

    string id = 1 [(required) = true];

    string name = 2 [(pattern).regex = ".+\\s+.+"];

    bytes avatar_image = 3 [(required) = true];
}

message Attachment {

    string id = 1 [(required) = true];

    string title = 2 [(required) = true, (pattern).regex = ".*\\w+.*"];

    spine.net.Url url = 3 [(required) = true, (valid) = true];
}

message EditTaskState {
    option (entity).kind = ENTITY;

    string edit_id = 1;
}

message Essay {

    // Lines that the essay consists of.
    //
    // This field is marked with `set_once`, which, for repeated fields, is not recommended,
    // and should produce a warning.
    repeated string line = 1 [(set_once) = true];

    // A table of contents.
    //
    // Maps section titles to pages.
    //
    // This field is marked with `set_once`, which, for map fields, is not recommended,
    // and should produce a warning
    map<string, int32> table_of_contents = 2 [(set_once) = true];
}

message Blizzard {
    repeated Snowflake snowflake = 1 [(distinct) = true];
}

message Constitution {
    string amendments = 1 [(distinct) = true];
}

// Artificial blizzards allow repeating snowflakes.
message ArtificialBlizzard {
    repeated Snowflake snowflake = 1 [(distinct) = false];
}

<<<<<<< HEAD
message Menu {

    string name = 1;

    oneof criterion {

        bool vegetarian = 2;

        string meat_dish = 3;
    }
}

message RequiredBooleanField {

    // should produce a warning
    bool value = 1 [(required) = true];
=======
// A number between 0 and 9 incusive.
message DecimalDigit {
    int32 value = 1 [(range) = "[0..10)"];
}

// A malformed range expression, the range is not closed (as in the right edge is omitted).
message UpToInfinity {

    int32 value = 1 [(range) = "[0.."];
}

// A malformed range expression, the range is unopened (as in the left edge is omitted).
message Unopened {
    int32 value = 1 [(range) = "..2)"];
}

// A bet that has below 50% chance to win.
message UnsafeBet {
    double odds = 1 [(range) = "[0.0..0.5)"];
}

// A bet that has at least 50% chance to win.
message SafeBet {
    double odds = 1 [(range) = "[0.5..1.0]"];
}

message FrostyWeather {
    double celcius = 1 [(range) = "(-10.0..-5.5]"];
}

// This message declares a field that has a value with boundary types inconsistent to its
// value type.
message FrostyWeatherButInWholeNumber {

    // Since `celcius` is of type `double`, the boundaries cannot be of a whole
    // number type.
    double celcius = 1 [(range) = "[-10..-4)"];
}

message InconsistentBoundaries {

    // Inconsistent boundary types should result in an error.
    double value = 1 [(range) = "[0..4.2)"];
}

// This message declares a field the ranges of which have whitespaces.
message SpacedOutBoundaries{

    // The spaces in the range definition should not break the validation.
    int32 value = 1 [(range) = " [  31..32 ) "];
}

message MinorCitizen {

    // Malformed range - the value the field is `int32` - whole number, while the value of the
    // left range edge is a floating point number.
    int32 age = 1 [(range) = "(0..18.01)"];
}

// A message with a value that has a malformed range.
message IllegalRanges {
    double value = 1 [(range) = "{0.6..4.2}"];
>>>>>>> 1d938d04
}

// A snowflake is represented by a polygon. Two snowflakes are equal if they have the same
// amount of edges.
message Snowflake {

    int32 edges = 1;
}

enum TaskLabel {

    NO_LABEL = 0;
    OF_LITTLE_IMPORTANCE = 1;
    IMPORTANT = 2;
    CRITICAL = 3;
}<|MERGE_RESOLUTION|>--- conflicted
+++ resolved
@@ -156,7 +156,6 @@
     repeated Snowflake snowflake = 1 [(distinct) = false];
 }
 
-<<<<<<< HEAD
 message Menu {
 
     string name = 1;
@@ -173,7 +172,8 @@
 
     // should produce a warning
     bool value = 1 [(required) = true];
-=======
+}
+
 // A number between 0 and 9 incusive.
 message DecimalDigit {
     int32 value = 1 [(range) = "[0..10)"];
@@ -236,7 +236,6 @@
 // A message with a value that has a malformed range.
 message IllegalRanges {
     double value = 1 [(range) = "{0.6..4.2}"];
->>>>>>> 1d938d04
 }
 
 // A snowflake is represented by a polygon. Two snowflakes are equal if they have the same
