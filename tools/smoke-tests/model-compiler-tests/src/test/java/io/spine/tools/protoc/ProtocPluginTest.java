/*
 * Copyright 2019, TeamDev. All rights reserved.
 *
 * Redistribution and use in source and/or binary forms, with or without
 * modification, must retain the above copyright notice and the following
 * disclaimer.
 *
 * THIS SOFTWARE IS PROVIDED BY THE COPYRIGHT HOLDERS AND CONTRIBUTORS
 * "AS IS" AND ANY EXPRESS OR IMPLIED WARRANTIES, INCLUDING, BUT NOT
 * LIMITED TO, THE IMPLIED WARRANTIES OF MERCHANTABILITY AND FITNESS FOR
 * A PARTICULAR PURPOSE ARE DISCLAIMED. IN NO EVENT SHALL THE COPYRIGHT
 * OWNER OR CONTRIBUTORS BE LIABLE FOR ANY DIRECT, INDIRECT, INCIDENTAL,
 * SPECIAL, EXEMPLARY, OR CONSEQUENTIAL DAMAGES (INCLUDING, BUT NOT
 * LIMITED TO, PROCUREMENT OF SUBSTITUTE GOODS OR SERVICES; LOSS OF USE,
 * DATA, OR PROFITS; OR BUSINESS INTERRUPTION) HOWEVER CAUSED AND ON ANY
 * THEORY OF LIABILITY, WHETHER IN CONTRACT, STRICT LIABILITY, OR TORT
 * (INCLUDING NEGLIGENCE OR OTHERWISE) ARISING IN ANY WAY OUT OF THE USE
 * OF THIS SOFTWARE, EVEN IF ADVISED OF THE POSSIBILITY OF SUCH DAMAGE.
 */

package io.spine.tools.protoc;

import com.google.errorprone.annotations.CanIgnoreReturnValue;
import com.google.protobuf.Message;
import io.spine.base.CommandMessage;
import io.spine.base.EventMessage;
import io.spine.base.Identifier;
import io.spine.base.RejectionMessage;
import io.spine.base.UuidValue;
import io.spine.test.protoc.EducationalInstitution;
import io.spine.test.protoc.Kindergarten;
import io.spine.test.protoc.Outer;
import io.spine.test.protoc.School;
import io.spine.test.protoc.University;
import io.spine.test.protoc.Wrapped;
import io.spine.test.tools.protoc.WeatherForecast;
import io.spine.tools.protoc.test.PIUserEvent;
import io.spine.tools.protoc.test.UserInfo;
import io.spine.type.MessageType;
import org.junit.jupiter.api.DisplayName;
import org.junit.jupiter.api.Nested;
import org.junit.jupiter.api.Test;

import java.lang.reflect.Method;

import static com.google.common.truth.Truth.assertThat;
import static org.junit.jupiter.api.Assertions.assertEquals;
import static org.junit.jupiter.api.Assertions.assertFalse;
import static org.junit.jupiter.api.Assertions.assertNotEquals;
import static org.junit.jupiter.api.Assertions.assertSame;
import static org.junit.jupiter.api.Assertions.assertTrue;

@DisplayName("ProtocPlugin should")
final class ProtocPluginTest {

    private static final String EVENT_INTERFACE_FQN =
            "io.spine.tools.protoc.PICustomerEvent";
    private static final String COMMAND_INTERFACE_FQN =
            "io.spine.tools.protoc.PICustomerCommand";
    private static final String USER_COMMAND_FQN =
            "io.spine.tools.protoc.PIUserCommand";

    @Test
    @DisplayName("generate marker interfaces")
    void generateMarkerInterfaces() throws ClassNotFoundException {
        checkMarkerInterface(EVENT_INTERFACE_FQN);
    }

    @Test
    @DisplayName("implement marker interface in the generated messages")
    void implementMarkerInterfacesInGeneratedMessages() {
        assertThat(PICustomerNotified.getDefaultInstance())
                .isInstanceOf(PICustomerEvent.class);
        assertThat(PICustomerEmailReceived.getDefaultInstance())
                .isInstanceOf(PICustomerEvent.class);
    }

    @Test
    @DisplayName("generate marker interfaces for the separate messages")
    void generateMarkerInterfacesForSeparateMessages() throws ClassNotFoundException {
        checkMarkerInterface(COMMAND_INTERFACE_FQN);
    }

    @Test
    @DisplayName("implement interface in the generated messages with `IS` option")
    void implementInterfaceInGeneratedMessagesWithIsOption() {
        assertThat(PICustomerCreated.getDefaultInstance()).isInstanceOf(PICustomerEvent.class);
        assertThat(PICreateCustomer.getDefaultInstance()).isInstanceOf(PICustomerCommand.class);
    }

    @Test
    @DisplayName("use `IS` in priority to `EVERY IS`")
    void useIsInPriorityToEveryIs() {
        assertThat(PIUserCreated.getDefaultInstance()).isInstanceOf(PIUserEvent.class);
        assertThat(PIUserNameUpdated.getDefaultInstance()).isInstanceOf(PIUserEvent.class);

        assertThat(UserName.getDefaultInstance()).isNotInstanceOf(PIUserEvent.class);
        assertThat(UserName.getDefaultInstance()).isInstanceOf(UserInfo.class);
    }

    @Test
    @DisplayName("resolve packages from src proto if the packages are not specified")
    void resolvePackagesFromSrcProtoIfNotSpecified() throws ClassNotFoundException {
        Class<?> cls = checkMarkerInterface(USER_COMMAND_FQN);
        assertTrue(cls.isAssignableFrom(PICreateUser.class));
    }

    @Test
    @DisplayName("skip non specified message types")
    void skipNonSpecifiedMessageTypes() {
        Class<?> cls = CustomerName.class;
        Class[] interfaces = cls.getInterfaces();
        assertEquals(1, interfaces.length);
        assertSame(CustomerNameOrBuilder.class, interfaces[0]);
    }

    @Test
    @DisplayName("mark as event messages")
    void skipStandardTypesIfIgnored() {
        assertThat(UserCreated.getDefaultInstance()).isInstanceOf(EventMessage.class);
        assertThat(UserNotified.getDefaultInstance()).isInstanceOf(EventMessage.class);

        assertThat(TypicalIdentifier.getDefaultInstance()).isInstanceOf(UuidValue.class);
    }

    @Test
    @DisplayName("mark as command messages")
    void markCommandMessages() {
        assertThat(CreateUser.getDefaultInstance()).isInstanceOf(CommandMessage.class);
        assertThat(NotifyUser.getDefaultInstance()).isInstanceOf(CommandMessage.class);
    }

    @Test
    @DisplayName("mark as rejection messages")
    void markRejectionMessages() {
        assertThat(Rejections.UserAlreadyExists.getDefaultInstance())
                .isInstanceOf(RejectionMessage.class);
        assertThat(Rejections.UserAlreadyExists.getDefaultInstance())
                .isInstanceOf(UserRejection.class);
    }

    @Test
    @DisplayName("mark messages with already existing interface types")
    @SuppressWarnings("UnnecessaryLocalVariable")
        // Compile-time verification.
    void implementHandcraftedInterfaces() {
        assertThat(Rejections.UserAlreadyExists.getDefaultInstance())
                .isInstanceOf(UserRejection.class);
        assertFalse(Message.class.isAssignableFrom(UserRejection.class));
        String id = Identifier.newUuid();
        Rejections.UserAlreadyExists message = Rejections.UserAlreadyExists
                .newBuilder()
                .setId(id)
                .build();
        UserRejection rejection = message;
        assertEquals(id, rejection.getId());
    }

    @Test
    @DisplayName("mark nested message declarations by (is) option")
    void markNestedTypes() {
        assertThat(Outer.Inner.class).isAssignableTo(Wrapped.class);
    }

    @Test
    @DisplayName("mark nested message declarations by (every_is) option")
    void markEveryNested() {
        assertThat(Kindergarten.class).isAssignableTo(EducationalInstitution.class);
        assertThat(School.class).isAssignableTo(EducationalInstitution.class);
        assertThat(School.Elementary.class).isAssignableTo(EducationalInstitution.class);
        assertThat(School.HighSchool.class).isAssignableTo(EducationalInstitution.class);
        assertThat(University.class).isAssignableTo(EducationalInstitution.class);
        assertThat(University.College.class).isAssignableTo(EducationalInstitution.class);
    }

    @Test
    @DisplayName("mark top-level message declarations with accordance with `modelCompiler.generatedInterfaces`")
    void markMessagesByFilePattern() {
        assertThat(WeatherForecast.class).isAssignableTo(DocumentMessage.class);
        assertThat(WeatherForecast.Temperature.getDefaultInstance())
                .isNotInstanceOf(DocumentMessage.class);
    }

    @Test
<<<<<<< HEAD
=======
    @DisplayName("generate a custom method for an .endsWith() pattern")
    void generateCustomPatternBasedMethod() {
        MessageType expectedType =
                new MessageType(MessageEnhancedWithSuffixGenerations.getDescriptor());
        assertEquals(expectedType, MessageEnhancedWithSuffixGenerations.ownType());
    }

    @Test
    @DisplayName("mark a message with interface using .endsWith() pattern")
    void markMessageWithInterfaceUsingEndsWithPattern() {
        assertThat(MessageEnhancedWithSuffixGenerations.getDefaultInstance())
                .isInstanceOf(SuffixedMessage.class);
    }

    @Test
>>>>>>> 96c4259f
    @DisplayName("generate a random UUID message")
    void generateRandomUuidMethod() {
        assertNotEquals(TypicalIdentifier.generate(), TypicalIdentifier.generate());
    }

    @Test
    @DisplayName("create instance of UUID identifier")
    void createInstanceOfUuidIdentifier() {
        String uuid = Identifier.newUuid();
        assertEquals(TypicalIdentifier.of(uuid), TypicalIdentifier.of(uuid));
    }

    @DisplayName("mark a message with the interface using")
    @Nested
    final class MarkMessages {

        @Test
        @DisplayName(".regex() pattern")
        void regex() {
            assertThat(MessageEnhancedWithRegexGenerations.getDefaultInstance())
                    .isInstanceOf(RegexedMessage.class);
        }

        @Test
        @DisplayName(".startsWith() pattern")
        void prefix() {
            assertThat(MessageEnhancedWithPrefixGenerations.getDefaultInstance())
                    .isInstanceOf(PrefixedMessage.class);
        }

        @Test
        @DisplayName(".endsWith() pattern")
        void postfix() {
            assertThat(MessageEnhancedWithPostfixGenerations.getDefaultInstance())
                    .isInstanceOf(PostfixedMessage.class);
        }
    }

    @DisplayName("generate a custom method for a message using")
    @Nested
    final class GenerateMethods {

        @Test
        @DisplayName(".startsWith() pattern")
        void prefixBasedMethod() {
            MessageType expectedType =
                    new MessageType(MessageEnhancedWithPrefixGenerations.getDescriptor());
            assertEquals(expectedType, MessageEnhancedWithPrefixGenerations.ownType());
        }

        @Test
        @DisplayName(".regex() pattern")
        void regexBasedMethod() {
            MessageType expectedType =
                    new MessageType(MessageEnhancedWithRegexGenerations.getDescriptor());
            assertEquals(expectedType, MessageEnhancedWithRegexGenerations.ownType());
        }

        @Test
        @DisplayName(".endsWith() pattern")
        void patternBasedMethod() {
            MessageType expectedType =
                    new MessageType(MessageEnhancedWithPostfixGenerations.getDescriptor());
            assertEquals(expectedType, MessageEnhancedWithPostfixGenerations.ownType());
        }

        @Test
        @DisplayName("all() pattern")
        void allBasedMethod() {
            assertThat(MessageEnhancedWithPostfixGenerations.vBuilder())
                    .isInstanceOf(MessageEnhancedWithPostfixGenerationsVBuilder.class);
            assertThat(MessageEnhancedWithPostfixGenerations.getDefaultInstance().toVBuilder())
                    .isInstanceOf(MessageEnhancedWithPostfixGenerationsVBuilder.class);
        }
    }

    @DisplayName("generate methods for MFGTMessage using")
    @Nested
    final class MultiFactoryGeneration {

        @DisplayName("UuidMethodFactory")
        @Test
        void uuidMethodFactory() {
            assertNotEquals(MFGTMessage.generate(), MFGTMessage.generate());
            String uuid = Identifier.newUuid();
            assertEquals(MFGTMessage.of(uuid), MFGTMessage.of(uuid));
        }

        @DisplayName("VBuilderMethodFactory")
        @Test
        void vBuilderMethodFactory() {
            assertThat(MFGTMessage.vBuilder())
                    .isInstanceOf(MFGTMessageVBuilder.class);
            assertThat(MFGTMessage.getDefaultInstance().toVBuilder())
                    .isInstanceOf(MFGTMessageVBuilder.class);
        }

        @DisplayName("TestMethodFactory")
        @Test
        void testMethodFactory() {
            assertEquals(new MessageType(MFGTMessage.getDescriptor()), MFGTMessage.ownType());
        }
    }

    @CanIgnoreReturnValue
    private static Class<?> checkMarkerInterface(String fqn) throws ClassNotFoundException {
        Class<?> cls = Class.forName(fqn);
        assertTrue(cls.isInterface());
        assertTrue(Message.class.isAssignableFrom(cls));

        Method[] declaredMethods = cls.getDeclaredMethods();
        assertEquals(0, declaredMethods.length);
        return cls;
    }
}<|MERGE_RESOLUTION|>--- conflicted
+++ resolved
@@ -182,8 +182,6 @@
     }
 
     @Test
-<<<<<<< HEAD
-=======
     @DisplayName("generate a custom method for an .endsWith() pattern")
     void generateCustomPatternBasedMethod() {
         MessageType expectedType =
@@ -199,7 +197,6 @@
     }
 
     @Test
->>>>>>> 96c4259f
     @DisplayName("generate a random UUID message")
     void generateRandomUuidMethod() {
         assertNotEquals(TypicalIdentifier.generate(), TypicalIdentifier.generate());
