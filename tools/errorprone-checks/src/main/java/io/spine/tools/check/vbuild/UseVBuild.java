/*
 * Copyright 2020, TeamDev. All rights reserved.
 *
 * Redistribution and use in source and/or binary forms, with or without
 * modification, must retain the above copyright notice and the following
 * disclaimer.
 *
 * THIS SOFTWARE IS PROVIDED BY THE COPYRIGHT HOLDERS AND CONTRIBUTORS
 * "AS IS" AND ANY EXPRESS OR IMPLIED WARRANTIES, INCLUDING, BUT NOT
 * LIMITED TO, THE IMPLIED WARRANTIES OF MERCHANTABILITY AND FITNESS FOR
 * A PARTICULAR PURPOSE ARE DISCLAIMED. IN NO EVENT SHALL THE COPYRIGHT
 * OWNER OR CONTRIBUTORS BE LIABLE FOR ANY DIRECT, INDIRECT, INCIDENTAL,
 * SPECIAL, EXEMPLARY, OR CONSEQUENTIAL DAMAGES (INCLUDING, BUT NOT
 * LIMITED TO, PROCUREMENT OF SUBSTITUTE GOODS OR SERVICES; LOSS OF USE,
 * DATA, OR PROFITS; OR BUSINESS INTERRUPTION) HOWEVER CAUSED AND ON ANY
 * THEORY OF LIABILITY, WHETHER IN CONTRACT, STRICT LIABILITY, OR TORT
 * (INCLUDING NEGLIGENCE OR OTHERWISE) ARISING IN ANY WAY OUT OF THE USE
 * OF THIS SOFTWARE, EVEN IF ADVISED OF THE POSSIBILITY OF SUCH DAMAGE.
 */

package io.spine.tools.check.vbuild;

import com.google.auto.service.AutoService;
import com.google.common.collect.ImmutableList;
import com.google.errorprone.BugPattern;
import com.google.errorprone.VisitorState;
import com.google.errorprone.bugpatterns.BugChecker;
import com.google.errorprone.bugpatterns.BugChecker.MemberReferenceTreeMatcher;
import com.google.errorprone.bugpatterns.BugChecker.MethodInvocationTreeMatcher;
import com.google.errorprone.fixes.Fix;
import com.google.errorprone.matchers.Description;
import com.sun.source.tree.MemberReferenceTree;
import com.sun.source.tree.MethodInvocationTree;
import com.sun.source.tree.Tree;
import io.spine.tools.check.BugPatternMatcher;

import static com.google.errorprone.BugPattern.LinkType.NONE;
import static com.google.errorprone.BugPattern.ProvidesFix.REQUIRES_HUMAN_ATTENTION;
import static com.google.errorprone.BugPattern.SeverityLevel.WARNING;
import static com.google.errorprone.BugPattern.StandardTags.FRAGILE_CODE;
import static com.google.errorprone.matchers.Description.NO_MATCH;

/**
 * An ErrorProne check which warns users to prefer
 * {@link io.spine.protobuf.ValidatingBuilder#vBuild()} over
 * {@link io.spine.protobuf.ValidatingBuilder#build()}.
 *
 * <p>Unlike {@code build()}, {@code vBuild()} ensures that the constructed message is valid. This
 * is what the user wants in most cases. If, however, for some reason, the validation is unwanted,
 * the user in encouraged to use {@code buildPartial()} in order to make the intent explicit.
 *
<<<<<<< HEAD
 * @see <a href="https://spine.io/docs/guides/validation.html#java-validation-api">Validation Guide : Java API</a>
=======
 * <p>Please see <a href="https://spine.io/docs/guides/validation.html#java-validation-api">
 * Validation Guide : Java API</a> for more info on model validation in Java.
>>>>>>> b3362ae0
 */
@AutoService(BugChecker.class)
@BugPattern(
        name = "UseVBuild",
        summary = UseVBuild.SUMMARY,
        severity = WARNING,
        linkType = NONE,
        providesFix = REQUIRES_HUMAN_ATTENTION,
        tags = FRAGILE_CODE
)
public final class UseVBuild
        extends BugChecker
        implements MethodInvocationTreeMatcher, MemberReferenceTreeMatcher {

    private static final long serialVersionUID = 0L;

    static final String NAME = UseVBuild.class.getSimpleName();
    static final String SUMMARY = "Prefer using vBuild() instead of build().";

    @SuppressWarnings("DuplicateStringLiteralInspection") // Used in other contexts.
    static final String BUILD = "build";

    @Override
    public Description matchMethodInvocation(MethodInvocationTree tree, VisitorState state) {
        return match(BuildMatcher.INSTANCE, tree, state);
    }

    @Override
    public Description matchMemberReference(MemberReferenceTree tree, VisitorState state) {
        return match(BuildReferenceMatcher.INSTANCE, tree, state);
    }

    private static <T extends Tree> Description
    match(BugPatternMatcher<T> matcher, T tree, VisitorState state) {
        boolean matches = matcher.matches(tree, state);
        if (matches) {
            ImmutableList<Fix> fixes = matcher.fixes(tree);
            Description description = Description
                    .builder(tree, UseVBuild.class.getSimpleName(), null, WARNING, SUMMARY)
                    .addAllFixes(fixes)
                    .build();
            return description;
        } else {
            return NO_MATCH;
        }
    }
}<|MERGE_RESOLUTION|>--- conflicted
+++ resolved
@@ -49,12 +49,8 @@
  * is what the user wants in most cases. If, however, for some reason, the validation is unwanted,
  * the user in encouraged to use {@code buildPartial()} in order to make the intent explicit.
  *
-<<<<<<< HEAD
- * @see <a href="https://spine.io/docs/guides/validation.html#java-validation-api">Validation Guide : Java API</a>
-=======
  * <p>Please see <a href="https://spine.io/docs/guides/validation.html#java-validation-api">
  * Validation Guide : Java API</a> for more info on model validation in Java.
->>>>>>> b3362ae0
  */
 @AutoService(BugChecker.class)
 @BugPattern(
