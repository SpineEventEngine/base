--- conflicted
+++ resolved
@@ -35,17 +35,6 @@
 }
 
 dependencies {
-<<<<<<< HEAD
-    Deps.build.apply {
-        annotationProcessor(autoService.processor)
-        compileOnly(autoService.annotations)
-        implementation(project(":base"))
-        implementation(project(":plugin-base"))
-        implementation(errorProne.core)
-        errorProne.annotations.forEach { implementation(it) }
-        testImplementation(errorProne.testHelpers)
-    }
-=======
     annotationProcessor(Deps.build.autoService.processor)
     compileOnly(Deps.build.autoService.annotations)
     implementation(project(":base"))
@@ -53,7 +42,6 @@
     implementation(Deps.build.errorProne.core)
     Deps.build.errorProne.annotations.forEach { implementation(it) }
     testImplementation(Deps.build.errorProne.testHelpers)
->>>>>>> 0dda64ca
 }
 
 fun getResolvedArtifactFor(dependency: String): String {
