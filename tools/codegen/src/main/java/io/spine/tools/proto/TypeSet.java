--- conflicted
+++ resolved
@@ -22,11 +22,8 @@
 
 import com.google.common.base.Function;
 import com.google.common.collect.Sets;
-<<<<<<< HEAD
+import com.google.errorprone.annotations.CanIgnoreReturnValue;
 import com.google.protobuf.Descriptors.Descriptor;
-=======
-import com.google.errorprone.annotations.CanIgnoreReturnValue;
->>>>>>> b1f4c53b
 import com.google.protobuf.Descriptors.FileDescriptor;
 import com.google.protobuf.util.JsonFormat.TypeRegistry;
 
@@ -66,9 +63,9 @@
      * Obtains message and enum types declared in the passed file.
      */
     public static TypeSet messagesAndEnums(FileDescriptor file) {
-        TypeSet messages = MessageType.allFrom(file);
-        TypeSet enums = EnumType.allFrom(file);
-        TypeSet result = messages.union(enums);
+        final TypeSet messages = MessageType.allFrom(file);
+        final TypeSet enums = EnumType.allFrom(file);
+        final TypeSet result = messages.union(enums);
         return result;
     }
 
