/*
 * Copyright 2020, TeamDev. All rights reserved.
 *
 * Licensed under the Apache License, Version 2.0 (the "License");
 * you may not use this file except in compliance with the License.
 * You may obtain a copy of the License at
 *
 * http://www.apache.org/licenses/LICENSE-2.0
 *
 * Redistribution and use in source and/or binary forms, with or without
 * modification, must retain the above copyright notice and the following
 * disclaimer.
 *
 * THIS SOFTWARE IS PROVIDED BY THE COPYRIGHT HOLDERS AND CONTRIBUTORS
 * "AS IS" AND ANY EXPRESS OR IMPLIED WARRANTIES, INCLUDING, BUT NOT
 * LIMITED TO, THE IMPLIED WARRANTIES OF MERCHANTABILITY AND FITNESS FOR
 * A PARTICULAR PURPOSE ARE DISCLAIMED. IN NO EVENT SHALL THE COPYRIGHT
 * OWNER OR CONTRIBUTORS BE LIABLE FOR ANY DIRECT, INDIRECT, INCIDENTAL,
 * SPECIAL, EXEMPLARY, OR CONSEQUENTIAL DAMAGES (INCLUDING, BUT NOT
 * LIMITED TO, PROCUREMENT OF SUBSTITUTE GOODS OR SERVICES; LOSS OF USE,
 * DATA, OR PROFITS; OR BUSINESS INTERRUPTION) HOWEVER CAUSED AND ON ANY
 * THEORY OF LIABILITY, WHETHER IN CONTRACT, STRICT LIABILITY, OR TORT
 * (INCLUDING NEGLIGENCE OR OTHERWISE) ARISING IN ANY WAY OUT OF THE USE
 * OF THIS SOFTWARE, EVEN IF ADVISED OF THE POSSIBILITY OF SUCH DAMAGE.
 */

package io.spine.tools.protoc.iface;

import com.google.common.collect.ImmutableList;
import io.spine.annotation.FirstGenericParameter;
import io.spine.code.java.ClassName;
import io.spine.protobuf.DetermineType;
import io.spine.tools.protoc.CodeGenerationTask;
import io.spine.tools.protoc.CompilerOutput;
import io.spine.tools.protoc.InterfaceParameter;
<<<<<<< HEAD
import io.spine.tools.protoc.TypeParameters;
=======
import io.spine.tools.protoc.InterfaceParameters;
>>>>>>> 5f26fb09
import io.spine.type.MessageType;

import java.lang.reflect.Constructor;
import java.util.Optional;

import static io.spine.tools.protoc.iface.MessageImplements.implementInterface;
import static io.spine.util.Exceptions.newIllegalArgumentException;
import static io.spine.util.Preconditions2.checkNotEmptyOrBlank;

/**
 * An abstract base for the interface code generation tasks.
 */
abstract class InterfaceGenerationTask implements CodeGenerationTask {

    private final ClassName interfaceName;

    InterfaceGenerationTask(String interfaceName) {
        checkNotEmptyOrBlank(interfaceName);
        this.interfaceName = ClassName.of(interfaceName);
    }

    /**
     * Obtains generic parameters of the passed type.
     */
    InterfaceParameters interfaceParameters(MessageType type) {
        return InterfaceParameters.empty();
    }

    /**
     * Performs the actual interface code generation.
     */
    ImmutableList<CompilerOutput> generateInterfacesFor(MessageType type) {
<<<<<<< HEAD
        TypeParameters params = interfaceParameters(type);
        MessageInterface messageInterface = new PredefinedInterface(interfaceName, params);
=======
        ClassName interfaceName = ClassName.of(this.interfaceName);
        MessageInterface messageInterface =
                new ExistingInterface(interfaceName, interfaceParameters(type));
>>>>>>> 5f26fb09
        MessageImplements result = implementInterface(type, messageInterface);
        return ImmutableList.of(result);
    }

    /**
     * Reads the generic type value value declared by {@link FirstGenericParameter} annotation,
     * if it is set for the given {@link MessageType}.
     *
     * @return the type of the generic parameter,
     *         or {@code Optional.empty()} if no annotation is defined for the message type
     */
    Optional<InterfaceParameter> readFirstGenericParameter(MessageType type) {
        Class<?> iface;
        try {
            iface = Class.forName(interfaceName.value());
        } catch (ClassNotFoundException e) {
            return Optional.empty();
        }
        Optional<InterfaceParameter> firstParameter = Optional.empty();

        if (iface.isAnnotationPresent(FirstGenericParameter.class)) {
            FirstGenericParameter annotation = iface.getAnnotation(FirstGenericParameter.class);
            firstParameter = detectParameter(type, annotation);
        }
        return firstParameter;
    }

    private static Optional<InterfaceParameter>
    detectParameter(MessageType type, FirstGenericParameter annotation) {
        Optional<InterfaceParameter> firstParameter;
        try {
            Class<? extends DetermineType> fieldTypeDetector = annotation.is();
            Constructor<? extends DetermineType> ctor = fieldTypeDetector.getConstructor();
            DetermineType detector = ctor.newInstance();
            ClassName value = detector.apply(type);
            firstParameter = Optional.of(new PredefinedInterfaceParameter(value));
        } catch (@SuppressWarnings("OverlyBroadCatchBlock")  // all exceptions handled similarly.
                Exception e) {
            throw newIllegalArgumentException(
                    e, "Error using the value from the `@FirstGenericParameter`.");
        }
        return firstParameter;
    }
}<|MERGE_RESOLUTION|>--- conflicted
+++ resolved
@@ -33,11 +33,7 @@
 import io.spine.tools.protoc.CodeGenerationTask;
 import io.spine.tools.protoc.CompilerOutput;
 import io.spine.tools.protoc.InterfaceParameter;
-<<<<<<< HEAD
-import io.spine.tools.protoc.TypeParameters;
-=======
 import io.spine.tools.protoc.InterfaceParameters;
->>>>>>> 5f26fb09
 import io.spine.type.MessageType;
 
 import java.lang.reflect.Constructor;
@@ -70,14 +66,9 @@
      * Performs the actual interface code generation.
      */
     ImmutableList<CompilerOutput> generateInterfacesFor(MessageType type) {
-<<<<<<< HEAD
-        TypeParameters params = interfaceParameters(type);
-        MessageInterface messageInterface = new PredefinedInterface(interfaceName, params);
-=======
         ClassName interfaceName = ClassName.of(this.interfaceName);
         MessageInterface messageInterface =
                 new ExistingInterface(interfaceName, interfaceParameters(type));
->>>>>>> 5f26fb09
         MessageImplements result = implementInterface(type, messageInterface);
         return ImmutableList.of(result);
     }
