/*
 * Copyright 2019, TeamDev. All rights reserved.
 *
 * Redistribution and use in source and/or binary forms, with or without
 * modification, must retain the above copyright notice and the following
 * disclaimer.
 *
 * THIS SOFTWARE IS PROVIDED BY THE COPYRIGHT HOLDERS AND CONTRIBUTORS
 * "AS IS" AND ANY EXPRESS OR IMPLIED WARRANTIES, INCLUDING, BUT NOT
 * LIMITED TO, THE IMPLIED WARRANTIES OF MERCHANTABILITY AND FITNESS FOR
 * A PARTICULAR PURPOSE ARE DISCLAIMED. IN NO EVENT SHALL THE COPYRIGHT
 * OWNER OR CONTRIBUTORS BE LIABLE FOR ANY DIRECT, INDIRECT, INCIDENTAL,
 * SPECIAL, EXEMPLARY, OR CONSEQUENTIAL DAMAGES (INCLUDING, BUT NOT
 * LIMITED TO, PROCUREMENT OF SUBSTITUTE GOODS OR SERVICES; LOSS OF USE,
 * DATA, OR PROFITS; OR BUSINESS INTERRUPTION) HOWEVER CAUSED AND ON ANY
 * THEORY OF LIABILITY, WHETHER IN CONTRACT, STRICT LIABILITY, OR TORT
 * (INCLUDING NEGLIGENCE OR OTHERWISE) ARISING IN ANY WAY OUT OF THE USE
 * OF THIS SOFTWARE, EVEN IF ADVISED OF THE POSSIBILITY OF SUCH DAMAGE.
 */

package io.spine.tools.protoc;

import com.google.common.collect.ImmutableList;
import com.google.common.truth.StringSubject;
import com.google.common.truth.Truth;
import com.google.protobuf.compiler.PluginProtos.CodeGeneratorRequest;
import com.google.protobuf.compiler.PluginProtos.CodeGeneratorResponse;
import com.google.protobuf.compiler.PluginProtos.CodeGeneratorResponse.File;
import io.spine.code.java.ClassName;
import io.spine.tools.gradle.compiler.protoc.GeneratedInterfaces;
import io.spine.tools.gradle.compiler.protoc.GeneratedMethods;
import io.spine.tools.gradle.compiler.protoc.MessageSelectorFactory;
import io.spine.tools.protoc.given.TestInterface;
import io.spine.tools.protoc.given.UuidMethodFactory;
import io.spine.type.MessageType;
import io.spine.type.Type;
import org.junit.jupiter.api.Assertions;
import org.junit.jupiter.api.DisplayName;
import org.junit.jupiter.api.Test;

import java.util.Collection;

import static io.spine.tools.protoc.given.CodeGeneratorRequestGiven.encodedProtocConfig;
import static io.spine.tools.protoc.given.CodeGeneratorRequestGiven.requestBuilder;
import static org.junit.jupiter.api.Assertions.assertEquals;
import static org.junit.jupiter.api.Assertions.assertNull;
import static org.junit.jupiter.api.Assertions.assertSame;

@DisplayName("SpineProtoGenerator should")
final class SpineProtoGeneratorTest {

    private static final String TEST_PROTO_FILE = "spine/tools/protoc/test_generators.proto";

    @DisplayName("link with another generator")
    @Test
    void linkAnotherGenerator() {
        TestGenerator generator = new TestGenerator();
        TestGenerator secondGenerator = new TestGenerator();

        SpineProtoGenerator sameGenerator = generator.linkWith(secondGenerator);
        assertSame(generator, sameGenerator);
        assertSame(secondGenerator, generator.linkedGenerator());
        assertNull(secondGenerator.linkedGenerator());
    }

    @DisplayName("process valid CodeGeneratorRequest")
    @Test
    void processValidRequest() {
<<<<<<< HEAD
        GeneratedInterfaces interfaces = new GeneratedInterfaces();
        interfaces.mark(interfaces.uuidMessage(), TestInterface.class.getName());
        GeneratedMethods methods = new GeneratedMethods();
        methods.useFactory(UuidMethodFactory.class.getName(), methods.uuidMessage());
=======
        GeneratedInterfaces interfaces = GeneratedInterfaces.withDefaults();
        MessageSelectorFactory messages = interfaces.messages();
        interfaces.mark(messages.uuid(), ClassName.of(TestInterface.class));
        GeneratedMethods methods = GeneratedMethods.withDefaults();
        methods.applyFactory(UuidMethodFactory.class.getName(), messages.uuid());
>>>>>>> 2f610d86
        CodeGeneratorRequest request = requestBuilder()
                .addProtoFile(TestGeneratorsProto.getDescriptor()
                                                 .toProto())
                .addFileToGenerate(TEST_PROTO_FILE)
                .setParameter(encodedProtocConfig(interfaces, methods))
                .build();
        MessageType type = new MessageType(EnhancedWithCodeGeneration.getDescriptor());
        File firstFile = File
                .newBuilder()
                .setName("file.proto")
                .setContent(TestInterface.class.getName() + ',')
                .setInsertionPoint(InsertionPoint.message_implements.forType(type))
                .build();
        File secondFile = File
                .newBuilder()
                .setName("file.proto")
                .setContent("public void test(){}")
                .setInsertionPoint(InsertionPoint.class_scope.forType(type))
                .build();
        TestGenerator firstGenerator =
                new TestGenerator(ImmutableList.of(new TestCompilerOutput(firstFile)));
        TestGenerator secondGenerator =
                new TestGenerator(ImmutableList.of(new TestCompilerOutput(secondFile)));

        CodeGeneratorResponse result = firstGenerator.linkWith(secondGenerator)
                                                     .process(request);
        assertEquals(2, result.getFileCount());
        assertSame(firstFile, result.getFile(0));
        assertSame(secondFile, result.getFile(1));
    }

    @DisplayName("concatenate code generated for the same insertion point")
    @Test
    void concatenateGeneratedCode() {
<<<<<<< HEAD
        GeneratedMethods methods = new GeneratedMethods();
        methods.useFactory(UuidMethodFactory.class.getName(), methods.uuidMessage());
=======
        GeneratedMethods methods = GeneratedMethods.withDefaults();
        MessageSelectorFactory messages = methods.messages();
        methods.applyFactory(UuidMethodFactory.class.getName(), messages.uuid());
>>>>>>> 2f610d86
        CodeGeneratorRequest request = requestBuilder()
                .addProtoFile(TestGeneratorsProto.getDescriptor()
                                                 .toProto())
                .addFileToGenerate(TEST_PROTO_FILE)
                .setParameter(encodedProtocConfig(methods))
                .build();
        MessageType type = new MessageType(EnhancedWithCodeGeneration.getDescriptor());
        String firstMethod = "public void test1(){}";
        String secondMethod = "public void test2(){}";
        File firstFile = File
                .newBuilder()
                .setName("file.proto")
                .setContent(firstMethod)
                .setInsertionPoint(InsertionPoint.class_scope.forType(type))
                .build();
        File secondFile = firstFile
                .toBuilder()
                .setContent(secondMethod)
                .build();
        ImmutableList<CompilerOutput> compilerOutputs = ImmutableList.of(
                new TestCompilerOutput(firstFile), new TestCompilerOutput(secondFile)
        );
        TestGenerator generator = new TestGenerator(compilerOutputs);

        CodeGeneratorResponse result = generator.process(request);
        assertEquals(1, result.getFileCount());
        File file = result.getFile(0);
        StringSubject fileContent = Truth.assertThat(file.getContent());
        fileContent.contains(firstMethod);
        fileContent.contains(secondMethod);
    }

    @DisplayName("drop duplicates in generated code for the same insertion point")
    @Test
    void dropCodeDuplicates() {
<<<<<<< HEAD
        GeneratedMethods methods = new GeneratedMethods();
        methods.useFactory(UuidMethodFactory.class.getName(), methods.uuidMessage());
=======
        GeneratedMethods methods = GeneratedMethods.withDefaults();
        MessageSelectorFactory messages = methods.messages();
        methods.applyFactory(UuidMethodFactory.class.getName(), messages.uuid());
>>>>>>> 2f610d86
        CodeGeneratorRequest request = requestBuilder()
                .addProtoFile(TestGeneratorsProto.getDescriptor()
                                                 .toProto())
                .addFileToGenerate(TEST_PROTO_FILE)
                .setParameter(encodedProtocConfig(methods))
                .build();
        MessageType type = new MessageType(EnhancedWithCodeGeneration.getDescriptor());
        String method = "public void test1(){}";
        File generated = File
                .newBuilder()
                .setName("file.proto")
                .setContent(method)
                .setInsertionPoint(InsertionPoint.class_scope.forType(type))
                .build();
        ImmutableList<CompilerOutput> compilerOutputs = ImmutableList.of(
                new TestCompilerOutput(generated), new TestCompilerOutput(generated)
        );
        TestGenerator generator = new TestGenerator(compilerOutputs);

        CodeGeneratorResponse result = generator.process(request);
        assertEquals(1, result.getFileCount());
        File file = result.getFile(0);
        StringSubject fileContent = Truth.assertThat(file.getContent());
        fileContent.isEqualTo(method);
    }

    @DisplayName("not process invalid CodeGeneratorRequest")
    @Test
    void notProcessInvalidRequests() {
        Assertions.assertThrows(NullPointerException.class,
                                () -> new TestGenerator().process(null));
        Assertions.assertThrows(IllegalArgumentException.class,
                                () -> new TestGenerator().process(requestWithUnsupportedVersion()));
        Assertions.assertThrows(IllegalArgumentException.class,
                                () -> new TestGenerator().process(requestBuilder().build()));
    }

    private static CodeGeneratorRequest requestWithUnsupportedVersion() {
        CodeGeneratorRequest.Builder result = requestBuilder();
        result.setCompilerVersion(result.getCompilerVersionBuilder()
                                        .setMajor(2));
        return result.build();

    }

    private static class TestGenerator extends SpineProtoGenerator {

        private final ImmutableList<CompilerOutput> compilerOutputs;

        private TestGenerator() {
            this(ImmutableList.of());
        }

        private TestGenerator(ImmutableList<CompilerOutput> outputs) {
            compilerOutputs = outputs;
        }

        @Override
        protected Collection<CompilerOutput> generate(Type<?, ?> type) {
            return compilerOutputs;
        }
    }

    private static class TestCompilerOutput extends AbstractCompilerOutput {

        protected TestCompilerOutput(File file) {
            super(file);
        }
    }
}<|MERGE_RESOLUTION|>--- conflicted
+++ resolved
@@ -66,18 +66,11 @@
     @DisplayName("process valid CodeGeneratorRequest")
     @Test
     void processValidRequest() {
-<<<<<<< HEAD
         GeneratedInterfaces interfaces = new GeneratedInterfaces();
-        interfaces.mark(interfaces.uuidMessage(), TestInterface.class.getName());
-        GeneratedMethods methods = new GeneratedMethods();
-        methods.useFactory(UuidMethodFactory.class.getName(), methods.uuidMessage());
-=======
-        GeneratedInterfaces interfaces = GeneratedInterfaces.withDefaults();
         MessageSelectorFactory messages = interfaces.messages();
         interfaces.mark(messages.uuid(), ClassName.of(TestInterface.class));
-        GeneratedMethods methods = GeneratedMethods.withDefaults();
+        GeneratedMethods methods = new GeneratedMethods();
         methods.applyFactory(UuidMethodFactory.class.getName(), messages.uuid());
->>>>>>> 2f610d86
         CodeGeneratorRequest request = requestBuilder()
                 .addProtoFile(TestGeneratorsProto.getDescriptor()
                                                  .toProto())
@@ -112,14 +105,9 @@
     @DisplayName("concatenate code generated for the same insertion point")
     @Test
     void concatenateGeneratedCode() {
-<<<<<<< HEAD
         GeneratedMethods methods = new GeneratedMethods();
-        methods.useFactory(UuidMethodFactory.class.getName(), methods.uuidMessage());
-=======
-        GeneratedMethods methods = GeneratedMethods.withDefaults();
         MessageSelectorFactory messages = methods.messages();
         methods.applyFactory(UuidMethodFactory.class.getName(), messages.uuid());
->>>>>>> 2f610d86
         CodeGeneratorRequest request = requestBuilder()
                 .addProtoFile(TestGeneratorsProto.getDescriptor()
                                                  .toProto())
@@ -155,14 +143,9 @@
     @DisplayName("drop duplicates in generated code for the same insertion point")
     @Test
     void dropCodeDuplicates() {
-<<<<<<< HEAD
         GeneratedMethods methods = new GeneratedMethods();
-        methods.useFactory(UuidMethodFactory.class.getName(), methods.uuidMessage());
-=======
-        GeneratedMethods methods = GeneratedMethods.withDefaults();
         MessageSelectorFactory messages = methods.messages();
         methods.applyFactory(UuidMethodFactory.class.getName(), messages.uuid());
->>>>>>> 2f610d86
         CodeGeneratorRequest request = requestBuilder()
                 .addProtoFile(TestGeneratorsProto.getDescriptor()
                                                  .toProto())
