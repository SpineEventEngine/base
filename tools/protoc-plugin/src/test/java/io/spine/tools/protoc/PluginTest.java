--- conflicted
+++ resolved
@@ -47,15 +47,10 @@
 import java.util.List;
 import java.util.stream.Collectors;
 
-<<<<<<< HEAD
-import static io.spine.base.MessageFile.EVENTS;
-import static io.spine.tools.protoc.given.CodeGeneratorRequestGiven.protocConfig;
-=======
 import static io.spine.tools.gradle.compiler.protoc.MessageSelectorFactory.prefix;
 import static io.spine.tools.gradle.compiler.protoc.MessageSelectorFactory.regex;
 import static io.spine.tools.gradle.compiler.protoc.MessageSelectorFactory.suffix;
-import static io.spine.tools.protoc.given.CodeGeneratorRequestGiven.encodedProtocConfig;
->>>>>>> fd04ecc6
+import static io.spine.tools.protoc.given.CodeGeneratorRequestGiven.protocConfig;
 import static io.spine.tools.protoc.given.CodeGeneratorRequestGiven.requestBuilder;
 import static org.junit.jupiter.api.Assertions.assertEquals;
 
@@ -68,7 +63,6 @@
     private static final String TEST_PROTO_REGEX = ".*protoc/.*rators.pro.*";
     private static final String TEST_PROTO_FILE = "spine/tools/protoc/test_generators.proto";
 
-<<<<<<< HEAD
     private Path testPluginConfig;
 
     @BeforeEach
@@ -76,10 +70,7 @@
         testPluginConfig = tempDirPath.resolve("test-spine-protoc-plugin.pb");
     }
 
-    @DisplayName("process postfix patterns")
-=======
     @DisplayName("process suffix patterns")
->>>>>>> fd04ecc6
     @Test
     void processSuffixPatterns() {
         GeneratedInterfaces interfaces = GeneratedInterfaces.withDefaults();
@@ -104,26 +95,6 @@
         assertEquals(TestMethodFactory.TEST_METHOD.value(), messageMethod.getContent());
     }
 
-<<<<<<< HEAD
-    @DisplayName("skip generation of standard interfaces if they are `ignored`")
-    @Test
-    void skipStandardInterfacesIfIgnored() {
-        GeneratedInterfaces interfaces = GeneratedInterfaces.withDefaults();
-        FileSelectorFactory filePattern = interfaces.filePattern();
-        interfaces.ignore(filePattern.endsWith(EVENTS.suffix()));
-        CodeGeneratorRequest request = requestBuilder()
-                .addProtoFile(TestEventsProto.getDescriptor()
-                                             .toProto())
-                .addFileToGenerate("spine/tools/protoc/iface/test_events.proto")
-                .setParameter(protocConfig(interfaces, testPluginConfig).toString())
-                .build();
-        CodeGeneratorResponse response = runPlugin(request);
-
-        assertEquals(0, response.getFileCount());
-    }
-
-=======
->>>>>>> fd04ecc6
     @DisplayName("generate UUID message")
     @Test
     void generateUuidMethod() {
