--- conflicted
+++ resolved
@@ -29,8 +29,6 @@
 
 import java.util.function.Predicate;
 
-<<<<<<< HEAD
-=======
 import static com.google.common.truth.Truth.assertThat;
 import static io.spine.base.MessageFile.COMMANDS;
 import static io.spine.base.MessageFile.EVENTS;
@@ -38,80 +36,23 @@
 import static io.spine.tools.gradle.compiler.protoc.MessageSelectorFactory.prefix;
 import static io.spine.tools.gradle.compiler.protoc.MessageSelectorFactory.regex;
 import static io.spine.tools.gradle.compiler.protoc.MessageSelectorFactory.suffix;
->>>>>>> 2f610d86
 import static org.junit.jupiter.api.Assertions.assertEquals;
 import static org.junit.jupiter.api.Assertions.assertTrue;
 
 @DisplayName("GeneratedInterfaces should")
 final class GeneratedInterfacesTest {
 
-<<<<<<< HEAD
-=======
-    @DisplayName("prepare default GeneratedInterfaceConfig for")
-    @Nested
-    class Default {
-
-        @DisplayName("UuidValue")
-        @Test
-        void uuid() {
-            AddInterfaces defaults = GeneratedInterfaces.withDefaults()
-                                                        .asProtocConfig();
-            assertHasInterface(UuidValue.class, defaults.getUuidInterface()
-                                                        .getValue());
-        }
-
-        @DisplayName("CommandMessage")
-        @Test
-        void command() {
-            AddInterfaces defaults = GeneratedInterfaces.withDefaults()
-                                                        .asProtocConfig();
-            assertHasInterfaceWithNameAndSuffix(CommandMessage.class, COMMANDS.suffix(), defaults);
-        }
-
-        @DisplayName("EventMessage")
-        @Test
-        void event() {
-            AddInterfaces defaults = GeneratedInterfaces.withDefaults()
-                                                        .asProtocConfig();
-            assertHasInterfaceWithNameAndSuffix(EventMessage.class, EVENTS.suffix(), defaults);
-        }
-
-        @DisplayName("RejectionMessage")
-        @Test
-        void rejection() {
-            AddInterfaces defaults = GeneratedInterfaces.withDefaults()
-                                                        .asProtocConfig();
-            assertHasInterfaceWithNameAndSuffix(RejectionMessage.class, REJECTIONS.suffix(),
-                                                defaults);
-        }
-
-        private void assertHasInterfaceWithNameAndSuffix(Class<?> interfaceClass,
-                                                         String suffix,
-                                                         AddInterfaces config) {
-            assertTrue(hasSuffixConfig(suffix, ClassName.of(interfaceClass), config));
-        }
-    }
-
->>>>>>> 2f610d86
     @DisplayName("add multiple file patterns")
     @Test
     void addMultipleFilePatterns() {
         String pattern = "testPattern";
         ClassName interfaceName = ClassName.of("io.spine.test.TestInterface");
 
-<<<<<<< HEAD
         GeneratedInterfaces defaults = new GeneratedInterfaces();
-        FileSelectorFactory filePattern = defaults.filePattern();
-        defaults.mark(filePattern.endsWith(pattern), interfaceName);
-        defaults.mark(filePattern.startsWith(pattern), interfaceName);
-        defaults.mark(filePattern.matches(pattern), interfaceName);
-=======
-        GeneratedInterfaces defaults = GeneratedInterfaces.withDefaults();
         MessageSelectorFactory messages = defaults.messages();
         defaults.mark(messages.inFiles(suffix(pattern)), interfaceName);
         defaults.mark(messages.inFiles(prefix(pattern)), interfaceName);
         defaults.mark(messages.inFiles(regex(pattern)), interfaceName);
->>>>>>> 2f610d86
 
         assertTrue(hasSuffixConfig(pattern, interfaceName, defaults.asProtocConfig()));
         assertTrue(hasPrefixConfig(pattern, interfaceName, defaults.asProtocConfig()));
@@ -121,7 +62,7 @@
     @DisplayName("allows asType syntax sugar method")
     @Test
     void allowAsTypeSugar() {
-        GeneratedInterfaces interfaces = GeneratedInterfaces.withDefaults();
+        GeneratedInterfaces interfaces = new GeneratedInterfaces();
         String interfaceName = "MyInterface";
         assertThat(interfaces.asType(interfaceName)).isEqualTo(ClassName.of(interfaceName));
     }
