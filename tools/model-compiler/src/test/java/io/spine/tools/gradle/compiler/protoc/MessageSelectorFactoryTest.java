/*
 * Copyright 2019, TeamDev. All rights reserved.
 *
 * Redistribution and use in source and/or binary forms, with or without
 * modification, must retain the above copyright notice and the following
 * disclaimer.
 *
 * THIS SOFTWARE IS PROVIDED BY THE COPYRIGHT HOLDERS AND CONTRIBUTORS
 * "AS IS" AND ANY EXPRESS OR IMPLIED WARRANTIES, INCLUDING, BUT NOT
 * LIMITED TO, THE IMPLIED WARRANTIES OF MERCHANTABILITY AND FITNESS FOR
 * A PARTICULAR PURPOSE ARE DISCLAIMED. IN NO EVENT SHALL THE COPYRIGHT
 * OWNER OR CONTRIBUTORS BE LIABLE FOR ANY DIRECT, INDIRECT, INCIDENTAL,
 * SPECIAL, EXEMPLARY, OR CONSEQUENTIAL DAMAGES (INCLUDING, BUT NOT
 * LIMITED TO, PROCUREMENT OF SUBSTITUTE GOODS OR SERVICES; LOSS OF USE,
 * DATA, OR PROFITS; OR BUSINESS INTERRUPTION) HOWEVER CAUSED AND ON ANY
 * THEORY OF LIABILITY, WHETHER IN CONTRACT, STRICT LIABILITY, OR TORT
 * (INCLUDING NEGLIGENCE OR OTHERWISE) ARISING IN ANY WAY OUT OF THE USE
 * OF THIS SOFTWARE, EVEN IF ADVISED OF THE POSSIBILITY OF SUCH DAMAGE.
 */

package io.spine.tools.gradle.compiler.protoc;

import com.google.common.collect.ImmutableMap;
import io.spine.code.proto.FileName;
import org.junit.jupiter.api.DisplayName;
import org.junit.jupiter.api.Nested;
import org.junit.jupiter.api.Test;

import static com.google.common.truth.Truth.assertThat;
import static org.junit.jupiter.api.Assertions.assertThrows;

@DisplayName("MessageSelectorFactory should")
final class MessageSelectorFactoryTest {

    private final MessageSelectorFactory factory = MessageSelectorFactory.INSTANCE;

    @DisplayName("create UuidMessage selector")
    @Test
    void createUuidSelector() {
        assertThat(factory.uuid()).isInstanceOf(UuidMessage.class);
    }

<<<<<<< HEAD
    @DisplayName("create all messages selector")
    @Test
    void createAllSelector() {
        FileSelector allSelector = factory.all();
        assertThat(allSelector).isInstanceOf(SuffixSelector.class);
        assertThat(allSelector.getPattern()).isEqualTo(FileName.EXTENSION);
    }

    @DisplayName("create FileSelector out of")
=======
    @DisplayName("create PatternSelector out of")
>>>>>>> 192c08e0
    @Nested
    final class CreatePatternSelector {

        @DisplayName("suffix")
        @Test
        void suffix() {
            String suffix = "_documents.proto";
            assertThat(factory.inFiles(MessageSelectorFactory.suffix(suffix)))
                    .isInstanceOf(SuffixSelector.class);
        }

        @DisplayName("prefix")
        @Test
        void prefix() {
            String prefix = "io/spine/test/orders_";
            assertThat(factory.inFiles(MessageSelectorFactory.prefix(prefix)))
                    .isInstanceOf(PrefixSelector.class);
        }

        @DisplayName("regex")
        @Test
        void regex() {
            String regex = ".*test.*";
            assertThat(factory.inFiles(MessageSelectorFactory.regex(regex)))
                    .isInstanceOf(RegexSelector.class);
        }
    }

    @DisplayName("throw IllegalArgumentException if inFiles configuration has")
    @Nested
    final class ThrowIEA {

        @DisplayName("more than one element")
        @Test
        void moreThanOneElement() {
            assertThrows(IllegalArgumentException.class, () ->
                    factory.inFiles(ImmutableMap.of("first", "v1", "second", "v2")));
        }

        @DisplayName("non supported parameter")
        @Test
        void nonSupportParameter() {
            assertThrows(IllegalArgumentException.class, () ->
                    factory.inFiles(ImmutableMap.of("NON_SUPPORTED", "v1")));
        }
    }

    @DisplayName("throw NullPointerException if a null value is supplied to inFiles method")
    @Test
    void throwNPE() {
        assertThrows(NullPointerException.class, () ->
                factory.inFiles(null));
    }
}<|MERGE_RESOLUTION|>--- conflicted
+++ resolved
@@ -40,19 +40,15 @@
         assertThat(factory.uuid()).isInstanceOf(UuidMessage.class);
     }
 
-<<<<<<< HEAD
     @DisplayName("create all messages selector")
     @Test
     void createAllSelector() {
-        FileSelector allSelector = factory.all();
+        PatternSelector allSelector = factory.all();
         assertThat(allSelector).isInstanceOf(SuffixSelector.class);
         assertThat(allSelector.getPattern()).isEqualTo(FileName.EXTENSION);
     }
 
-    @DisplayName("create FileSelector out of")
-=======
     @DisplayName("create PatternSelector out of")
->>>>>>> 192c08e0
     @Nested
     final class CreatePatternSelector {
 
