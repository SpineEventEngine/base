--- conflicted
+++ resolved
@@ -21,14 +21,10 @@
 package io.spine.tools.gradle.compiler;
 
 import com.google.common.collect.ImmutableList;
-<<<<<<< HEAD
+import io.spine.tools.gradle.TaskName;
 import io.spine.tools.gradle.testing.GradleProject;
-=======
-import io.spine.tools.gradle.GradleProject;
-import io.spine.tools.gradle.TaskName;
 import org.gradle.testkit.runner.BuildResult;
 import org.gradle.testkit.runner.TaskOutcome;
->>>>>>> 5577e533
 import org.junit.jupiter.api.BeforeEach;
 import org.junit.jupiter.api.DisplayName;
 import org.junit.jupiter.api.Test;
@@ -38,15 +34,11 @@
 import java.io.File;
 import java.nio.file.Path;
 
-<<<<<<< HEAD
+import static com.google.common.truth.Truth.assertThat;
 import static io.spine.tools.gradle.TaskName.compileJava;
-=======
-import static com.google.common.truth.Truth.assertThat;
-import static io.spine.tools.gradle.TaskName.COMPILE_JAVA;
-import static io.spine.tools.gradle.TaskName.GENERATE_VALIDATING_BUILDERS;
+import static io.spine.tools.gradle.TaskName.generateValidatingBuilders;
 import static org.gradle.testkit.runner.TaskOutcome.SUCCESS;
 import static org.gradle.testkit.runner.TaskOutcome.UP_TO_DATE;
->>>>>>> 5577e533
 
 @ExtendWith(TempDirectory.class)
 @DisplayName("ValidatingBuilderGenPlugin should")
@@ -78,7 +70,7 @@
     @DisplayName("compile generated validators")
     void compileGeneratedValidators() {
         GradleProject project = newProject();
-        project.executeTask(COMPILE_JAVA);
+        project.executeTask(compileJava);
     }
 
     @Test
@@ -86,7 +78,7 @@
     void incremental() {
         GradleProject project = newProject();
 
-        TaskName taskName = GENERATE_VALIDATING_BUILDERS;
+        TaskName taskName = generateValidatingBuilders;
         BuildResult firstRun = project.executeTask(taskName);
         TaskOutcome firstOutcome = firstRun.task(taskName.path()).getOutcome();
         assertThat(firstOutcome).isEqualTo(SUCCESS);
@@ -104,10 +96,6 @@
                              .addProtoFiles(PROTO_FILES)
                              .enableDebug()
                              .build();
-<<<<<<< HEAD
-        project.executeTask(compileJava);
-=======
         return project;
->>>>>>> 5577e533
     }
 }