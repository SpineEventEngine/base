/*
 * Copyright 2020, TeamDev. All rights reserved.
 *
 * Redistribution and use in source and/or binary forms, with or without
 * modification, must retain the above copyright notice and the following
 * disclaimer.
 *
 * THIS SOFTWARE IS PROVIDED BY THE COPYRIGHT HOLDERS AND CONTRIBUTORS
 * "AS IS" AND ANY EXPRESS OR IMPLIED WARRANTIES, INCLUDING, BUT NOT
 * LIMITED TO, THE IMPLIED WARRANTIES OF MERCHANTABILITY AND FITNESS FOR
 * A PARTICULAR PURPOSE ARE DISCLAIMED. IN NO EVENT SHALL THE COPYRIGHT
 * OWNER OR CONTRIBUTORS BE LIABLE FOR ANY DIRECT, INDIRECT, INCIDENTAL,
 * SPECIAL, EXEMPLARY, OR CONSEQUENTIAL DAMAGES (INCLUDING, BUT NOT
 * LIMITED TO, PROCUREMENT OF SUBSTITUTE GOODS OR SERVICES; LOSS OF USE,
 * DATA, OR PROFITS; OR BUSINESS INTERRUPTION) HOWEVER CAUSED AND ON ANY
 * THEORY OF LIABILITY, WHETHER IN CONTRACT, STRICT LIABILITY, OR TORT
 * (INCLUDING NEGLIGENCE OR OTHERWISE) ARISING IN ANY WAY OUT OF THE USE
 * OF THIS SOFTWARE, EVEN IF ADVISED OF THE POSSIBILITY OF SUCH DAMAGE.
 */

package io.spine.tools.gradle.compiler.given;

<<<<<<< HEAD
=======
import io.spine.testing.TempDir;
>>>>>>> 6d0f7615
import org.gradle.api.Project;
import org.gradle.testfixtures.ProjectBuilder;

import java.io.File;
import java.util.UUID;

import static io.spine.testing.TempDirs.createTempDir;
import static io.spine.tools.gradle.ProtobufTaskName.generateProto;
import static io.spine.tools.gradle.ProtobufTaskName.generateTestProto;

/**
 * A helper class for the test data generation.
 */
@SuppressWarnings("UtilityClass")
public class ModelCompilerTestEnv {

    public static final String SPINE_PROTOBUF_PLUGIN_ID = "io.spine.tools.spine-model-compiler";

    /** Prevent instantiation of this utility class. */
    private ModelCompilerTestEnv() {
    }

    /** Creates a project with all required tasks. */
    public static Project newProject() {
<<<<<<< HEAD
        return newProject(createTempDir());
=======
        return newProject(TempDir.forClass(ModelCompilerTestEnv.class));
>>>>>>> 6d0f7615
    }

    /**
     * Creates a project with all required tasks.
     *
     * <p>The project will be placed into the given directory.
     *
     * @param projectDir {@link Project#getProjectDir() Project.getProjectDir()} of the project
     */
    public static Project newProject(File projectDir) {
        Project project = ProjectBuilder.builder()
                                        .withProjectDir(projectDir)
                                        .build();
        project.getPluginManager()
               .apply("java");
        project.task(generateProto.name());
        project.task(generateTestProto.name());
        return project;
    }

    public static String newUuid() {
        String result = UUID.randomUUID()
                            .toString();
        return result;
    }
}<|MERGE_RESOLUTION|>--- conflicted
+++ resolved
@@ -20,17 +20,13 @@
 
 package io.spine.tools.gradle.compiler.given;
 
-<<<<<<< HEAD
-=======
 import io.spine.testing.TempDir;
->>>>>>> 6d0f7615
 import org.gradle.api.Project;
 import org.gradle.testfixtures.ProjectBuilder;
 
 import java.io.File;
 import java.util.UUID;
 
-import static io.spine.testing.TempDirs.createTempDir;
 import static io.spine.tools.gradle.ProtobufTaskName.generateProto;
 import static io.spine.tools.gradle.ProtobufTaskName.generateTestProto;
 
@@ -48,11 +44,7 @@
 
     /** Creates a project with all required tasks. */
     public static Project newProject() {
-<<<<<<< HEAD
-        return newProject(createTempDir());
-=======
         return newProject(TempDir.forClass(ModelCompilerTestEnv.class));
->>>>>>> 6d0f7615
     }
 
     /**
