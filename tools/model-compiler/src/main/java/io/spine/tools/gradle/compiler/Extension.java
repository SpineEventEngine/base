--- conflicted
+++ resolved
@@ -167,15 +167,9 @@
 
     public final CodeGenAnnotations generateAnnotations = new CodeGenAnnotations();
 
-<<<<<<< HEAD
     public final GeneratedInterfaces generateInterfaces = new GeneratedInterfaces();
 
     public final GeneratedMethods generateMethods = new GeneratedMethods();
-=======
-    public final GeneratedInterfaces interfaces = GeneratedInterfaces.withDefaults();
-
-    public final GeneratedMethods methods = GeneratedMethods.withDefaults();
->>>>>>> 2f610d86
 
     public List<String> internalClassPatterns = new ArrayList<>();
 
