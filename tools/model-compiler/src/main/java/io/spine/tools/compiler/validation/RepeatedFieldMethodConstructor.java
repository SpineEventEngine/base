--- conflicted
+++ resolved
@@ -202,27 +202,9 @@
                                                               builderGenericClassName);
         String addValueStatement = getMessageBuilder() + '.'
                 + ADD_PREFIX + methodNamePart + "(convertedValue)";
-<<<<<<< HEAD
-        final String convertStatement = createValidateStatement(CONVERTED_VALUE);
-        final MethodSpec result = MethodSpec.methodBuilder(methodName)
-                                            .addAnnotation(canIgnoreReturnValue())
-                                            .returns(builderClassName)
-                                            .addModifiers(Modifier.PUBLIC)
-                                            .addParameter(String.class, VALUE)
-                                            .addException(ValidationException.class)
-                                            .addException(ConversionException.class)
-                                            .addStatement(createConvertSingularValue(VALUE),
-                                                          listElementClassName,
-                                                          listElementClassName)
-                                            .addStatement(descriptorCodeLine, FieldDescriptor.class)
-                                            .addStatement(convertStatement,
-                                                          fieldDescriptor.getName())
-                                            .addStatement(addValueStatement)
-                                            .addStatement(returnThis())
-                                            .build();
-=======
         String convertStatement = createValidateStatement(CONVERTED_VALUE);
         MethodSpec result = MethodSpec.methodBuilder(methodName)
+                                      .addAnnotation(canIgnoreReturnValue())
                                       .returns(builderClassName)
                                       .addModifiers(Modifier.PUBLIC)
                                       .addParameter(String.class, VALUE)
@@ -237,7 +219,6 @@
                                       .addStatement(addValueStatement)
                                       .addStatement(returnThis())
                                       .build();
->>>>>>> 176088af
         return result;
     }
 
@@ -258,28 +239,9 @@
         String modificationStatement =
                 format("%s.%s%s(%s, convertedValue)",
                        getMessageBuilder(), realBuilderCallPrefix, methodNamePart, INDEX);
-<<<<<<< HEAD
-        final String convertStatement = createValidateStatement(CONVERTED_VALUE);
-        final MethodSpec result = MethodSpec.methodBuilder(methodName)
-                                            .addAnnotation(canIgnoreReturnValue())
-                                            .returns(builderClassName)
-                                            .addModifiers(Modifier.PUBLIC)
-                                            .addParameter(TypeName.INT, INDEX)
-                                            .addParameter(String.class, VALUE)
-                                            .addException(ValidationException.class)
-                                            .addException(ConversionException.class)
-                                            .addStatement(createConvertSingularValue(VALUE),
-                                                          listElementClassName,
-                                                          listElementClassName)
-                                            .addStatement(descriptorCodeLine, FieldDescriptor.class)
-                                            .addStatement(convertStatement,
-                                                          fieldDescriptor.getName())
-                                            .addStatement(modificationStatement)
-                                            .addStatement(returnThis())
-                                            .build();
-=======
         String convertStatement = createValidateStatement(CONVERTED_VALUE);
         MethodSpec result = MethodSpec.methodBuilder(methodName)
+                                      .addAnnotation(canIgnoreReturnValue())
                                       .returns(builderClassName)
                                       .addModifiers(Modifier.PUBLIC)
                                       .addParameter(TypeName.INT, INDEX)
@@ -295,7 +257,6 @@
                                       .addStatement(modificationStatement)
                                       .addStatement(returnThis())
                                       .build();
->>>>>>> 176088af
         return result;
     }
 
@@ -305,26 +266,8 @@
                                                               builderGenericClassName);
         String addAllValues = getMessageBuilder()
                 + format(".addAll%s(%s)", methodNamePart, CONVERTED_VALUE);
-<<<<<<< HEAD
-        final MethodSpec result = MethodSpec.methodBuilder(methodName)
-                                            .addAnnotation(canIgnoreReturnValue())
-                                            .returns(builderClassName)
-                                            .addModifiers(Modifier.PUBLIC)
-                                            .addParameter(String.class, VALUE)
-                                            .addException(ValidationException.class)
-                                            .addException(ConversionException.class)
-                                            .addStatement(createGetConvertedCollectionValue(),
-                                                          List.class,
-                                                          listElementClassName,
-                                                          listElementClassName)
-                                            .addStatement(descriptorCodeLine, FieldDescriptor.class)
-                                            .addStatement(createValidateStatement(CONVERTED_VALUE),
-                                                          fieldDescriptor.getName())
-                                            .addStatement(addAllValues)
-                                            .addStatement(returnThis())
-                                            .build();
-=======
-        MethodSpec result = MethodSpec.methodBuilder(methodName)
+        MethodSpec result = MethodSpec.methodBuilder(methodName)
+                                      .addAnnotation(canIgnoreReturnValue())
                                       .returns(builderClassName)
                                       .addModifiers(Modifier.PUBLIC)
                                       .addParameter(String.class, VALUE)
@@ -340,7 +283,6 @@
                                       .addStatement(addAllValues)
                                       .addStatement(returnThis())
                                       .build();
->>>>>>> 176088af
         return result;
     }
 
@@ -354,22 +296,8 @@
         String fieldName = fieldDescriptor.getName();
         String addAllValues = getMessageBuilder()
                 + format(".addAll%s(%s)", methodNamePart, VALUE);
-<<<<<<< HEAD
-        final MethodSpec result = MethodSpec.methodBuilder(methodName)
-                                            .addAnnotation(canIgnoreReturnValue())
-                                            .returns(builderClassName)
-                                            .addModifiers(Modifier.PUBLIC)
-                                            .addParameter(parameter, VALUE)
-                                            .addException(ValidationException.class)
-                                            .addStatement(descriptorCodeLine,
-                                                          FieldDescriptor.class)
-                                            .addStatement(createValidateStatement(VALUE),
-                                                          fieldName)
-                                            .addStatement(addAllValues)
-                                            .addStatement(returnThis())
-                                            .build();
-=======
-        MethodSpec result = MethodSpec.methodBuilder(methodName)
+        MethodSpec result = MethodSpec.methodBuilder(methodName)
+                                      .addAnnotation(canIgnoreReturnValue())
                                       .returns(builderClassName)
                                       .addModifiers(Modifier.PUBLIC)
                                       .addParameter(parameter, VALUE)
@@ -381,36 +309,17 @@
                                       .addStatement(addAllValues)
                                       .addStatement(returnThis())
                                       .build();
->>>>>>> 176088af
         return result;
     }
 
     private MethodSpec createAddObjectMethod() {
-<<<<<<< HEAD
-        final String methodName = ADD_PREFIX + methodNamePart;
-        final String descriptorCodeLine = createDescriptorStatement(fieldIndex,
-                                                                    builderGenericClassName);
-        final String addValue = format("%s.%s%s(%s)",
-                                       getMessageBuilder(), ADD_PREFIX, methodNamePart, VALUE);
-        final MethodSpec result = MethodSpec.methodBuilder(methodName)
-                                            .addAnnotation(canIgnoreReturnValue())
-                                            .returns(builderClassName)
-                                            .addModifiers(Modifier.PUBLIC)
-                                            .addParameter(listElementClassName, VALUE)
-                                            .addException(ValidationException.class)
-                                            .addStatement(descriptorCodeLine, FieldDescriptor.class)
-                                            .addStatement(createValidateStatement(VALUE),
-                                                          javaFieldName)
-                                            .addStatement(addValue)
-                                            .addStatement(returnThis())
-                                            .build();
-=======
         String methodName = ADD_PREFIX + methodNamePart;
         String descriptorCodeLine = createDescriptorStatement(fieldIndex,
                                                               builderGenericClassName);
         String addValue = format("%s.%s%s(%s)",
                                  getMessageBuilder(), ADD_PREFIX, methodNamePart, VALUE);
         MethodSpec result = MethodSpec.methodBuilder(methodName)
+                                      .addAnnotation(canIgnoreReturnValue())
                                       .returns(builderClassName)
                                       .addModifiers(Modifier.PUBLIC)
                                       .addParameter(listElementClassName, VALUE)
@@ -421,7 +330,6 @@
                                       .addStatement(addValue)
                                       .addStatement(returnThis())
                                       .build();
->>>>>>> 176088af
         return result;
     }
 
@@ -434,60 +342,28 @@
     }
 
     private MethodSpec createRemoveObjectByIndexMethod() {
-<<<<<<< HEAD
-        final String methodName = removePrefix() + methodNamePart;
-        final String addValue = format("%s.%s%s(%s)", getMessageBuilder(),
-                                       removePrefix(), methodNamePart, INDEX);
-        final MethodSpec result = MethodSpec.methodBuilder(methodName)
-                                            .addAnnotation(canIgnoreReturnValue())
-                                            .returns(builderClassName)
-                                            .addModifiers(Modifier.PUBLIC)
-                                            .addParameter(TypeName.INT, INDEX)
-                                            .addStatement(addValue)
-                                            .addStatement(returnThis())
-                                            .build();
-=======
         String methodName = removePrefix() + methodNamePart;
         String addValue = format("%s.%s%s(%s)", getMessageBuilder(),
                                  removePrefix(), methodNamePart, INDEX);
         MethodSpec result = MethodSpec.methodBuilder(methodName)
+                                      .addAnnotation(canIgnoreReturnValue())
                                       .returns(builderClassName)
                                       .addModifiers(Modifier.PUBLIC)
                                       .addParameter(TypeName.INT, INDEX)
                                       .addStatement(addValue)
                                       .addStatement(returnThis())
                                       .build();
->>>>>>> 176088af
         return result;
     }
 
     private MethodSpec modifyCollectionByIndex(String methodPrefix) {
-<<<<<<< HEAD
-        final String methodName = methodPrefix + methodNamePart;
-        final String descriptorCodeLine = createDescriptorStatement(fieldIndex,
-                                                                    builderGenericClassName);
-        final String modificationStatement = format("%s.%s%s(%s, %s)", getMessageBuilder(),
-                                                    methodPrefix, methodNamePart, INDEX, VALUE);
-        final MethodSpec result = MethodSpec.methodBuilder(methodName)
-                                            .addAnnotation(canIgnoreReturnValue())
-                                            .returns(builderClassName)
-                                            .addModifiers(Modifier.PUBLIC)
-                                            .addParameter(TypeName.INT, INDEX)
-                                            .addParameter(listElementClassName, VALUE)
-                                            .addException(ValidationException.class)
-                                            .addStatement(descriptorCodeLine, FieldDescriptor.class)
-                                            .addStatement(createValidateStatement(VALUE),
-                                                          javaFieldName)
-                                            .addStatement(modificationStatement)
-                                            .addStatement(returnThis())
-                                            .build();
-=======
         String methodName = methodPrefix + methodNamePart;
         String descriptorCodeLine = createDescriptorStatement(fieldIndex,
                                                               builderGenericClassName);
         String modificationStatement = format("%s.%s%s(%s, %s)", getMessageBuilder(),
                                               methodPrefix, methodNamePart, INDEX, VALUE);
         MethodSpec result = MethodSpec.methodBuilder(methodName)
+                                      .addAnnotation(canIgnoreReturnValue())
                                       .returns(builderClassName)
                                       .addModifiers(Modifier.PUBLIC)
                                       .addParameter(TypeName.INT, INDEX)
@@ -499,29 +375,18 @@
                                       .addStatement(modificationStatement)
                                       .addStatement(returnThis())
                                       .build();
->>>>>>> 176088af
         return result;
     }
 
     private MethodSpec createClearMethod() {
-<<<<<<< HEAD
-        final String clearField = getMessageBuilder() + clearProperty(methodNamePart);
-        final MethodSpec result = MethodSpec.methodBuilder(clearPrefix() + methodNamePart)
-                                            .addAnnotation(canIgnoreReturnValue())
-                                            .addModifiers(Modifier.PUBLIC)
-                                            .returns(builderClassName)
-                                            .addStatement(clearField)
-                                            .addStatement(returnThis())
-                                            .build();
-=======
         String clearField = getMessageBuilder() + clearProperty(methodNamePart);
         MethodSpec result = MethodSpec.methodBuilder(clearPrefix() + methodNamePart)
+                                      .addAnnotation(canIgnoreReturnValue())
                                       .addModifiers(Modifier.PUBLIC)
                                       .returns(builderClassName)
                                       .addStatement(clearField)
                                       .addStatement(returnThis())
                                       .build();
->>>>>>> 176088af
         return result;
     }
 
