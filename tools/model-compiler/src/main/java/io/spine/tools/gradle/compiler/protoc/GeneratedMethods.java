/*
 * Copyright 2019, TeamDev. All rights reserved.
 *
 * Redistribution and use in source and/or binary forms, with or without
 * modification, must retain the above copyright notice and the following
 * disclaimer.
 *
 * THIS SOFTWARE IS PROVIDED BY THE COPYRIGHT HOLDERS AND CONTRIBUTORS
 * "AS IS" AND ANY EXPRESS OR IMPLIED WARRANTIES, INCLUDING, BUT NOT
 * LIMITED TO, THE IMPLIED WARRANTIES OF MERCHANTABILITY AND FITNESS FOR
 * A PARTICULAR PURPOSE ARE DISCLAIMED. IN NO EVENT SHALL THE COPYRIGHT
 * OWNER OR CONTRIBUTORS BE LIABLE FOR ANY DIRECT, INDIRECT, INCIDENTAL,
 * SPECIAL, EXEMPLARY, OR CONSEQUENTIAL DAMAGES (INCLUDING, BUT NOT
 * LIMITED TO, PROCUREMENT OF SUBSTITUTE GOODS OR SERVICES; LOSS OF USE,
 * DATA, OR PROFITS; OR BUSINESS INTERRUPTION) HOWEVER CAUSED AND ON ANY
 * THEORY OF LIABILITY, WHETHER IN CONTRACT, STRICT LIABILITY, OR TORT
 * (INCLUDING NEGLIGENCE OR OTHERWISE) ARISING IN ANY WAY OUT OF THE USE
 * OF THIS SOFTWARE, EVEN IF ADVISED OF THE POSSIBILITY OF SUCH DAMAGE.
 */

package io.spine.tools.gradle.compiler.protoc;

import io.spine.annotation.Internal;
import io.spine.code.java.ClassName;
import io.spine.tools.protoc.GenerateMethod;
import io.spine.tools.protoc.MethodsGeneration;
import io.spine.tools.protoc.UuidGenerateMethod;
import io.spine.tools.protoc.method.MethodFactory;
import io.spine.tools.protoc.method.uuid.UuidMethodFactory;
import org.checkerframework.checker.signature.qual.FullyQualifiedName;

import java.util.Map;

import static com.google.common.base.Preconditions.checkNotNull;

/**
 * A configuration of methods to be generated for Java message classes.
 */
public final class GeneratedMethods extends GeneratedConfigurations<MethodsGeneration> {

    private UuidGenerateMethod uuidGenerateMethod = UuidGenerateMethod.getDefaultInstance();

    private GeneratedMethods() {
        super();
    }

    /**
<<<<<<< HEAD
     * Creates a new instance of {@code GeneratedMethods} with the default {@link UuidMethodFactory}
     * configured for {@link UuidMessage} selector.
=======
     * Creates a new instance of {@code GeneratedMethods} with no code generation configured.
>>>>>>> f8cdba62
     */
    public static GeneratedMethods withDefaults() {
        GeneratedMethods defaults = new GeneratedMethods();
        defaults.useFactory(UuidMethodFactory.class.getName(), defaults.uuidMessage());
        return defaults;
    }

    /**
     * Configures method generation for messages declared in files matching a given pattern.
     *
     * <p>Sample usage is:
     * <pre>
     *     {@code
     *     useFactory "io.spine.code.CustomMethodFactory", filePattern().endsWith("events.proto")
     *     }
     * </pre>
     *
     * <p>The statement in the example above configures all message types declared in a file which
     * name ends with {@code events.proto} to use {@code io.spine.code.CustomMethodFactory} as
     * a custom method factory. It is expected that {@code io.spine.code.CustomMethodFactory} is
     * an implementation of the {@link MethodFactory} interface.
     *
     * <p>Caution. In order for the framework components to function properly, the implementation
     * of the {@code MethodFactory} should always be public and has a no-argument public
     * constructor.
     *
     * Example of a possible implementation:
     * <pre>
     *     In io/spine/code/CustomMethodFactory.java:
     *     {@code
     *     package io.spine.code;
     *
     *     public CustomMethodFactory implements io.spine.tools.protoc.method.MethodFactory {
     *
     *         public CustomMethodFactory(){
     *         }
     *
     *         List<MethodBody> createFor(MessageType messageType) {
     *             // ...
     *         }
     *     }
     *     }
     *
     *     In build.gradle:
     *     {@code
     *     // ...
     *
     *     modelCompiler {
     *         generateMethods {
     *             useFactory "io.spine.code.CustomMethodFactory", filePattern().endsWith("events.proto")
     *         }
     *     }
     *     }
     * </pre>
     *
     * <p>Another option for an method generation configuration is to turn it off completely:
     * <pre>
     *     {@code
     *     ignore filePattern().endsWith("events.proto")
     *     }
     * </pre>
     *
     * <p>In such case, no additional methods are added to the message classes matching the
     * pattern.
     */
    public final void useFactory(@FullyQualifiedName String factoryName, FileSelector fileSelector) {
        checkNotNull(factoryName);
        checkNotNull(fileSelector);
        addPattern(fileSelector, ClassName.of(factoryName));
    }

    /**
     * Configures method generation for messages with a single {@code string} field called
     * {@code uuid}.
     *
     * <p>This method functions similarly to the {@link #useFactory(String, FileSelector)} except
     * the file in which the message type is defined does not matter.
     *
     * <p>Sample usage is:
     * <pre>
     *      {@code
     *      useFactory "io.spine.code.CustomMethodFactory", uuidMessage()
     *      }
     * </pre>
     */
    public final void useFactory(@FullyQualifiedName String factoryName, UuidMessage uuidMessage) {
        checkNotNull(factoryName);
        checkNotNull(uuidMessage);
        uuidGenerateMethod = uuidMethod(factoryName);
    }

    @Override
    public void ignore(UuidMessage uuidMessage) {
        checkNotNull(uuidMessage);
        uuidGenerateMethod = UuidGenerateMethod.getDefaultInstance();
    }

    @SuppressWarnings("ResultOfMethodCallIgnored") // `Builder` API is used in `forEach` lambda.
    @Internal
    @Override
    public MethodsGeneration asProtocConfig() {
        MethodsGeneration.Builder result = MethodsGeneration
                .newBuilder()
                .setUuidMethod(uuidGenerateMethod);
        patternConfigurations()
                .stream()
                .map(GeneratedMethods::toCommand)
                .forEach(result::addGenerateMethod);
        return result.build();
    }

    private static UuidGenerateMethod uuidMethod(@FullyQualifiedName String factoryName) {
        return UuidGenerateMethod
                .newBuilder()
                .setFactoryName(factoryName)
                .build();
    }

    private static GenerateMethod toCommand(Map.Entry<FileSelector, ClassName> e) {
        FileSelector fileSelector = e.getKey();
        ClassName className = e.getValue();
        return GenerateMethod
                .newBuilder()
                .setPattern(fileSelector.toProto())
                .setFactoryName(className.value())
                .build();
    }
}<|MERGE_RESOLUTION|>--- conflicted
+++ resolved
@@ -45,12 +45,8 @@
     }
 
     /**
-<<<<<<< HEAD
      * Creates a new instance of {@code GeneratedMethods} with the default {@link UuidMethodFactory}
      * configured for {@link UuidMessage} selector.
-=======
-     * Creates a new instance of {@code GeneratedMethods} with no code generation configured.
->>>>>>> f8cdba62
      */
     public static GeneratedMethods withDefaults() {
         GeneratedMethods defaults = new GeneratedMethods();
