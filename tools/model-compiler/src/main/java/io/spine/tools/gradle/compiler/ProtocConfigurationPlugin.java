--- conflicted
+++ resolved
@@ -55,11 +55,8 @@
 import java.io.IOException;
 import java.nio.file.Path;
 import java.util.Base64;
-<<<<<<< HEAD
+import java.util.Collection;
 import java.util.Set;
-=======
-import java.util.Collection;
->>>>>>> 6ddc8b2a
 
 import static com.google.common.base.Preconditions.checkNotNull;
 import static io.spine.code.java.DefaultJavaProject.at;
@@ -124,8 +121,7 @@
                                 .build()
                                 .notation())
         ));
-        protobuf.plugins(closure(ProtocConfigurationPlugin::configureProtocPlugins
-        ));
+        protobuf.plugins(closure(ProtocConfigurationPlugin::configureProtocPlugins));
         GradleTask copyPluginJar = createCopyPluginJarTask(project);
         protobuf.generateProtoTasks(closure(
                 (GenerateProtoTaskCollection tasks) -> configureProtocTasks(tasks, copyPluginJar)
@@ -257,11 +253,6 @@
                           });
     }
 
-<<<<<<< HEAD
-    private void configureProtocTasks(GenerateProtoTaskCollection tasks, GradleTask dependency) {
-        tasks.all()
-             .forEach(task -> configureProtocTask(task, dependency.getTask()));
-=======
     private void configureProtocTasks(GenerateProtoTaskCollection tasks,
                                       GradleTask dependency) {
         // This is a "live" view of the current Gradle tasks.
@@ -277,7 +268,6 @@
         for (GenerateProtoTask task : allTasks) {
             configureProtocTask(task, dependency.getTask());
         }
->>>>>>> 6ddc8b2a
     }
 
     private static SpineProtocConfig assembleParameter(Project project) {
