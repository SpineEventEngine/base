/*
 * Copyright 2018, TeamDev. All rights reserved.
 *
 * Redistribution and use in source and/or binary forms, with or without
 * modification, must retain the above copyright notice and the following
 * disclaimer.
 *
 * THIS SOFTWARE IS PROVIDED BY THE COPYRIGHT HOLDERS AND CONTRIBUTORS
 * "AS IS" AND ANY EXPRESS OR IMPLIED WARRANTIES, INCLUDING, BUT NOT
 * LIMITED TO, THE IMPLIED WARRANTIES OF MERCHANTABILITY AND FITNESS FOR
 * A PARTICULAR PURPOSE ARE DISCLAIMED. IN NO EVENT SHALL THE COPYRIGHT
 * OWNER OR CONTRIBUTORS BE LIABLE FOR ANY DIRECT, INDIRECT, INCIDENTAL,
 * SPECIAL, EXEMPLARY, OR CONSEQUENTIAL DAMAGES (INCLUDING, BUT NOT
 * LIMITED TO, PROCUREMENT OF SUBSTITUTE GOODS OR SERVICES; LOSS OF USE,
 * DATA, OR PROFITS; OR BUSINESS INTERRUPTION) HOWEVER CAUSED AND ON ANY
 * THEORY OF LIABILITY, WHETHER IN CONTRACT, STRICT LIABILITY, OR TORT
 * (INCLUDING NEGLIGENCE OR OTHERWISE) ARISING IN ANY WAY OUT OF THE USE
 * OF THIS SOFTWARE, EVEN IF ADVISED OF THE POSSIBILITY OF SUCH DAMAGE.
 */

package io.spine.tools.compiler.validation;

import com.google.common.collect.ImmutableList;
import com.google.errorprone.annotations.CanIgnoreReturnValue;
import com.google.protobuf.Descriptors;
import com.squareup.javapoet.ClassName;
import com.squareup.javapoet.CodeBlock;
import com.squareup.javapoet.MethodSpec;
import io.spine.code.java.SimpleClassName;
import io.spine.code.proto.FieldDeclaration;
import io.spine.code.proto.MessageType;
import io.spine.protobuf.Messages;
import io.spine.tools.compiler.field.type.FieldType;

import javax.lang.model.element.Modifier;
import java.util.Collection;
import java.util.List;
import java.util.Map;

import static io.spine.tools.compiler.validation.Methods.callSuper;
import static io.spine.tools.compiler.validation.Methods.returnThis;

/**
 * Serves as assembler for the generated methods based on the Protobuf message declaration.
 */
final class VBuilderMethods {

    private final MessageType type;
    @SuppressWarnings("DuplicateStringLiteralInspection") // local semantic.
    private static final String MERGE_FROM_METHOD_PARAMETER_NAME = "message";

    private VBuilderMethods(MessageType messageType) {
        this.type = messageType;
    }

    static ImmutableList<MethodSpec> methodsOf(MessageType type) {
        VBuilderMethods methods = new VBuilderMethods(type);
        return methods.all();
    }

    /**
     * Creates the Java methods according to the Protobuf message declaration.
     *
     * @return the generated methods
     */
    ImmutableList<MethodSpec> all() {
        return ImmutableList.<MethodSpec>builder()
                .add(privateConstructor())
                .add(newBuilderMethod())
                .addAll(fieldMethods())
                .add(mergeFromMethod())
                .build();
    }

    private static MethodSpec privateConstructor() {
        MethodSpec result = MethodSpec
                .constructorBuilder()
                .addModifiers(Modifier.PRIVATE)
                .build();
        return result;
    }

    private MethodSpec newBuilderMethod() {
        ClassName vbClass = validatingBuilderClass();
        MethodSpec buildMethod = MethodSpec
                .methodBuilder(Messages.METHOD_NEW_BUILDER)
                .addModifiers(Modifier.PUBLIC, Modifier.STATIC)
                .returns(vbClass)
                .addStatement("return new $T()", vbClass)
                .build();
        return buildMethod;
    }

    private ClassName validatingBuilderClass() {
        return ClassName.get(type.javaPackage()
                                 .value(), type.getValidatingBuilderClass()
                                               .value());
    }

    private MethodSpec mergeFromMethod() {
        String methodName = "mergeFrom";
        SimpleClassName vBuilderClass = type.getValidatingBuilderClass();
        ClassName className = ClassName.bestGuess(vBuilderClass.toString());
        ClassName messageClass = messageClass();
        MethodSpec mergeFrom = MethodSpec
                .methodBuilder(methodName)
                .addAnnotation(CanIgnoreReturnValue.class)
                .addModifiers(Modifier.PUBLIC)
                .addParameter(messageClass, MERGE_FROM_METHOD_PARAMETER_NAME)
                .addStatement(checkAllFields())
                .addStatement(callSuper(methodName, MERGE_FROM_METHOD_PARAMETER_NAME))
                .addStatement(returnThis())
                .returns(className)
                .build();
        return mergeFrom;
    }

    /**
     * Returns a statement that loops over all fields in the specified {@code message},
     * and validates whether a {@code (set_once)} validation rule is being violated.
     *
     * Example of a returned statement:
     *          <pre>
     *          {@code
     *              Map<FieldDescriptor, Object> fieldsMap = message.getAllFields();
     *              for (Map.Entry<FieldDescriptor, Object> entry : message.entrySet() {
     *                      validateSetOnce(entry.getKey());
     *              }
     *          }
     *          </pre>
     *
     * @return a statement that checks whether all fields are present during a {@code mergeFrom()}
     */
    private static String checkAllFields() {
        String fieldsMap = "fieldsMap";
        String loopLocalVariable = "entry";
        CodeBlock codeBlock = CodeBlock
                .builder()
                .addStatement(
                        "$T<$T, $T> $N = $N.getAllFields()",
                        ClassName.get(Map.class),
                        ClassName.get(Descriptors.FieldDescriptor.class),
                        ClassName.get(Object.class),
                        fieldsMap,
                        MERGE_FROM_METHOD_PARAMETER_NAME)
                .beginControlFlow(
                        "for ($T<$T, $T> $N : $N.entrySet())",
                        ClassName.get(Map.Entry.class),
                        ClassName.get(Descriptors.FieldDescriptor.class),
                        ClassName.get(Object.class),
                        loopLocalVariable,
                        fieldsMap)
                .addStatement("validateSetOnce($N.getKey())", loopLocalVariable)
                .endControlFlow()
                .build();
        return codeBlock.toString();
    }

    private List<MethodSpec> fieldMethods() {
        Factory factory = new Factory();
        ImmutableList.Builder<MethodSpec> result = ImmutableList.builder();
        int index = 0;
        for (FieldDeclaration field : type.fields()) {
            MethodGroup method = factory.create(field, index);
            Collection<MethodSpec> methods = method.generate();
            result.addAll(methods);

            ++index;
        }

        return result.build();
    }

    private ClassName messageClass() {
        String fullyQualifiedDotted = type.javaClassName()
                                          .toDotted()
                                          .value();
        return ClassName.bestGuess(fullyQualifiedDotted);
    }

    /**
     * A factory for the method constructors.
     */
    private class Factory {

        /**
         * Returns the concrete method constructor according to
         * the passed {@code FieldDescriptorProto}.
         *
         * @param field the descriptor for the field
         * @param index the index of the field
         * @return the method constructor instance
         */
        private MethodGroup create(FieldDeclaration field, int index) {
<<<<<<< HEAD
            FieldType fieldType = FieldType.create(field);
            MethodGroup methodGroup = builderFor(field)
                    .setField(field.descriptor())
                    .setFieldType(fieldType)
                    .setFieldIndex(index)
                    // The name of the Validating Builder class.
                    .setJavaClass(type.getValidatingBuilderClass()
                                      .value())
                    .setJavaPackage(type.javaPackage()
                                        .value())
                    .setGenericClassName(messageClass())
                    .build();
=======
            FieldType fieldType = FieldType.of(field);
            MethodGroup methodGroup =
                    builderFor(field)
                            .setField(field.descriptor())
                            .setFieldType(fieldType)
                            .setFieldIndex(index)
                            // The name of the Validating Builder class.
                            .setJavaClass(type.getValidatingBuilderClass()
                                              .value())
                            .setJavaPackage(type.javaPackage()
                                                .value())
                            .setGenericClassName(messageClass())
                            .build();
>>>>>>> 48a045d9
            return methodGroup;
        }

        private AbstractMethodGroupBuilder builderFor(FieldDeclaration field) {
            if (field.isMap()) {
                return MapFieldMethods.newBuilder();
            }
            if (field.isRepeated()) {
                return RepeatedFieldMethods.newBuilder();
            }
            return SingularFieldMethods.newBuilder();
        }

    }
}<|MERGE_RESOLUTION|>--- conflicted
+++ resolved
@@ -192,8 +192,7 @@
          * @return the method constructor instance
          */
         private MethodGroup create(FieldDeclaration field, int index) {
-<<<<<<< HEAD
-            FieldType fieldType = FieldType.create(field);
+            FieldType fieldType = FieldType.of(field);
             MethodGroup methodGroup = builderFor(field)
                     .setField(field.descriptor())
                     .setFieldType(fieldType)
@@ -205,21 +204,6 @@
                                         .value())
                     .setGenericClassName(messageClass())
                     .build();
-=======
-            FieldType fieldType = FieldType.of(field);
-            MethodGroup methodGroup =
-                    builderFor(field)
-                            .setField(field.descriptor())
-                            .setFieldType(fieldType)
-                            .setFieldIndex(index)
-                            // The name of the Validating Builder class.
-                            .setJavaClass(type.getValidatingBuilderClass()
-                                              .value())
-                            .setJavaPackage(type.javaPackage()
-                                                .value())
-                            .setGenericClassName(messageClass())
-                            .build();
->>>>>>> 48a045d9
             return methodGroup;
         }
 
