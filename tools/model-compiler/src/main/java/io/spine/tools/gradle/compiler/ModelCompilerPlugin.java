--- conflicted
+++ resolved
@@ -57,12 +57,7 @@
                   new RejectionGenPlugin(),
                   new ValidatingBuilderGenPlugin(),
                   new ProtoAnnotatorPlugin(),
-<<<<<<< HEAD
-                  new ProtocConfigurationPlugin(),
-=======
-                  new ValidationRulesLookupPlugin(),
                   new JavaProtocConfigurationPlugin(),
->>>>>>> b8aced31
                   new ErrorProneChecksPlugin())
               .forEach(plugin -> apply(plugin, project));
     }
