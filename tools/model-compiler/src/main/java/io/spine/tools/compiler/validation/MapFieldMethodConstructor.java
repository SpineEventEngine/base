/*
 * Copyright 2018, TeamDev. All rights reserved.
 *
 * Redistribution and use in source and/or binary forms, with or without
 * modification, must retain the above copyright notice and the following
 * disclaimer.
 *
 * THIS SOFTWARE IS PROVIDED BY THE COPYRIGHT HOLDERS AND CONTRIBUTORS
 * "AS IS" AND ANY EXPRESS OR IMPLIED WARRANTIES, INCLUDING, BUT NOT
 * LIMITED TO, THE IMPLIED WARRANTIES OF MERCHANTABILITY AND FITNESS FOR
 * A PARTICULAR PURPOSE ARE DISCLAIMED. IN NO EVENT SHALL THE COPYRIGHT
 * OWNER OR CONTRIBUTORS BE LIABLE FOR ANY DIRECT, INDIRECT, INCIDENTAL,
 * SPECIAL, EXEMPLARY, OR CONSEQUENTIAL DAMAGES (INCLUDING, BUT NOT
 * LIMITED TO, PROCUREMENT OF SUBSTITUTE GOODS OR SERVICES; LOSS OF USE,
 * DATA, OR PROFITS; OR BUSINESS INTERRUPTION) HOWEVER CAUSED AND ON ANY
 * THEORY OF LIABILITY, WHETHER IN CONTRACT, STRICT LIABILITY, OR TORT
 * (INCLUDING NEGLIGENCE OR OTHERWISE) ARISING IN ANY WAY OUT OF THE USE
 * OF THIS SOFTWARE, EVEN IF ADVISED OF THE POSSIBILITY OF SUCH DAMAGE.
 */

package io.spine.tools.compiler.validation;

import com.google.protobuf.DescriptorProtos.FieldDescriptorProto;
import com.google.protobuf.Descriptors.FieldDescriptor;
import com.squareup.javapoet.ClassName;
import com.squareup.javapoet.MethodSpec;
import com.squareup.javapoet.TypeName;
import io.spine.base.ConversionException;
import io.spine.code.proto.FieldName;
import io.spine.tools.compiler.fieldtype.MapFieldType;
import io.spine.validate.ValidationException;
import org.slf4j.Logger;
import org.slf4j.LoggerFactory;

import javax.lang.model.element.Modifier;
import java.util.Collection;
import java.util.Collections;
import java.util.List;
import java.util.Map;

import static com.google.common.collect.Lists.newArrayList;
import static io.spine.code.java.Annotations.canIgnoreReturnValue;
import static io.spine.tools.compiler.validation.MethodConstructors.clearPrefix;
import static io.spine.tools.compiler.validation.MethodConstructors.createConvertSingularValue;
import static io.spine.tools.compiler.validation.MethodConstructors.createDescriptorStatement;
import static io.spine.tools.compiler.validation.MethodConstructors.createValidateStatement;
import static io.spine.tools.compiler.validation.MethodConstructors.getMessageBuilder;
import static io.spine.tools.compiler.validation.MethodConstructors.rawSuffix;
import static io.spine.tools.compiler.validation.MethodConstructors.removePrefix;
import static io.spine.tools.compiler.validation.MethodConstructors.returnThis;
import static java.lang.String.format;

/**
 * A method constructor of the {@code MethodSpec} objects based on the Protobuf message declaration.
 *
 * <p>Constructs the {@code MethodSpec} objects for the map fields.
 *
 * @author Illia Shepilov
 */
class MapFieldMethodConstructor implements MethodConstructor {

    private static final String KEY = "key";
    private static final String VALUE = "value";
    private static final String MAP_PARAM_NAME = "map";
    private static final String MAP_TO_VALIDATE_PARAM_NAME = "mapToValidate";
    private static final String MAP_TO_VALIDATE = "final $T<$T, $T> mapToValidate = ";

    private final int fieldIndex;
    private final String javaFieldName;

    /**
     * The name of the property represented by this field.
     *
     * <p>Effectively equal to {@linkplain #javaFieldName Java field name} with the first letter in
     * upper case.
     */
    private final String propertyName;
    private final TypeName keyTypeName;
    private final TypeName valueTypeName;
    private final MapFieldType fieldType;
    private final ClassName genericClassName;
    private final ClassName builderClassName;

    /**
     * Creates the {@code MapFieldMethodConstructor}.
     *
     * @param builder the {MapFieldMethodsConstructorBuilder} instance
     */
    @SuppressWarnings("ConstantConditions")
    // The fields are checked in the {@code #build()} method
    // of the {@code MapFieldMethodConstructorBuilder} class.
    private MapFieldMethodConstructor(MapFieldMethodsConstructorBuilder builder) {
        super();
        this.fieldType = (MapFieldType) builder.getFieldType();
        this.fieldIndex = builder.getFieldIndex();
        FieldDescriptorProto fieldDescriptor = builder.getField();
        this.genericClassName = builder.getGenericClassName();
        FieldName fieldName = FieldName.of(fieldDescriptor);
        this.propertyName = fieldName.toCamelCase();
        this.javaFieldName = fieldName.javaCase();
        String javaClass = builder.getJavaClass();
        String javaPackage = builder.getJavaPackage();
        this.builderClassName = ClassNames.getClassName(javaPackage, javaClass);
        this.keyTypeName = fieldType.getKeyTypeName();
        this.valueTypeName = fieldType.getValueTypeName();
    }

    @Override
    public Collection<MethodSpec> construct() {
        log().debug("The methods construction for the map field {} is started.", javaFieldName);
        List<MethodSpec> methods = newArrayList();
        methods.add(createGetter());
        methods.addAll(createMapMethods());
        methods.addAll(createRawMapMethods());
        log().debug("The methods construction for the map field {} is finished.", javaFieldName);
        return methods;
    }

    private MethodSpec createGetter() {
        log().debug("The getter construction for the map field is started.");
        String methodName = "get" + propertyName;

        String returnStatement = format("return %s.get%sMap()",
                                        getMessageBuilder(), propertyName);
        MethodSpec methodSpec =
                MethodSpec.methodBuilder(methodName)
                          .addModifiers(Modifier.PUBLIC)
                          .returns(fieldType.getTypeName())
                          .addStatement(returnStatement)
                          .build();
        log().debug("The getter construction for the map field is finished.");
        return methodSpec;
    }

    private List<MethodSpec> createRawMapMethods() {
        log().debug("The raw methods construction for the map field is started.");
        List<MethodSpec> methods = newArrayList();
        methods.add(createPutRawMethod());
        methods.add(createPutAllRawMethod());
        log().debug("The raw methods construction for the map field is finished.");
        return methods;
    }

    private List<MethodSpec> createMapMethods() {
        log().debug("The methods construction for the map field is started.");
        List<MethodSpec> methods = newArrayList();
        methods.add(createPutMethod());
        methods.add(createClearMethod());
        methods.add(createPutAllMethod());
        methods.add(createRemoveMethod());
        log().debug("The methods construction for the map field is finished.");
        return methods;
    }

    private MethodSpec createPutMethod() {
        String methodName = "put" + propertyName;
        String descriptorCodeLine = createDescriptorStatement(fieldIndex, genericClassName);
        String mapToValidate = MAP_TO_VALIDATE +
                "$T.singletonMap(" + KEY + ", " + VALUE + ')';
        String putStatement = format("%s.put%s(%s, %s)",
                                     getMessageBuilder(), propertyName, KEY, VALUE);
        MethodSpec result =
                MethodSpec.methodBuilder(methodName)
                          .addAnnotation(canIgnoreReturnValue())
                          .returns(builderClassName)
                          .addModifiers(Modifier.PUBLIC)
                          .addException(ValidationException.class)
                          .addParameter(keyTypeName, KEY)
                          .addParameter(valueTypeName, VALUE)
                          .addStatement(descriptorCodeLine, FieldDescriptor.class)
                          .addStatement(mapToValidate, Map.class, keyTypeName,
                                        valueTypeName, Collections.class)
                          .addStatement(createValidateStatement(MAP_TO_VALIDATE_PARAM_NAME),
                                        javaFieldName)
                          .addStatement(putStatement)
                          .addStatement(returnThis())
                          .build();
        return result;
    }

    private MethodSpec createPutRawMethod() {
        String methodName = "putRaw" + propertyName;
        String descriptorCodeLine = createDescriptorStatement(fieldIndex, genericClassName);
        String mapToValidate = MAP_TO_VALIDATE +
                "$T.singletonMap(convertedKey, convertedValue)";
        String putStatement = format("%s.put%s(convertedKey, convertedValue)",
                                     getMessageBuilder(), propertyName);

        MethodSpec result =
                MethodSpec.methodBuilder(methodName)
                          .addAnnotation(canIgnoreReturnValue())
                          .returns(builderClassName)
                          .addModifiers(Modifier.PUBLIC)
                          .addException(ValidationException.class)
                          .addException(ConversionException.class)
                          .addParameter(String.class, KEY)
                          .addParameter(String.class, VALUE)
                          .addStatement(createConvertSingularValue(KEY),
                                        keyTypeName, keyTypeName)
                          .addStatement(createConvertSingularValue(VALUE),
                                        valueTypeName, valueTypeName)
                          .addStatement(descriptorCodeLine, FieldDescriptor.class)
                          .addStatement(mapToValidate, Map.class, keyTypeName,
                                        valueTypeName, Collections.class)
                          .addStatement(createValidateStatement(MAP_TO_VALIDATE_PARAM_NAME),
                                        javaFieldName)
                          .addStatement(putStatement)
                          .addStatement(returnThis())
                          .build();
        return result;
    }

    private MethodSpec createPutAllMethod() {
<<<<<<< HEAD
        final String descriptorCodeLine = createDescriptorStatement(fieldIndex, genericClassName);
        final String putAllStatement = format("%s.putAll%s(%s)",
                                              getMessageBuilder(), propertyName, MAP_PARAM_NAME);
        final String methodName = fieldType.getSetterPrefix() + propertyName;
        final MethodSpec result = MethodSpec.methodBuilder(methodName)
                                            .addAnnotation(canIgnoreReturnValue())
                                            .addModifiers(Modifier.PUBLIC)
                                            .returns(builderClassName)
                                            .addParameter(fieldType.getTypeName(), MAP_PARAM_NAME)
                                            .addException(ValidationException.class)
                                            .addStatement(descriptorCodeLine, FieldDescriptor.class)
                                            .addStatement(createValidateStatement(MAP_PARAM_NAME),
                                                          javaFieldName)
                                            .addStatement(putAllStatement)
                                            .addStatement(returnThis())
                                            .build();
=======
        String descriptorCodeLine = createDescriptorStatement(fieldIndex, genericClassName);
        String putAllStatement = format("%s.putAll%s(%s)",
                                        getMessageBuilder(), propertyName, MAP_PARAM_NAME);
        String methodName = fieldType.getSetterPrefix() + propertyName;
        MethodSpec result = MethodSpec.methodBuilder(methodName)
                                      .addModifiers(Modifier.PUBLIC)
                                      .returns(builderClassName)
                                      .addParameter(fieldType.getTypeName(), MAP_PARAM_NAME)
                                      .addException(ValidationException.class)
                                      .addStatement(descriptorCodeLine, FieldDescriptor.class)
                                      .addStatement(createValidateStatement(MAP_PARAM_NAME),
                                                    javaFieldName)
                                      .addStatement(putAllStatement)
                                      .addStatement(returnThis())
                                      .build();
>>>>>>> 176088af
        return result;
    }

    private MethodSpec createPutAllRawMethod() {
<<<<<<< HEAD
        final String descriptorCodeLine = createDescriptorStatement(fieldIndex, genericClassName);
        final String putAllStatement = format("%s.putAll%s(convertedValue)",
                                              getMessageBuilder(), propertyName);
        final String methodName = fieldType.getSetterPrefix() + rawSuffix() + propertyName;
        final MethodSpec result = MethodSpec.methodBuilder(methodName)
                                            .addAnnotation(canIgnoreReturnValue())
                                            .addModifiers(Modifier.PUBLIC)
                                            .returns(builderClassName)
                                            .addParameter(String.class, MAP_PARAM_NAME)
                                            .addException(ValidationException.class)
                                            .addException(ConversionException.class)
                                            .addStatement(descriptorCodeLine, FieldDescriptor.class)
                                            .addStatement(createGetConvertedMapValue(),
                                                          Map.class, keyTypeName, valueTypeName,
                                                          keyTypeName, valueTypeName)
                                            .addStatement(putAllStatement)
                                            .addStatement(returnThis())
                                            .build();


=======
        String descriptorCodeLine = createDescriptorStatement(fieldIndex, genericClassName);
        String putAllStatement = format("%s.putAll%s(convertedValue)",
                                        getMessageBuilder(), propertyName);
        String methodName = fieldType.getSetterPrefix() + rawSuffix() + propertyName;
        MethodSpec result = MethodSpec.methodBuilder(methodName)
                                      .addModifiers(Modifier.PUBLIC)
                                      .returns(builderClassName)
                                      .addParameter(String.class, MAP_PARAM_NAME)
                                      .addException(ValidationException.class)
                                      .addException(ConversionException.class)
                                      .addStatement(descriptorCodeLine, FieldDescriptor.class)
                                      .addStatement(createGetConvertedMapValue(),
                                                    Map.class, keyTypeName, valueTypeName,
                                                    keyTypeName, valueTypeName)
                                      .addStatement(putAllStatement)
                                      .addStatement(returnThis())
                                      .build();
>>>>>>> 176088af

        return result;
    }

    private MethodSpec createRemoveMethod() {
<<<<<<< HEAD
        final String removeFromMap = format("%s.remove%s(%s)",
                                            getMessageBuilder(), propertyName, KEY);
        final MethodSpec result = MethodSpec.methodBuilder(removePrefix() + propertyName)
                                            .addAnnotation(canIgnoreReturnValue())
                                            .addModifiers(Modifier.PUBLIC)
                                            .returns(builderClassName)
                                            .addParameter(keyTypeName, KEY)
                                            .addStatement(removeFromMap)
                                            .addStatement(returnThis())
                                            .build();
=======
        String removeFromMap = format("%s.remove%s(%s)",
                                      getMessageBuilder(), propertyName, KEY);
        MethodSpec result = MethodSpec.methodBuilder(removePrefix() + propertyName)
                                      .addModifiers(Modifier.PUBLIC)
                                      .returns(builderClassName)
                                      .addParameter(keyTypeName, KEY)
                                      .addStatement(removeFromMap)
                                      .addStatement(returnThis())
                                      .build();
>>>>>>> 176088af
        return result;
    }

    private MethodSpec createClearMethod() {
<<<<<<< HEAD
        final String clearMap = format("%s.clear%s()", getMessageBuilder(), propertyName);
        final MethodSpec result = MethodSpec.methodBuilder(clearPrefix() + propertyName)
                                            .addAnnotation(canIgnoreReturnValue())
                                            .addModifiers(Modifier.PUBLIC)
                                            .returns(builderClassName)
                                            .addStatement(clearMap)
                                            .addStatement(returnThis())
                                            .build();
=======
        String clearMap = format("%s.clear%s()", getMessageBuilder(), propertyName);
        MethodSpec result = MethodSpec.methodBuilder(clearPrefix() + propertyName)
                                      .addModifiers(Modifier.PUBLIC)
                                      .returns(builderClassName)
                                      .addStatement(clearMap)
                                      .addStatement(returnThis())
                                      .build();
>>>>>>> 176088af
        return result;
    }

    private static String createGetConvertedMapValue() {
        String result = "final $T<$T, $T> convertedValue = " +
                "convertToMap(map, $T.class, $T.class)";
        return result;
    }

    /**
     * Creates a new builder for the {@code MapFieldMethodsConstructor} class.
     *
     * @return created builder
     */
    static MapFieldMethodsConstructorBuilder newBuilder() {
        return new MapFieldMethodsConstructorBuilder();
    }

    /**
     * A builder for the {@code MapFieldMethodsConstructor} class.
     */
    static class MapFieldMethodsConstructorBuilder
            extends AbstractMethodConstructorBuilder<MapFieldMethodConstructor> {
        @Override
        MapFieldMethodConstructor build() {
            checkFields();
            return new MapFieldMethodConstructor(this);
        }
    }

    private enum LogSingleton {
        INSTANCE;

        @SuppressWarnings("NonSerializableFieldInSerializableClass")
        private final Logger value = LoggerFactory.getLogger(MapFieldMethodConstructor.class);
    }

    private static Logger log() {
        return LogSingleton.INSTANCE.value;
    }
}<|MERGE_RESOLUTION|>--- conflicted
+++ resolved
@@ -211,29 +211,12 @@
     }
 
     private MethodSpec createPutAllMethod() {
-<<<<<<< HEAD
-        final String descriptorCodeLine = createDescriptorStatement(fieldIndex, genericClassName);
-        final String putAllStatement = format("%s.putAll%s(%s)",
-                                              getMessageBuilder(), propertyName, MAP_PARAM_NAME);
-        final String methodName = fieldType.getSetterPrefix() + propertyName;
-        final MethodSpec result = MethodSpec.methodBuilder(methodName)
-                                            .addAnnotation(canIgnoreReturnValue())
-                                            .addModifiers(Modifier.PUBLIC)
-                                            .returns(builderClassName)
-                                            .addParameter(fieldType.getTypeName(), MAP_PARAM_NAME)
-                                            .addException(ValidationException.class)
-                                            .addStatement(descriptorCodeLine, FieldDescriptor.class)
-                                            .addStatement(createValidateStatement(MAP_PARAM_NAME),
-                                                          javaFieldName)
-                                            .addStatement(putAllStatement)
-                                            .addStatement(returnThis())
-                                            .build();
-=======
         String descriptorCodeLine = createDescriptorStatement(fieldIndex, genericClassName);
         String putAllStatement = format("%s.putAll%s(%s)",
                                         getMessageBuilder(), propertyName, MAP_PARAM_NAME);
         String methodName = fieldType.getSetterPrefix() + propertyName;
         MethodSpec result = MethodSpec.methodBuilder(methodName)
+                                      .addAnnotation(canIgnoreReturnValue())
                                       .addModifiers(Modifier.PUBLIC)
                                       .returns(builderClassName)
                                       .addParameter(fieldType.getTypeName(), MAP_PARAM_NAME)
@@ -244,38 +227,16 @@
                                       .addStatement(putAllStatement)
                                       .addStatement(returnThis())
                                       .build();
->>>>>>> 176088af
         return result;
     }
 
     private MethodSpec createPutAllRawMethod() {
-<<<<<<< HEAD
-        final String descriptorCodeLine = createDescriptorStatement(fieldIndex, genericClassName);
-        final String putAllStatement = format("%s.putAll%s(convertedValue)",
-                                              getMessageBuilder(), propertyName);
-        final String methodName = fieldType.getSetterPrefix() + rawSuffix() + propertyName;
-        final MethodSpec result = MethodSpec.methodBuilder(methodName)
-                                            .addAnnotation(canIgnoreReturnValue())
-                                            .addModifiers(Modifier.PUBLIC)
-                                            .returns(builderClassName)
-                                            .addParameter(String.class, MAP_PARAM_NAME)
-                                            .addException(ValidationException.class)
-                                            .addException(ConversionException.class)
-                                            .addStatement(descriptorCodeLine, FieldDescriptor.class)
-                                            .addStatement(createGetConvertedMapValue(),
-                                                          Map.class, keyTypeName, valueTypeName,
-                                                          keyTypeName, valueTypeName)
-                                            .addStatement(putAllStatement)
-                                            .addStatement(returnThis())
-                                            .build();
-
-
-=======
         String descriptorCodeLine = createDescriptorStatement(fieldIndex, genericClassName);
         String putAllStatement = format("%s.putAll%s(convertedValue)",
                                         getMessageBuilder(), propertyName);
         String methodName = fieldType.getSetterPrefix() + rawSuffix() + propertyName;
         MethodSpec result = MethodSpec.methodBuilder(methodName)
+                                      .addAnnotation(canIgnoreReturnValue())
                                       .addModifiers(Modifier.PUBLIC)
                                       .returns(builderClassName)
                                       .addParameter(String.class, MAP_PARAM_NAME)
@@ -288,56 +249,33 @@
                                       .addStatement(putAllStatement)
                                       .addStatement(returnThis())
                                       .build();
->>>>>>> 176088af
 
         return result;
     }
 
     private MethodSpec createRemoveMethod() {
-<<<<<<< HEAD
-        final String removeFromMap = format("%s.remove%s(%s)",
-                                            getMessageBuilder(), propertyName, KEY);
-        final MethodSpec result = MethodSpec.methodBuilder(removePrefix() + propertyName)
-                                            .addAnnotation(canIgnoreReturnValue())
-                                            .addModifiers(Modifier.PUBLIC)
-                                            .returns(builderClassName)
-                                            .addParameter(keyTypeName, KEY)
-                                            .addStatement(removeFromMap)
-                                            .addStatement(returnThis())
-                                            .build();
-=======
         String removeFromMap = format("%s.remove%s(%s)",
                                       getMessageBuilder(), propertyName, KEY);
         MethodSpec result = MethodSpec.methodBuilder(removePrefix() + propertyName)
+                                      .addAnnotation(canIgnoreReturnValue())
                                       .addModifiers(Modifier.PUBLIC)
                                       .returns(builderClassName)
                                       .addParameter(keyTypeName, KEY)
                                       .addStatement(removeFromMap)
                                       .addStatement(returnThis())
                                       .build();
->>>>>>> 176088af
         return result;
     }
 
     private MethodSpec createClearMethod() {
-<<<<<<< HEAD
-        final String clearMap = format("%s.clear%s()", getMessageBuilder(), propertyName);
-        final MethodSpec result = MethodSpec.methodBuilder(clearPrefix() + propertyName)
-                                            .addAnnotation(canIgnoreReturnValue())
-                                            .addModifiers(Modifier.PUBLIC)
-                                            .returns(builderClassName)
-                                            .addStatement(clearMap)
-                                            .addStatement(returnThis())
-                                            .build();
-=======
         String clearMap = format("%s.clear%s()", getMessageBuilder(), propertyName);
         MethodSpec result = MethodSpec.methodBuilder(clearPrefix() + propertyName)
+                                      .addAnnotation(canIgnoreReturnValue())
                                       .addModifiers(Modifier.PUBLIC)
                                       .returns(builderClassName)
                                       .addStatement(clearMap)
                                       .addStatement(returnThis())
                                       .build();
->>>>>>> 176088af
         return result;
     }
 
