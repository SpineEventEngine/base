--- conflicted
+++ resolved
@@ -92,11 +92,8 @@
         GeneratedMethods methods = getMethods(project);
         GeneratedNestedClasses nestedClasses = getNestedClasses(project);
         boolean shouldGenerateVBuilders = shouldGenerateValidatingBuilders(project);
-<<<<<<< HEAD
+        boolean shouldGenerateValidation = shouldGenerateValidation(project);
         Classpath projectClasspath = projectClasspath(project);
-=======
-        boolean shouldGenerateValidation = shouldGenerateValidation(project);
->>>>>>> 7b40e579
         AddMethods methodsGeneration = methods
                 .asProtocConfig()
                 .toBuilder()
