--- conflicted
+++ resolved
@@ -61,13 +61,8 @@
 
     val versions = Properties()
     versions.setProperty("baseVersion", spineBaseVersion)
-<<<<<<< HEAD
-    versions.setProperty("protobufVersion", io.spine.gradle.internal.Protobuf.version)
-    versions.setProperty("gRPCVersion", io.spine.gradle.internal.Grpc.version)
-=======
     versions.setProperty("protobufVersion", Deps.build.protobuf.version)
     versions.setProperty("gRPCVersion", Deps.grpc.version)
->>>>>>> 0dda64ca
 
     @Suppress("UNCHECKED_CAST")
     inputs.properties(HashMap(versions) as MutableMap<String, *>)
