/*
 * Copyright 2018, TeamDev. All rights reserved.
 *
 * Redistribution and use in source and/or binary forms, with or without
 * modification, must retain the above copyright notice and the following
 * disclaimer.
 *
 * THIS SOFTWARE IS PROVIDED BY THE COPYRIGHT HOLDERS AND CONTRIBUTORS
 * "AS IS" AND ANY EXPRESS OR IMPLIED WARRANTIES, INCLUDING, BUT NOT
 * LIMITED TO, THE IMPLIED WARRANTIES OF MERCHANTABILITY AND FITNESS FOR
 * A PARTICULAR PURPOSE ARE DISCLAIMED. IN NO EVENT SHALL THE COPYRIGHT
 * OWNER OR CONTRIBUTORS BE LIABLE FOR ANY DIRECT, INDIRECT, INCIDENTAL,
 * SPECIAL, EXEMPLARY, OR CONSEQUENTIAL DAMAGES (INCLUDING, BUT NOT
 * LIMITED TO, PROCUREMENT OF SUBSTITUTE GOODS OR SERVICES; LOSS OF USE,
 * DATA, OR PROFITS; OR BUSINESS INTERRUPTION) HOWEVER CAUSED AND ON ANY
 * THEORY OF LIABILITY, WHETHER IN CONTRACT, STRICT LIABILITY, OR TORT
 * (INCLUDING NEGLIGENCE OR OTHERWISE) ARISING IN ANY WAY OUT OF THE USE
 * OF THIS SOFTWARE, EVEN IF ADVISED OF THE POSSIBILITY OF SUCH DAMAGE.
 */

package io.spine.tools.type;

import io.spine.code.proto.FileSet;
import io.spine.code.proto.TypeSet;
import io.spine.type.KnownTypes;

import java.io.File;

import static com.google.common.base.Preconditions.checkArgument;
import static com.google.common.base.Preconditions.checkNotNull;

/**
 * A utility for extending the system {@link KnownTypes}.
 *
 * <p>When performing build-time model processing, it may be necessary to add all the processed
 * types to the set of known types. This utility provides the only way to add new types to
 * the system.
 */
public final class MoreKnownTypes {

    /**
     * Prevents the utility class instantiation.
     */
    private MoreKnownTypes() {
    }

    /**
<<<<<<< HEAD
     * Reads a {@code FileDescriptorSet} from the given file and adds the described types to
     * the known types.
=======
     * Reads a {@code FileDescriptorSet} from the given file and adds the described types
     * to the known types.
>>>>>>> 48a045d9
     *
     * @param descriptorSetFile
     *         the descriptor file to read
     * @implNote This operation is potentially time consuming. Minimize calls to this method
     *           if possible.
     */
    public static void extendWith(File descriptorSetFile) {
        checkNotNull(descriptorSetFile);
        checkArgument(descriptorSetFile.exists());

        FileSet protoFiles = FileSet.parse(descriptorSetFile);
        TypeSet types = TypeSet.messagesAndEnums(protoFiles);
        KnownTypes.Holder.extendWith(types);
    }
}<|MERGE_RESOLUTION|>--- conflicted
+++ resolved
@@ -45,13 +45,8 @@
     }
 
     /**
-<<<<<<< HEAD
-     * Reads a {@code FileDescriptorSet} from the given file and adds the described types to
-     * the known types.
-=======
      * Reads a {@code FileDescriptorSet} from the given file and adds the described types
      * to the known types.
->>>>>>> 48a045d9
      *
      * @param descriptorSetFile
      *         the descriptor file to read
