--- conflicted
+++ resolved
@@ -67,18 +67,4 @@
         File result = toAbsolute(pathname);
         return result;
     }
-<<<<<<< HEAD
-
-    public final void logMissingDescriptorSetFile(File setFile) {
-        _debug().log(
-                "Missing descriptor set file `%s`.%n" +
-                        "Please enable descriptor set generation.%n" +
-                        "See: " +
-                        "https://github.com/google/protobuf-gradle-plugin/blob/master/README.md" +
-                        "#generate-descriptor-set-files",
-                setFile.getPath()
-        );
-    }
-=======
->>>>>>> 23da26ab
 }