/*
 * Copyright 2021, TeamDev. All rights reserved.
 *
 * Licensed under the Apache License, Version 2.0 (the "License");
 * you may not use this file except in compliance with the License.
 * You may obtain a copy of the License at
 *
 * http://www.apache.org/licenses/LICENSE-2.0
 *
 * Redistribution and use in source and/or binary forms, with or without
 * modification, must retain the above copyright notice and the following
 * disclaimer.
 *
 * THIS SOFTWARE IS PROVIDED BY THE COPYRIGHT HOLDERS AND CONTRIBUTORS
 * "AS IS" AND ANY EXPRESS OR IMPLIED WARRANTIES, INCLUDING, BUT NOT
 * LIMITED TO, THE IMPLIED WARRANTIES OF MERCHANTABILITY AND FITNESS FOR
 * A PARTICULAR PURPOSE ARE DISCLAIMED. IN NO EVENT SHALL THE COPYRIGHT
 * OWNER OR CONTRIBUTORS BE LIABLE FOR ANY DIRECT, INDIRECT, INCIDENTAL,
 * SPECIAL, EXEMPLARY, OR CONSEQUENTIAL DAMAGES (INCLUDING, BUT NOT
 * LIMITED TO, PROCUREMENT OF SUBSTITUTE GOODS OR SERVICES; LOSS OF USE,
 * DATA, OR PROFITS; OR BUSINESS INTERRUPTION) HOWEVER CAUSED AND ON ANY
 * THEORY OF LIABILITY, WHETHER IN CONTRACT, STRICT LIABILITY, OR TORT
 * (INCLUDING NEGLIGENCE OR OTHERWISE) ARISING IN ANY WAY OUT OF THE USE
 * OF THIS SOFTWARE, EVEN IF ADVISED OF THE POSSIBILITY OF SUCH DAMAGE.
 */

package io.spine.tools.mc.java.annotation.check;

import org.checkerframework.checker.nullness.qual.Nullable;
import org.jboss.forge.roaster.model.impl.AbstractJavaSource;
import org.jboss.forge.roaster.model.source.AnnotationSource;
import org.jboss.forge.roaster.model.source.JavaClassSource;
import org.jboss.forge.roaster.model.source.JavaSource;

import java.util.Optional;

import static com.google.common.base.Preconditions.checkNotNull;
import static io.spine.tools.mc.java.annotation.check.Annotations.findInternalAnnotation;
import static java.lang.String.format;
import static org.junit.jupiter.api.Assertions.assertFalse;
import static org.junit.jupiter.api.Assertions.assertTrue;

/**
 * Checks that a nested type is annotated.
 */
public final class NestedTypesAnnotationCheck extends SourceCheck {

    public NestedTypesAnnotationCheck(boolean shouldBeAnnotated) {
        super(shouldBeAnnotated);
    }

    @Override
    public void accept(@Nullable AbstractJavaSource<JavaClassSource> outerClass) {
        checkNotNull(outerClass);
        for (JavaSource<?> nestedType : outerClass.getNestedTypes()) {
<<<<<<< HEAD
            Optional<? extends AnnotationSource<?>> annotation = findInternalAnnotation(nestedType);
            String typeName = nestedType.getQualifiedName();
            if (shouldBeAnnotated) {
                assertTrue(annotation.isPresent(), format("`%s` is not annotated.", typeName));
            } else {
                assertFalse(annotation.isPresent(), format("`%s` is annotated.", typeName));
=======
            Optional<?> annotation = findInternalAnnotation(nestedType);
            if (shouldBeAnnotated()) {
                assertTrue(annotation.isPresent(),
                           format("`%s` is not annotated.", nestedType.getQualifiedName()));
            } else {
                assertFalse(annotation.isPresent(),
                            format("`%s` is annotated.", nestedType.getQualifiedName()));
>>>>>>> 23da26ab
            }
        }
    }
}<|MERGE_RESOLUTION|>--- conflicted
+++ resolved
@@ -28,7 +28,6 @@
 
 import org.checkerframework.checker.nullness.qual.Nullable;
 import org.jboss.forge.roaster.model.impl.AbstractJavaSource;
-import org.jboss.forge.roaster.model.source.AnnotationSource;
 import org.jboss.forge.roaster.model.source.JavaClassSource;
 import org.jboss.forge.roaster.model.source.JavaSource;
 
@@ -53,14 +52,6 @@
     public void accept(@Nullable AbstractJavaSource<JavaClassSource> outerClass) {
         checkNotNull(outerClass);
         for (JavaSource<?> nestedType : outerClass.getNestedTypes()) {
-<<<<<<< HEAD
-            Optional<? extends AnnotationSource<?>> annotation = findInternalAnnotation(nestedType);
-            String typeName = nestedType.getQualifiedName();
-            if (shouldBeAnnotated) {
-                assertTrue(annotation.isPresent(), format("`%s` is not annotated.", typeName));
-            } else {
-                assertFalse(annotation.isPresent(), format("`%s` is annotated.", typeName));
-=======
             Optional<?> annotation = findInternalAnnotation(nestedType);
             if (shouldBeAnnotated()) {
                 assertTrue(annotation.isPresent(),
@@ -68,7 +59,6 @@
             } else {
                 assertFalse(annotation.isPresent(),
                             format("`%s` is annotated.", nestedType.getQualifiedName()));
->>>>>>> 23da26ab
             }
         }
     }
