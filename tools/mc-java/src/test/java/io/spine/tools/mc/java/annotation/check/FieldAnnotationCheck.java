/*
 * Copyright 2021, TeamDev. All rights reserved.
 *
 * Licensed under the Apache License, Version 2.0 (the "License");
 * you may not use this file except in compliance with the License.
 * You may obtain a copy of the License at
 *
 * http://www.apache.org/licenses/LICENSE-2.0
 *
 * Redistribution and use in source and/or binary forms, with or without
 * modification, must retain the above copyright notice and the following
 * disclaimer.
 *
 * THIS SOFTWARE IS PROVIDED BY THE COPYRIGHT HOLDERS AND CONTRIBUTORS
 * "AS IS" AND ANY EXPRESS OR IMPLIED WARRANTIES, INCLUDING, BUT NOT
 * LIMITED TO, THE IMPLIED WARRANTIES OF MERCHANTABILITY AND FITNESS FOR
 * A PARTICULAR PURPOSE ARE DISCLAIMED. IN NO EVENT SHALL THE COPYRIGHT
 * OWNER OR CONTRIBUTORS BE LIABLE FOR ANY DIRECT, INDIRECT, INCIDENTAL,
 * SPECIAL, EXEMPLARY, OR CONSEQUENTIAL DAMAGES (INCLUDING, BUT NOT
 * LIMITED TO, PROCUREMENT OF SUBSTITUTE GOODS OR SERVICES; LOSS OF USE,
 * DATA, OR PROFITS; OR BUSINESS INTERRUPTION) HOWEVER CAUSED AND ON ANY
 * THEORY OF LIABILITY, WHETHER IN CONTRACT, STRICT LIABILITY, OR TORT
 * (INCLUDING NEGLIGENCE OR OTHERWISE) ARISING IN ANY WAY OUT OF THE USE
 * OF THIS SOFTWARE, EVEN IF ADVISED OF THE POSSIBILITY OF SUCH DAMAGE.
 */

package io.spine.tools.mc.java.annotation.check;

import com.google.common.truth.OptionalSubject;
import com.google.protobuf.Descriptors.FieldDescriptor;
import io.spine.code.proto.FieldName;
import org.jboss.forge.roaster.model.JavaType;
import org.jboss.forge.roaster.model.TypeHolder;
import org.jboss.forge.roaster.model.VisibilityScoped;
import org.jboss.forge.roaster.model.impl.AbstractJavaSource;
import org.jboss.forge.roaster.model.source.JavaClassSource;
import org.jboss.forge.roaster.model.source.JavaSource;

import static com.google.common.base.Preconditions.checkNotNull;
import static com.google.common.truth.Truth8.assertThat;
import static io.spine.code.java.SimpleClassName.ofBuilder;
<<<<<<< HEAD
import static io.spine.tools.mc.java.annotation.check.Annotations.findInternalAnnotation;
=======
import static org.junit.jupiter.api.Assertions.assertFalse;
import static org.junit.jupiter.api.Assertions.assertTrue;
>>>>>>> 23da26ab

/**
 * Checks that a proto field marked with an option gets corresponding annotations
 * in the accessor methods in the generated Java code.
 */
public final class FieldAnnotationCheck extends SourceCheck {

    private final FieldDescriptor fieldDescriptor;

    public FieldAnnotationCheck(FieldDescriptor fieldDescriptor, boolean shouldBeAnnotated) {
<<<<<<< HEAD
        this.fieldDescriptor = fieldDescriptor;
        this.shouldBeAnnotated = shouldBeAnnotated;
=======
        super(shouldBeAnnotated);
        this.fieldDescriptor = checkNotNull(fieldDescriptor);
>>>>>>> 23da26ab
    }

    @Override
    public void accept(AbstractJavaSource<JavaClassSource> input) {
        checkNotNull(input);
        JavaClassSource message = (JavaClassSource) input;
        JavaClassSource messageBuilder = builderOf(message);
        checkAccessorsAnnotation(message);
        checkAccessorsAnnotation(messageBuilder);
    }

    private void checkAccessorsAnnotation(JavaClassSource message) {
        String fieldName = FieldName.of(fieldDescriptor.toProto())
                                    .toCamelCase();
<<<<<<< HEAD
        for (MethodSource<?> method : message.getMethods()) {
            if (method.isPublic() && method.getName()
                                           .contains(fieldName)) {
                Optional<?> annotation = findInternalAnnotation(method);
                OptionalSubject assertAnnotation = assertThat(annotation);
                if (shouldBeAnnotated) {
                    assertAnnotation.isPresent();
                } else {
                    assertAnnotation.isEmpty();
                }
            }
        }
=======
        message.getMethods()
               .stream()
               .filter(VisibilityScoped::isPublic)
               .filter(method -> method.getName().contains(fieldName))
               .map(Annotations::findInternalAnnotation)
               .forEach(annotation -> {
                   if (shouldBeAnnotated()) {
                       assertTrue(annotation.isPresent());
                   } else {
                       assertFalse(annotation.isPresent());
                   }
               });
>>>>>>> 23da26ab
    }

    private static JavaClassSource builderOf(JavaSource<?> messageSource) {
        TypeHolder<?> messageType = (TypeHolder<?>) messageSource;
        JavaType<?> builderType = messageType.getNestedType(ofBuilder().value());
        return (JavaClassSource) builderType;
    }
}<|MERGE_RESOLUTION|>--- conflicted
+++ resolved
@@ -26,7 +26,6 @@
 
 package io.spine.tools.mc.java.annotation.check;
 
-import com.google.common.truth.OptionalSubject;
 import com.google.protobuf.Descriptors.FieldDescriptor;
 import io.spine.code.proto.FieldName;
 import org.jboss.forge.roaster.model.JavaType;
@@ -37,14 +36,9 @@
 import org.jboss.forge.roaster.model.source.JavaSource;
 
 import static com.google.common.base.Preconditions.checkNotNull;
-import static com.google.common.truth.Truth8.assertThat;
 import static io.spine.code.java.SimpleClassName.ofBuilder;
-<<<<<<< HEAD
-import static io.spine.tools.mc.java.annotation.check.Annotations.findInternalAnnotation;
-=======
 import static org.junit.jupiter.api.Assertions.assertFalse;
 import static org.junit.jupiter.api.Assertions.assertTrue;
->>>>>>> 23da26ab
 
 /**
  * Checks that a proto field marked with an option gets corresponding annotations
@@ -55,13 +49,8 @@
     private final FieldDescriptor fieldDescriptor;
 
     public FieldAnnotationCheck(FieldDescriptor fieldDescriptor, boolean shouldBeAnnotated) {
-<<<<<<< HEAD
-        this.fieldDescriptor = fieldDescriptor;
-        this.shouldBeAnnotated = shouldBeAnnotated;
-=======
         super(shouldBeAnnotated);
         this.fieldDescriptor = checkNotNull(fieldDescriptor);
->>>>>>> 23da26ab
     }
 
     @Override
@@ -76,20 +65,6 @@
     private void checkAccessorsAnnotation(JavaClassSource message) {
         String fieldName = FieldName.of(fieldDescriptor.toProto())
                                     .toCamelCase();
-<<<<<<< HEAD
-        for (MethodSource<?> method : message.getMethods()) {
-            if (method.isPublic() && method.getName()
-                                           .contains(fieldName)) {
-                Optional<?> annotation = findInternalAnnotation(method);
-                OptionalSubject assertAnnotation = assertThat(annotation);
-                if (shouldBeAnnotated) {
-                    assertAnnotation.isPresent();
-                } else {
-                    assertAnnotation.isEmpty();
-                }
-            }
-        }
-=======
         message.getMethods()
                .stream()
                .filter(VisibilityScoped::isPublic)
@@ -102,7 +77,6 @@
                        assertFalse(annotation.isPresent());
                    }
                });
->>>>>>> 23da26ab
     }
 
     private static JavaClassSource builderOf(JavaSource<?> messageSource) {
