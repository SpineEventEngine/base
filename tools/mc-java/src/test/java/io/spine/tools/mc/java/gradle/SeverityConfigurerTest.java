--- conflicted
+++ resolved
@@ -118,13 +118,8 @@
 
     private McJavaExtension configureModelCompilerExtension() {
         ExtensionContainer extensions = project.getExtensions();
-<<<<<<< HEAD
-        Extension extension =
-                extensions.create(ModelCompilerPlugin.extensionName(), Extension.class, project);
-=======
         McJavaExtension extension =
-                extensions.create(McJavaPlugin.extensionName(), McJavaExtension.class);
->>>>>>> 3ae533bc
+                extensions.create(McJavaPlugin.extensionName(), McJavaExtension.class, project);
         return extension;
     }
 
