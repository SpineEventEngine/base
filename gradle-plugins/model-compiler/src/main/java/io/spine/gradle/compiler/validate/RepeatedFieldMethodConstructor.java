/*
 * Copyright 2017, TeamDev Ltd. All rights reserved.
 *
 * Redistribution and use in source and/or binary forms, with or without
 * modification, must retain the above copyright notice and the following
 * disclaimer.
 *
 * THIS SOFTWARE IS PROVIDED BY THE COPYRIGHT HOLDERS AND CONTRIBUTORS
 * "AS IS" AND ANY EXPRESS OR IMPLIED WARRANTIES, INCLUDING, BUT NOT
 * LIMITED TO, THE IMPLIED WARRANTIES OF MERCHANTABILITY AND FITNESS FOR
 * A PARTICULAR PURPOSE ARE DISCLAIMED. IN NO EVENT SHALL THE COPYRIGHT
 * OWNER OR CONTRIBUTORS BE LIABLE FOR ANY DIRECT, INDIRECT, INCIDENTAL,
 * SPECIAL, EXEMPLARY, OR CONSEQUENTIAL DAMAGES (INCLUDING, BUT NOT
 * LIMITED TO, PROCUREMENT OF SUBSTITUTE GOODS OR SERVICES; LOSS OF USE,
 * DATA, OR PROFITS; OR BUSINESS INTERRUPTION) HOWEVER CAUSED AND ON ANY
 * THEORY OF LIABILITY, WHETHER IN CONTRACT, STRICT LIABILITY, OR TORT
 * (INCLUDING NEGLIGENCE OR OTHERWISE) ARISING IN ANY WAY OUT OF THE USE
 * OF THIS SOFTWARE, EVEN IF ADVISED OF THE POSSIBILITY OF SUCH DAMAGE.
 */

package io.spine.gradle.compiler.validate;

import com.google.protobuf.DescriptorProtos.FieldDescriptorProto;
import com.google.protobuf.DescriptorProtos.FieldDescriptorProto.Type;
import com.google.protobuf.Descriptors.FieldDescriptor;
import com.squareup.javapoet.ClassName;
import com.squareup.javapoet.MethodSpec;
import com.squareup.javapoet.ParameterizedTypeName;
import com.squareup.javapoet.TypeName;
import io.spine.base.ConversionException;
import io.spine.base.Types;
import io.spine.gradle.compiler.message.MessageTypeCache;
import io.spine.gradle.compiler.message.fieldtype.FieldType;
import io.spine.gradle.compiler.message.fieldtype.ProtoScalarType;
import io.spine.validate.ValidationException;
import org.slf4j.Logger;
import org.slf4j.LoggerFactory;

import javax.lang.model.element.Modifier;
import java.util.Collection;
import java.util.List;

import static com.google.common.collect.Lists.newArrayList;
<<<<<<< HEAD
import static com.google.protobuf.DescriptorProtos.FieldDescriptorProto.Type.*;
=======
import static com.google.protobuf.DescriptorProtos.FieldDescriptorProto.Type.TYPE_ENUM;
>>>>>>> d3bf4820
import static io.spine.gradle.compiler.util.JavaCode.toJavaFieldName;
import static io.spine.gradle.compiler.validate.ClassNames.getClassName;
import static io.spine.gradle.compiler.validate.ClassNames.getParameterClassName;
import static io.spine.gradle.compiler.validate.MethodConstructors.clearPrefix;
import static io.spine.gradle.compiler.validate.MethodConstructors.clearProperty;
import static io.spine.gradle.compiler.validate.MethodConstructors.createConvertSingularValue;
import static io.spine.gradle.compiler.validate.MethodConstructors.createDescriptorStatement;
import static io.spine.gradle.compiler.validate.MethodConstructors.createValidateStatement;
import static io.spine.gradle.compiler.validate.MethodConstructors.getMessageBuilder;
import static io.spine.gradle.compiler.validate.MethodConstructors.rawSuffix;
import static io.spine.gradle.compiler.validate.MethodConstructors.removePrefix;
import static io.spine.gradle.compiler.validate.MethodConstructors.returnThis;
import static java.lang.String.format;

/**
 * A method constructor of the {@code MethodSpec} objects based on the Protobuf message declaration.
 *
 * <p>Constructs the {@code MethodSpec} objects for the repeated fields.
 *
 * @author Illia Shepilov
 */
@SuppressWarnings("DuplicateStringLiteralInspection")
// It cannot be used as the constant across the project.
// Although it has the equivalent literal they have the different meaning.
class RepeatedFieldMethodConstructor implements MethodConstructor {

    private static final String VALUE = "value";
    private static final String INDEX = "index";
    private static final String ADD_PREFIX = "add";
    private static final String SET_PREFIX = "set";
    private static final String ADD_RAW_PREFIX = "addRaw";
    private static final String SET_RAW_PREFIX = "setRaw";
    private static final String CONVERTED_VALUE = "convertedValue";

    private final int fieldIndex;
    private final FieldType fieldType;
    private final String javaFieldName;
    private final String methodNamePart;
    private final ClassName builderClassName;
    private final ClassName listElementClassName;
    private final ClassName builderGenericClassName;
    private final FieldDescriptorProto fieldDescriptor;
    private final boolean isScalarOrEnum;

    /**
     * Constructs the {@code RepeatedFieldMethodConstructor}.
     *
     * @param builder the {@code RepeatedFieldMethodConstructorBuilder} instance
     */
    @SuppressWarnings("ConstantConditions")
    // The fields are checked in the {@code #build()} method
    // of the {@code RepeatedFieldMethodsConstructorBuilder} class.
    private RepeatedFieldMethodConstructor(RepeatedFieldMethodsConstructorBuilder builder) {
        super();
        this.fieldType = builder.getFieldType();
        this.fieldIndex = builder.getFieldIndex();
        this.fieldDescriptor = builder.getFieldDescriptor();
        this.builderGenericClassName = builder.getGenericClassName();
        this.javaFieldName = toJavaFieldName(fieldDescriptor.getName(), false);
        this.methodNamePart = toJavaFieldName(fieldDescriptor.getName(), true);
        final String javaClass = builder.getJavaClass();
        final String javaPackage = builder.getJavaPackage();
        this.builderClassName = getClassName(javaPackage, javaClass);
        final MessageTypeCache messageTypeCache = builder.getMessageTypeCache();
<<<<<<< HEAD
        this.listElementClassName = ClassNames.getParameterClassName(fieldDescriptor, messageTypeCache);
=======
        this.listElementClassName = getParameterClassName(fieldDescriptor, messageTypeCache);
>>>>>>> d3bf4820
        this.isScalarOrEnum = isScalarType(fieldDescriptor) || isEnumType(fieldDescriptor);
    }

    @Override
    public Collection<MethodSpec> construct() {
        log().trace("The methods construction for the {} repeated field is started.",
                    javaFieldName);

        final List<MethodSpec> methods = newArrayList();
        methods.add(createGetter());
        methods.addAll(createRepeatedMethods());
        methods.addAll(createRepeatedRawMethods());

        log().trace("The methods construction for the {} repeated field is finished.",
                    javaFieldName);
        return methods;
    }

    private MethodSpec createGetter() {
        log().trace("The getter construction for the repeated field is started.");

        final String methodName = "get" + methodNamePart;
        final ClassName rawType = ClassName.get(List.class);
        final ParameterizedTypeName returnType = ParameterizedTypeName.get(rawType,
                                                                           listElementClassName);
        final String returnStatement = format("return %s.get%sList()",
                                              getMessageBuilder(), methodNamePart);
        final MethodSpec methodSpec =
                MethodSpec.methodBuilder(methodName)
                          .addModifiers(Modifier.PUBLIC)
                          .returns(returnType)
                          .addStatement(returnStatement)
                          .build();

        log().trace("The getter construction for the repeated field is finished.");
        return methodSpec;
    }

    private Collection<MethodSpec> createRepeatedRawMethods() {
        log().trace("The raw methods construction for the repeated field is is started.");

        final List<MethodSpec> methods = newArrayList();
        methods.add(createRawAddObjectMethod());
        methods.add(createRawSetObjectByIndexMethod());
        methods.add(createRawAddAllMethod());

        // Some methods are not available in Protobuf Message.Builder for scalar types.
        if (!isScalarOrEnum) {
            methods.add(createRawAddObjectByIndexMethod());
        }

        log().trace("The raw methods construction for the repeated field is is finished.");
        return methods;
    }

    private Collection<MethodSpec> createRepeatedMethods() {
        final List<MethodSpec> methods = newArrayList();

        methods.add(createClearMethod());
        methods.add(createAddObjectMethod());
        methods.add(createSetObjectByIndexMethod());
        methods.add(createAddAllMethod());

        // Some methods are not available in Protobuf Message.Builder for scalar types and enums.
        if (!isScalarOrEnum) {
            methods.add(createAddObjectByIndexMethod());
            methods.add(createRemoveObjectByIndexMethod());
        }
        return methods;
    }

    private static boolean isScalarType(FieldDescriptorProto fieldDescriptor) {
        boolean isScalarType = false;
        final Type type = fieldDescriptor.getType();
        for (ProtoScalarType scalarType : ProtoScalarType.values()) {
            if (scalarType.getProtoScalarType() == type) {
                isScalarType = true;
            }
        }
        return isScalarType;
    }

    private static boolean isEnumType(FieldDescriptorProto fieldDescriptor) {
        final Type type = fieldDescriptor.getType();
        final boolean result = type == TYPE_ENUM;
        return result;
    }

    private MethodSpec createRawAddObjectMethod() {
        final String methodName = ADD_RAW_PREFIX + methodNamePart;
        final String descriptorCodeLine = createDescriptorStatement(fieldIndex,
                                                                    builderGenericClassName);
        final String addValueStatement = getMessageBuilder() + '.'
                + ADD_PREFIX + methodNamePart + "(convertedValue)";
        final String convertStatement = createValidateStatement(CONVERTED_VALUE);
        final MethodSpec result = MethodSpec.methodBuilder(methodName)
                                            .returns(builderClassName)
                                            .addModifiers(Modifier.PUBLIC)
                                            .addParameter(String.class, VALUE)
                                            .addException(ValidationException.class)
                                            .addException(ConversionException.class)
                                            .addStatement(createConvertSingularValue(VALUE),
                                                          listElementClassName,
                                                          listElementClassName)
                                            .addStatement(descriptorCodeLine, FieldDescriptor.class)
                                            .addStatement(convertStatement,
                                                          fieldDescriptor.getName())
                                            .addStatement(addValueStatement)
                                            .addStatement(returnThis())
                                            .build();
        return result;
    }

    private MethodSpec createRawAddObjectByIndexMethod() {
        final MethodSpec result = modifyCollectionByIndexWithRaw(ADD_RAW_PREFIX, ADD_PREFIX);
        return result;
    }

    private MethodSpec createRawSetObjectByIndexMethod() {
        return modifyCollectionByIndexWithRaw(SET_RAW_PREFIX, SET_PREFIX);
    }

    private MethodSpec modifyCollectionByIndexWithRaw(String methodNamePrefix,
                                                      String realBuilderCallPrefix) {
        final String methodName = methodNamePrefix + methodNamePart;
        final String descriptorCodeLine = createDescriptorStatement(fieldIndex,
                                                                    builderGenericClassName);
        final String modificationStatement =
                format("%s.%s%s(%s, convertedValue)",
                       getMessageBuilder(), realBuilderCallPrefix, methodNamePart, INDEX);
        final String convertStatement = createValidateStatement(CONVERTED_VALUE);
        final MethodSpec result = MethodSpec.methodBuilder(methodName)
                                            .returns(builderClassName)
                                            .addModifiers(Modifier.PUBLIC)
                                            .addParameter(TypeName.INT, INDEX)
                                            .addParameter(String.class, VALUE)
                                            .addException(ValidationException.class)
                                            .addException(ConversionException.class)
                                            .addStatement(createConvertSingularValue(VALUE),
                                                          listElementClassName,
                                                          listElementClassName)
                                            .addStatement(descriptorCodeLine, FieldDescriptor.class)
                                            .addStatement(convertStatement,
                                                          fieldDescriptor.getName())
                                            .addStatement(modificationStatement)
                                            .addStatement(returnThis())
                                            .build();
        return result;
    }

    private MethodSpec createRawAddAllMethod() {
        final String rawMethodName = fieldType.getSetterPrefix() + rawSuffix() + methodNamePart;
        final String methodName = toJavaFieldName(rawMethodName, false);
        final String descriptorCodeLine = createDescriptorStatement(fieldIndex,
                                                                    builderGenericClassName);
        final String addAllValues = getMessageBuilder()
                + format(".addAll%s(%s)", methodNamePart, CONVERTED_VALUE);
        final MethodSpec result = MethodSpec.methodBuilder(methodName)
                                            .returns(builderClassName)
                                            .addModifiers(Modifier.PUBLIC)
                                            .addParameter(String.class, VALUE)
                                            .addException(ValidationException.class)
                                            .addException(ConversionException.class)
                                            .addStatement(createGetConvertedCollectionValue(),
                                                          List.class,
                                                          listElementClassName,
                                                          Types.class,
                                                          listElementClassName)
                                            .addStatement(descriptorCodeLine, FieldDescriptor.class)
                                            .addStatement(createValidateStatement(CONVERTED_VALUE),
                                                          fieldDescriptor.getName())
                                            .addStatement(addAllValues)
                                            .addStatement(returnThis())
                                            .build();
        return result;
    }

    private MethodSpec createAddAllMethod() {
        final String methodName = fieldType.getSetterPrefix() + methodNamePart;
        final String descriptorCodeLine = createDescriptorStatement(fieldIndex,
                                                                    builderGenericClassName);
        final ClassName rawType = ClassName.get(List.class);
        final ParameterizedTypeName parameter = ParameterizedTypeName.get(rawType,
                                                                          listElementClassName);
        final String fieldName = fieldDescriptor.getName();
        final String addAllValues = getMessageBuilder()
                + format(".addAll%s(%s)", methodNamePart, VALUE);
        final MethodSpec result = MethodSpec.methodBuilder(methodName)
                                            .returns(builderClassName)
                                            .addModifiers(Modifier.PUBLIC)
                                            .addParameter(parameter, VALUE)
                                            .addException(ValidationException.class)
                                            .addStatement(descriptorCodeLine,
                                                          FieldDescriptor.class)
                                            .addStatement(createValidateStatement(VALUE),
                                                          fieldName)
                                            .addStatement(addAllValues)
                                            .addStatement(returnThis())
                                            .build();
        return result;
    }

    private MethodSpec createAddObjectMethod() {
        final String methodName = ADD_PREFIX + methodNamePart;
        final String descriptorCodeLine = createDescriptorStatement(fieldIndex,
                                                                    builderGenericClassName);
        final String addValue = format("%s.%s%s(%s)",
                                       getMessageBuilder(), ADD_PREFIX, methodNamePart, VALUE);
        final MethodSpec result = MethodSpec.methodBuilder(methodName)
                                            .returns(builderClassName)
                                            .addModifiers(Modifier.PUBLIC)
                                            .addParameter(listElementClassName, VALUE)
                                            .addException(ValidationException.class)
                                            .addStatement(descriptorCodeLine, FieldDescriptor.class)
                                            .addStatement(createValidateStatement(VALUE),
                                                          javaFieldName)
                                            .addStatement(addValue)
                                            .addStatement(returnThis())
                                            .build();
        return result;
    }

    private MethodSpec createAddObjectByIndexMethod() {
        return modifyCollectionByIndex(ADD_PREFIX);
    }

    private MethodSpec createSetObjectByIndexMethod() {
        return modifyCollectionByIndex(SET_PREFIX);
    }

    private MethodSpec createRemoveObjectByIndexMethod() {
        final String methodName = removePrefix() + methodNamePart;
        final String addValue = format("%s.%s%s(%s)", getMessageBuilder(),
                                       removePrefix(), methodNamePart, INDEX);
        final MethodSpec result = MethodSpec.methodBuilder(methodName)
                                            .returns(builderClassName)
                                            .addModifiers(Modifier.PUBLIC)
                                            .addParameter(TypeName.INT, INDEX)
                                            .addStatement(addValue)
                                            .addStatement(returnThis())
                                            .build();
        return result;
    }

    private MethodSpec modifyCollectionByIndex(String methodPrefix) {
        final String methodName = methodPrefix + methodNamePart;
        final String descriptorCodeLine = createDescriptorStatement(fieldIndex,
                                                                    builderGenericClassName);
        final String modificationStatement = format("%s.%s%s(%s, %s)", getMessageBuilder(),
                                                    methodPrefix, methodNamePart, INDEX, VALUE);
        final MethodSpec result = MethodSpec.methodBuilder(methodName)
                                            .returns(builderClassName)
                                            .addModifiers(Modifier.PUBLIC)
                                            .addParameter(TypeName.INT, INDEX)
                                            .addParameter(listElementClassName, VALUE)
                                            .addException(ValidationException.class)
                                            .addStatement(descriptorCodeLine, FieldDescriptor.class)
                                            .addStatement(createValidateStatement(VALUE),
                                                          javaFieldName)
                                            .addStatement(modificationStatement)
                                            .addStatement(returnThis())
                                            .build();
        return result;
    }

    private MethodSpec createClearMethod() {
        final String clearField = getMessageBuilder() + clearProperty(methodNamePart);
        final MethodSpec result = MethodSpec.methodBuilder(clearPrefix() + methodNamePart)
                                            .addModifiers(Modifier.PUBLIC)
                                            .returns(builderClassName)
                                            .addStatement(clearField)
                                            .addStatement(returnThis())
                                            .build();
        return result;
    }

    private static String createGetConvertedCollectionValue() {
        final String result = "final $T<$T> convertedValue = " +
                "convert(value, $T.listTypeOf($T.class))";
        return result;
    }

    /**
     * Creates a new builder for the {@code RepeatedFieldMethodConstructor} class.
     *
     * @return created builder
     */
    static RepeatedFieldMethodsConstructorBuilder newBuilder() {
        return new RepeatedFieldMethodsConstructorBuilder();
    }

    /**
     * A builder for the {@code RepeatedFieldMethodConstructor} class.
     */
    static class RepeatedFieldMethodsConstructorBuilder
            extends AbstractMethodConstructorBuilder<RepeatedFieldMethodConstructor> {

        @Override
        RepeatedFieldMethodConstructor build() {
            super.build();
            return new RepeatedFieldMethodConstructor(this);
        }
    }

    private enum LogSingleton {
        INSTANCE;

        @SuppressWarnings("NonSerializableFieldInSerializableClass")
        private final Logger value = LoggerFactory.getLogger(RepeatedFieldMethodConstructor.class);
    }

    private static Logger log() {
        return LogSingleton.INSTANCE.value;
    }
}<|MERGE_RESOLUTION|>--- conflicted
+++ resolved
@@ -41,11 +41,7 @@
 import java.util.List;
 
 import static com.google.common.collect.Lists.newArrayList;
-<<<<<<< HEAD
-import static com.google.protobuf.DescriptorProtos.FieldDescriptorProto.Type.*;
-=======
 import static com.google.protobuf.DescriptorProtos.FieldDescriptorProto.Type.TYPE_ENUM;
->>>>>>> d3bf4820
 import static io.spine.gradle.compiler.util.JavaCode.toJavaFieldName;
 import static io.spine.gradle.compiler.validate.ClassNames.getClassName;
 import static io.spine.gradle.compiler.validate.ClassNames.getParameterClassName;
@@ -110,11 +106,7 @@
         final String javaPackage = builder.getJavaPackage();
         this.builderClassName = getClassName(javaPackage, javaClass);
         final MessageTypeCache messageTypeCache = builder.getMessageTypeCache();
-<<<<<<< HEAD
-        this.listElementClassName = ClassNames.getParameterClassName(fieldDescriptor, messageTypeCache);
-=======
         this.listElementClassName = getParameterClassName(fieldDescriptor, messageTypeCache);
->>>>>>> d3bf4820
         this.isScalarOrEnum = isScalarType(fieldDescriptor) || isEnumType(fieldDescriptor);
     }
 
