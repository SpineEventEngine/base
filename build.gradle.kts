/*
 * Copyright 2020, TeamDev. All rights reserved.
 *
 * Licensed under the Apache License, Version 2.0 (the "License");
 * you may not use this file except in compliance with the License.
 * You may obtain a copy of the License at
 *
 * http://www.apache.org/licenses/LICENSE-2.0
 *
 * Redistribution and use in source and/or binary forms, with or without
 * modification, must retain the above copyright notice and the following
 * disclaimer.
 *
 * THIS SOFTWARE IS PROVIDED BY THE COPYRIGHT HOLDERS AND CONTRIBUTORS
 * "AS IS" AND ANY EXPRESS OR IMPLIED WARRANTIES, INCLUDING, BUT NOT
 * LIMITED TO, THE IMPLIED WARRANTIES OF MERCHANTABILITY AND FITNESS FOR
 * A PARTICULAR PURPOSE ARE DISCLAIMED. IN NO EVENT SHALL THE COPYRIGHT
 * OWNER OR CONTRIBUTORS BE LIABLE FOR ANY DIRECT, INDIRECT, INCIDENTAL,
 * SPECIAL, EXEMPLARY, OR CONSEQUENTIAL DAMAGES (INCLUDING, BUT NOT
 * LIMITED TO, PROCUREMENT OF SUBSTITUTE GOODS OR SERVICES; LOSS OF USE,
 * DATA, OR PROFITS; OR BUSINESS INTERRUPTION) HOWEVER CAUSED AND ON ANY
 * THEORY OF LIABILITY, WHETHER IN CONTRACT, STRICT LIABILITY, OR TORT
 * (INCLUDING NEGLIGENCE OR OTHERWISE) ARISING IN ANY WAY OUT OF THE USE
 * OF THIS SOFTWARE, EVEN IF ADVISED OF THE POSSIBILITY OF SUCH DAMAGE.
 */

import com.google.protobuf.gradle.protobuf
import com.google.protobuf.gradle.protoc
import io.spine.gradle.internal.DependencyResolution
import io.spine.gradle.internal.Deps
import io.spine.gradle.internal.PublishingRepos
import io.spine.gradle.internal.RunBuild

buildscript {
    apply(from = "$rootDir/version.gradle.kts")

    @Suppress("RemoveRedundantQualifierName") // Cannot use imports here.
    io.spine.gradle.internal.DependencyResolution.apply {
        defaultRepositories(repositories)
        forceConfiguration(configurations)
    }
}

// Apply some plugins to make type-safe extension accessors available in this script file.
@Suppress("RemoveRedundantQualifierName") // Cannot use imports here.
plugins {
    `java-library`
    idea
    id("com.google.protobuf") version io.spine.gradle.internal.Deps.versions.protobufPlugin
    id("net.ltgt.errorprone") version io.spine.gradle.internal.Deps.versions.errorPronePlugin
}

apply(from = "$rootDir/version.gradle.kts")

extra.apply {
    this["groupId"] = "io.spine"
    this["publishToRepository"] = PublishingRepos.cloudRepo
    this["projectsToPublish"] = listOf(
            "base",
            "tool-base",
            "tools-api",
            "testlib",
            "mute-logging",
            "errorprone-checks",

            // Gradle plugins
            "plugin-base",
            "javadoc-filter",
            "javadoc-prettifier",
            "proto-dart-plugin",
            "proto-js-plugin",
            "model-compiler",

            "plugin-testlib",

            // Protoc compiler plugin
            "protoc-api",
            "validation-generator",
            "protoc-plugin"
    )
}

allprojects {
    apply {
        plugin("jacoco")
        plugin("idea")
        plugin("project-report")
        from("$rootDir/config/gradle/dependencies.gradle")
    }
    version = rootProject.extra["versionToPublish"]!!
}

subprojects {
    buildscript {
        apply(from = "$rootDir/version.gradle.kts")

        DependencyResolution.defaultRepositories(repositories)
        dependencies {
            classpath(Deps.build.gradlePlugins.protobuf)
            classpath(Deps.build.gradlePlugins.errorProne)
        }
        DependencyResolution.forceConfiguration(configurations)
    }

    apply(from = "$rootDir/version.gradle.kts")

    val srcDir by extra("$projectDir/src")
    val generatedDir by extra("$projectDir/generated")
    val generatedJavaDir by extra("$generatedDir/main/java")
    val generatedTestJavaDir by extra("$generatedDir/test/java")
    val generatedSpineDir by extra("$generatedDir/main/spine")
    val generatedTestSpineDir by extra("$generatedDir/test/spine")

    apply {
        plugin("java-library")
        plugin("pmd")
        plugin("com.google.protobuf")
        plugin("net.ltgt.errorprone")
        plugin("maven-publish")
        from(Deps.scripts.projectLicenseReport(project))
        from(Deps.scripts.checkstyle(project))
    }

    the<JavaPluginExtension>().apply {
        sourceCompatibility = JavaVersion.VERSION_1_8
        targetCompatibility = JavaVersion.VERSION_1_8
    }

    DependencyResolution.defaultRepositories(repositories)

    /**
     * These dependencies are applied to all sub-projects and does not have to be included
     * explicitly.
     */
    dependencies {
        errorprone(Deps.build.errorProneCore)
        errorproneJavac(Deps.build.errorProneJavac)
<<<<<<< HEAD
        Deps.build.apply {
            protobuf.forEach { api(it) }
            api(flogger)
            implementation(guava)
            implementation(checkerAnnotations)
            implementation(jsr305Annotations)
            errorProneAnnotations.forEach { implementation(it) }
        }
        Deps.test.apply {
            testImplementation(guavaTestlib)
            testImplementation(junit5Runner)
            testImplementation(junitPioneer)
            junit5Api.forEach { testImplementation(it) }
        }
        runtimeOnly(Deps.runtime.flogger.systemBackend)
=======

        Deps.build.protobuf.forEach { api(it) }
        api(Deps.build.flogger)
        compileOnlyApi(Deps.build.checkerAnnotations)
        compileOnlyApi(Deps.build.jsr305Annotations)
        Deps.build.errorProneAnnotations.forEach { compileOnlyApi(it) }
        implementation(Deps.build.guava)
        runtimeOnly(Deps.runtime.flogger.systemBackend)

        testImplementation(Deps.test.guavaTestlib)
        testImplementation(Deps.test.junitPioneer)
        Deps.test.junit5Api.forEach { testImplementation(it) }
        Deps.test.truth.forEach { testImplementation(it) }
        testRuntimeOnly(Deps.test.junit5Runner)
>>>>>>> bf0afb3e
    }

    DependencyResolution.apply {
        forceConfiguration(configurations)
        excludeProtobufLite(configurations)
    }

    sourceSets {
        main {
            java.srcDirs(generatedJavaDir, "$srcDir/main/java", generatedSpineDir)
            resources.srcDirs("$srcDir/main/resources", "$generatedDir/main/resources")
        }
        test {
            java.srcDirs(generatedTestJavaDir, "$srcDir/test/java", generatedTestSpineDir)
            resources.srcDirs("$srcDir/test/resources", "$generatedDir/test/resources")
        }
    }

    protobuf {
        generatedFilesBaseDir = generatedDir

        protoc {
            artifact = Deps.build.protoc
        }
    }

    tasks.test.configure {
        useJUnitPlatform {
            includeEngines("junit-jupiter")
        }
        include("**/*Test.class")
    }

    apply {
        with(Deps.scripts) {
            from(testOutput(project))
            from(javadocOptions(project))
            from(javacArgs(project))
        }
    }

    tasks.create("sourceJar", Jar::class) {
        from(sourceSets["main"].allJava)
        archiveClassifier.set("sources")
    }

    tasks.create("testOutputJar", Jar::class) {
        from(sourceSets["test"].output)
        archiveClassifier.set("test")
    }

    tasks.register("javadocJar", Jar::class) {
        from("$projectDir/build/docs/javadoc")
        archiveClassifier.set("javadoc")
        dependsOn("javadoc")
    }

    idea {
        module {
            generatedSourceDirs.add(project.file(generatedJavaDir))
            testSourceDirs.add(project.file(generatedTestJavaDir))
            isDownloadJavadoc = true
            isDownloadSources = true
        }
    }

    val cleanGenerated by tasks.registering(Delete::class) {
        delete("$projectDir/generated")
    }

    tasks.clean.configure {
        dependsOn(cleanGenerated)
    }

    ext["allowInternalJavadoc"] = true
    apply {
        with(Deps.scripts) {
            from(pmd(project))
            from(updateGitHubPages(project))
        }
    }
    project.tasks["publish"].dependsOn("${project.path}:updateGitHubPages")
}

apply {
    with(Deps.scripts) {
        from(jacoco(project))
        from(publish(project))
        from(generatePom(project))
        from(repoLicenseReport(project))
    }
}

val smokeTests by tasks.registering(RunBuild::class) {
    directory = "$rootDir/tools/smoke-tests"
}

tasks.register("buildAll") {
    dependsOn(tasks.build, smokeTests)
}<|MERGE_RESOLUTION|>--- conflicted
+++ resolved
@@ -129,14 +129,14 @@
     DependencyResolution.defaultRepositories(repositories)
 
     /**
-     * These dependencies are applied to all sub-projects and does not have to be included
-     * explicitly.
+     * These dependencies are applied to all sub-projects and do not have to
+     * be included explicitly.
      */
     dependencies {
-        errorprone(Deps.build.errorProneCore)
-        errorproneJavac(Deps.build.errorProneJavac)
-<<<<<<< HEAD
         Deps.build.apply {
+            errorprone(errorProneCore)
+            errorproneJavac(errorProneJavac)
+
             protobuf.forEach { api(it) }
             api(flogger)
             implementation(guava)
@@ -151,22 +151,6 @@
             junit5Api.forEach { testImplementation(it) }
         }
         runtimeOnly(Deps.runtime.flogger.systemBackend)
-=======
-
-        Deps.build.protobuf.forEach { api(it) }
-        api(Deps.build.flogger)
-        compileOnlyApi(Deps.build.checkerAnnotations)
-        compileOnlyApi(Deps.build.jsr305Annotations)
-        Deps.build.errorProneAnnotations.forEach { compileOnlyApi(it) }
-        implementation(Deps.build.guava)
-        runtimeOnly(Deps.runtime.flogger.systemBackend)
-
-        testImplementation(Deps.test.guavaTestlib)
-        testImplementation(Deps.test.junitPioneer)
-        Deps.test.junit5Api.forEach { testImplementation(it) }
-        Deps.test.truth.forEach { testImplementation(it) }
-        testRuntimeOnly(Deps.test.junit5Runner)
->>>>>>> bf0afb3e
     }
 
     DependencyResolution.apply {
