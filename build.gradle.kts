--- conflicted
+++ resolved
@@ -57,39 +57,11 @@
 
 apply(from = "$rootDir/version.gradle.kts")
 
-<<<<<<< HEAD
 spinePublishing {
     targetRepositories.addAll(setOf(
             PublishingRepos.cloudRepo,
             PublishingRepos.gitHub("base")
     ))
-    projectsToPublish.addAll(setOf(
-            "base",
-            "tool-base",
-            "testlib",
-            "mute-logging",
-            "errorprone-checks",
-
-            // Gradle plugins
-            "plugin-base",
-            "javadoc-filter",
-            "javadoc-prettifier",
-            "proto-dart-plugin",
-            "proto-js-plugin",
-            "model-compiler",
-
-            "plugin-testlib",
-
-            // Protoc compiler plugin
-            "validation-generator",
-            "protoc-plugin"
-    ))
-=======
-extra.apply {
-    this["groupId"] = "io.spine"
-}
-
-spinePublishing {
     projectsToPublish.addAll(
         "base",
         "tool-base",
@@ -111,11 +83,6 @@
         "validation-generator",
         "protoc-plugin"
     )
-    targetRepositories.addAll(
-        PublishingRepos.cloudRepo
-        // PublishingRepos.gitHub("LibraryName")
-    )
->>>>>>> af9cf3b2
 }
 
 allprojects {
@@ -130,6 +97,7 @@
     apply {
         from("$rootDir/config/gradle/dependencies.gradle")
     }
+
     group = "io.spine"
     version = rootProject.extra["versionToPublish"]!!
 }
@@ -198,7 +166,7 @@
             errorProne.annotations.forEach { api(it) }
         }
         api(kotlin("stdlib-jdk8"))
-        
+
         Deps.test.apply {
             testImplementation(guavaTestlib)
             testImplementation(junit.runner)
@@ -294,11 +262,7 @@
     with(Deps.scripts) {
         // Aggregated coverage report across all subprojects.
         from(jacoco(project))
-<<<<<<< HEAD
-        from(generatePom(project))
-=======
         // Generate a repository-wide report of 3rd-party dependencies and their licenses.
->>>>>>> af9cf3b2
         from(repoLicenseReport(project))
         // Generate a `pom.xml` file containing first-level dependency of all projects
         // in the repository.
