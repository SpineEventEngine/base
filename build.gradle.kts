/*
 * Copyright 2021, TeamDev. All rights reserved.
 *
 * Licensed under the Apache License, Version 2.0 (the "License");
 * you may not use this file except in compliance with the License.
 * You may obtain a copy of the License at
 *
 * http://www.apache.org/licenses/LICENSE-2.0
 *
 * Redistribution and use in source and/or binary forms, with or without
 * modification, must retain the above copyright notice and the following
 * disclaimer.
 *
 * THIS SOFTWARE IS PROVIDED BY THE COPYRIGHT HOLDERS AND CONTRIBUTORS
 * "AS IS" AND ANY EXPRESS OR IMPLIED WARRANTIES, INCLUDING, BUT NOT
 * LIMITED TO, THE IMPLIED WARRANTIES OF MERCHANTABILITY AND FITNESS FOR
 * A PARTICULAR PURPOSE ARE DISCLAIMED. IN NO EVENT SHALL THE COPYRIGHT
 * OWNER OR CONTRIBUTORS BE LIABLE FOR ANY DIRECT, INDIRECT, INCIDENTAL,
 * SPECIAL, EXEMPLARY, OR CONSEQUENTIAL DAMAGES (INCLUDING, BUT NOT
 * LIMITED TO, PROCUREMENT OF SUBSTITUTE GOODS OR SERVICES; LOSS OF USE,
 * DATA, OR PROFITS; OR BUSINESS INTERRUPTION) HOWEVER CAUSED AND ON ANY
 * THEORY OF LIABILITY, WHETHER IN CONTRACT, STRICT LIABILITY, OR TORT
 * (INCLUDING NEGLIGENCE OR OTHERWISE) ARISING IN ANY WAY OUT OF THE USE
 * OF THIS SOFTWARE, EVEN IF ADVISED OF THE POSSIBILITY OF SUCH DAMAGE.
 */

import com.google.protobuf.gradle.protobuf
import com.google.protobuf.gradle.protoc
import io.spine.gradle.internal.DependencyResolution
import io.spine.gradle.internal.Deps
import io.spine.gradle.internal.PublishingRepos
import io.spine.gradle.internal.RunBuild
import org.jetbrains.kotlin.gradle.tasks.KotlinCompile

buildscript {
    apply(from = "$rootDir/version.gradle.kts")

    @Suppress("RemoveRedundantQualifierName") // Cannot use imports here.
    io.spine.gradle.internal.DependencyResolution.apply {
        defaultRepositories(repositories)
        forceConfiguration(configurations)
    }
}

// Apply some plugins to make type-safe extension accessors available in this script file.
@Suppress("RemoveRedundantQualifierName") // Cannot use imports here.
plugins {
    `java-library`
    kotlin("jvm") version io.spine.gradle.internal.Kotlin.version
    idea
<<<<<<< HEAD
    id("com.google.protobuf") version io.spine.gradle.internal.Protobuf.gradlePluginVersion
    id("net.ltgt.errorprone") version io.spine.gradle.internal.ErrorProne.gradlePluginVersion
=======
    id("com.google.protobuf") version io.spine.gradle.internal.Deps.build.protobuf.gradlePluginVersion
    id("net.ltgt.errorprone") version io.spine.gradle.internal.Deps.build.errorProne.gradlePluginVersion
>>>>>>> 0dda64ca
}

apply(from = "$rootDir/version.gradle.kts")

extra.apply {
    this["groupId"] = "io.spine"
    this["publishToRepository"] = PublishingRepos.cloudRepo
    this["projectsToPublish"] = listOf(
            "base",
            "tool-base",
            "testlib",
            "mute-logging",
            "errorprone-checks",

            // Gradle plugins
            "plugin-base",
            "javadoc-filter",
            "javadoc-prettifier",
            "proto-dart-plugin",
            "proto-js-plugin",
            "model-compiler",

            "plugin-testlib",

            // Protoc compiler plugin
            "validation-generator",
            "protoc-plugin"
    )
}

allprojects {
    apply {
        plugin("jacoco")
        plugin("idea")
        plugin("project-report")
        from("$rootDir/config/gradle/dependencies.gradle")
    }
    version = rootProject.extra["versionToPublish"]!!
}

subprojects {
    buildscript {
        apply(from = "$rootDir/version.gradle.kts")

        DependencyResolution.apply {
            defaultRepositories(repositories)
            forceConfiguration(configurations)
        }

        Deps.build.apply {
            dependencies {
                classpath(gradlePlugins.protobuf)
                classpath(gradlePlugins.errorProne)
            }
        }
    }

    apply(from = "$rootDir/version.gradle.kts")

    apply {
        plugin("java-library")
        plugin("kotlin")
        plugin("pmd")
        plugin("com.google.protobuf")
        plugin("net.ltgt.errorprone")
        plugin("maven-publish")
        from(Deps.scripts.projectLicenseReport(project))
        from(Deps.scripts.checkstyle(project))
    }

    the<JavaPluginExtension>().apply {
        sourceCompatibility = JavaVersion.VERSION_1_8
        targetCompatibility = JavaVersion.VERSION_1_8
    }

    tasks.withType<KotlinCompile>().configureEach {
        kotlinOptions {
            jvmTarget = JavaVersion.VERSION_1_8.toString()
        }
    }

    DependencyResolution.apply {
        defaultRepositories(repositories)
        excludeProtobufLite(configurations)
        forceConfiguration(configurations)
    }

    /**
     * These dependencies are applied to all sub-projects and do not have to
     * be included explicitly.
     */
    dependencies {
        Deps.build.apply {
            errorprone(errorProne.core)
            errorproneJavac(errorProne.javacPlugin)

            protobuf.libs.forEach { api(it) }
            api(flogger.lib)
<<<<<<< HEAD
            api(guava.lib)
            api(checker.annotations)
            api(jsr305Annotations)
            errorProne.annotations.forEach { api(it) }
=======
            implementation(guava.lib)
            implementation(checker.annotations)
            implementation(jsr305Annotations)
            errorProne.annotations.forEach { implementation(it) }
>>>>>>> 0dda64ca
        }
        implementation(kotlin("stdlib-jdk8"))

        Deps.test.apply {
            testImplementation(guavaTestlib)
            testImplementation(junit.runner)
            testImplementation(junit.pioneer)
            junit.api.forEach { testImplementation(it) }
        }
        runtimeOnly(Deps.runtime.flogger.systemBackend)
    }

    val srcDir by extra("$projectDir/src")
    val generatedDir by extra("$projectDir/generated")
    val generatedJavaDir by extra("$generatedDir/main/java")
    val generatedTestJavaDir by extra("$generatedDir/test/java")
    val generatedSpineDir by extra("$generatedDir/main/spine")
    val generatedTestSpineDir by extra("$generatedDir/test/spine")

    sourceSets {
        main {
            java.srcDirs(generatedJavaDir, "$srcDir/main/java", generatedSpineDir)
            resources.srcDirs("$srcDir/main/resources", "$generatedDir/main/resources")
        }
        test {
            java.srcDirs(generatedTestJavaDir, "$srcDir/test/java", generatedTestSpineDir)
            resources.srcDirs("$srcDir/test/resources", "$generatedDir/test/resources")
        }
    }

    protobuf {
        generatedFilesBaseDir = generatedDir

        protoc {
            artifact = Deps.build.protobuf.compiler
        }
    }

    tasks.test.configure {
        useJUnitPlatform {
            includeEngines("junit-jupiter")
        }
        include("**/*Test.class")
    }

    apply {
        with(Deps.scripts) {
            from(testOutput(project))
            from(javadocOptions(project))
            from(javacArgs(project))
        }
    }

    tasks.create("sourceJar", Jar::class) {
        from(sourceSets["main"].allJava)
        archiveClassifier.set("sources")
    }

    tasks.create("testOutputJar", Jar::class) {
        from(sourceSets["test"].output)
        archiveClassifier.set("test")
    }

    tasks.register("javadocJar", Jar::class) {
        from("$projectDir/build/docs/javadoc")
        archiveClassifier.set("javadoc")
        dependsOn("javadoc")
    }

    idea {
        module {
            generatedSourceDirs.add(project.file(generatedJavaDir))
            testSourceDirs.add(project.file(generatedTestJavaDir))
            isDownloadJavadoc = true
            isDownloadSources = true
        }
    }

    val cleanGenerated by tasks.registering(Delete::class) {
        delete("$projectDir/generated")
    }

    tasks.clean.configure {
        dependsOn(cleanGenerated)
    }

    ext["allowInternalJavadoc"] = true
    apply {
        with(Deps.scripts) {
            from(pmd(project))
            from(updateGitHubPages(project))
        }
    }
    project.tasks["publish"].dependsOn("${project.path}:updateGitHubPages")
}

apply {
    with(Deps.scripts) {
        from(jacoco(project))
        from(publish(project))
        from(generatePom(project))
        from(repoLicenseReport(project))
    }
}

val integrationTests by tasks.registering(RunBuild::class) {
    directory = "$rootDir/tests"
}

tasks.register("buildAll") {
    dependsOn(tasks.build, integrationTests)
}<|MERGE_RESOLUTION|>--- conflicted
+++ resolved
@@ -30,7 +30,6 @@
 import io.spine.gradle.internal.Deps
 import io.spine.gradle.internal.PublishingRepos
 import io.spine.gradle.internal.RunBuild
-import org.jetbrains.kotlin.gradle.tasks.KotlinCompile
 
 buildscript {
     apply(from = "$rootDir/version.gradle.kts")
@@ -46,15 +45,9 @@
 @Suppress("RemoveRedundantQualifierName") // Cannot use imports here.
 plugins {
     `java-library`
-    kotlin("jvm") version io.spine.gradle.internal.Kotlin.version
     idea
-<<<<<<< HEAD
-    id("com.google.protobuf") version io.spine.gradle.internal.Protobuf.gradlePluginVersion
-    id("net.ltgt.errorprone") version io.spine.gradle.internal.ErrorProne.gradlePluginVersion
-=======
     id("com.google.protobuf") version io.spine.gradle.internal.Deps.build.protobuf.gradlePluginVersion
     id("net.ltgt.errorprone") version io.spine.gradle.internal.Deps.build.errorProne.gradlePluginVersion
->>>>>>> 0dda64ca
 }
 
 apply(from = "$rootDir/version.gradle.kts")
@@ -65,6 +58,7 @@
     this["projectsToPublish"] = listOf(
             "base",
             "tool-base",
+            "tools-api",
             "testlib",
             "mute-logging",
             "errorprone-checks",
@@ -80,6 +74,7 @@
             "plugin-testlib",
 
             // Protoc compiler plugin
+            "protoc-api",
             "validation-generator",
             "protoc-plugin"
     )
@@ -99,24 +94,25 @@
     buildscript {
         apply(from = "$rootDir/version.gradle.kts")
 
-        DependencyResolution.apply {
-            defaultRepositories(repositories)
-            forceConfiguration(configurations)
-        }
-
-        Deps.build.apply {
-            dependencies {
-                classpath(gradlePlugins.protobuf)
-                classpath(gradlePlugins.errorProne)
-            }
-        }
+        DependencyResolution.defaultRepositories(repositories)
+        dependencies {
+            classpath(Deps.build.gradlePlugins.protobuf)
+            classpath(Deps.build.gradlePlugins.errorProne)
+        }
+        DependencyResolution.forceConfiguration(configurations)
     }
 
     apply(from = "$rootDir/version.gradle.kts")
 
+    val srcDir by extra("$projectDir/src")
+    val generatedDir by extra("$projectDir/generated")
+    val generatedJavaDir by extra("$generatedDir/main/java")
+    val generatedTestJavaDir by extra("$generatedDir/test/java")
+    val generatedSpineDir by extra("$generatedDir/main/spine")
+    val generatedTestSpineDir by extra("$generatedDir/test/spine")
+
     apply {
         plugin("java-library")
-        plugin("kotlin")
         plugin("pmd")
         plugin("com.google.protobuf")
         plugin("net.ltgt.errorprone")
@@ -130,17 +126,7 @@
         targetCompatibility = JavaVersion.VERSION_1_8
     }
 
-    tasks.withType<KotlinCompile>().configureEach {
-        kotlinOptions {
-            jvmTarget = JavaVersion.VERSION_1_8.toString()
-        }
-    }
-
-    DependencyResolution.apply {
-        defaultRepositories(repositories)
-        excludeProtobufLite(configurations)
-        forceConfiguration(configurations)
-    }
+    DependencyResolution.defaultRepositories(repositories)
 
     /**
      * These dependencies are applied to all sub-projects and do not have to
@@ -153,20 +139,11 @@
 
             protobuf.libs.forEach { api(it) }
             api(flogger.lib)
-<<<<<<< HEAD
-            api(guava.lib)
-            api(checker.annotations)
-            api(jsr305Annotations)
-            errorProne.annotations.forEach { api(it) }
-=======
             implementation(guava.lib)
             implementation(checker.annotations)
             implementation(jsr305Annotations)
             errorProne.annotations.forEach { implementation(it) }
->>>>>>> 0dda64ca
-        }
-        implementation(kotlin("stdlib-jdk8"))
-
+        }
         Deps.test.apply {
             testImplementation(guavaTestlib)
             testImplementation(junit.runner)
@@ -176,12 +153,10 @@
         runtimeOnly(Deps.runtime.flogger.systemBackend)
     }
 
-    val srcDir by extra("$projectDir/src")
-    val generatedDir by extra("$projectDir/generated")
-    val generatedJavaDir by extra("$generatedDir/main/java")
-    val generatedTestJavaDir by extra("$generatedDir/test/java")
-    val generatedSpineDir by extra("$generatedDir/main/spine")
-    val generatedTestSpineDir by extra("$generatedDir/test/spine")
+    DependencyResolution.apply {
+        forceConfiguration(configurations)
+        excludeProtobufLite(configurations)
+    }
 
     sourceSets {
         main {
@@ -269,10 +244,10 @@
     }
 }
 
-val integrationTests by tasks.registering(RunBuild::class) {
-    directory = "$rootDir/tests"
+val smokeTests by tasks.registering(RunBuild::class) {
+    directory = "$rootDir/tools/smoke-tests"
 }
 
 tasks.register("buildAll") {
-    dependsOn(tasks.build, integrationTests)
+    dependsOn(tasks.build, smokeTests)
 }