--- conflicted
+++ resolved
@@ -25,11 +25,7 @@
  * as we want to manage the versions in a single source.
  */
 
-<<<<<<< HEAD
-final def SPINE_VERSION = '1.2.4'
-=======
-final def SPINE_VERSION = '1.3.0'
->>>>>>> 441e7726
+final def SPINE_VERSION = '1.3.1'
 
 ext {
     spineVersion = SPINE_VERSION
