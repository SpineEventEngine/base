/*
 * Copyright 2019, TeamDev. All rights reserved.
 *
 * Redistribution and use in source and/or binary forms, with or without
 * modification, must retain the above copyright notice and the following
 * disclaimer.
 *
 * THIS SOFTWARE IS PROVIDED BY THE COPYRIGHT HOLDERS AND CONTRIBUTORS
 * "AS IS" AND ANY EXPRESS OR IMPLIED WARRANTIES, INCLUDING, BUT NOT
 * LIMITED TO, THE IMPLIED WARRANTIES OF MERCHANTABILITY AND FITNESS FOR
 * A PARTICULAR PURPOSE ARE DISCLAIMED. IN NO EVENT SHALL THE COPYRIGHT
 * OWNER OR CONTRIBUTORS BE LIABLE FOR ANY DIRECT, INDIRECT, INCIDENTAL,
 * SPECIAL, EXEMPLARY, OR CONSEQUENTIAL DAMAGES (INCLUDING, BUT NOT
 * LIMITED TO, PROCUREMENT OF SUBSTITUTE GOODS OR SERVICES; LOSS OF USE,
 * DATA, OR PROFITS; OR BUSINESS INTERRUPTION) HOWEVER CAUSED AND ON ANY
 * THEORY OF LIABILITY, WHETHER IN CONTRACT, STRICT LIABILITY, OR TORT
 * (INCLUDING NEGLIGENCE OR OTHERWISE) ARISING IN ANY WAY OUT OF THE USE
 * OF THIS SOFTWARE, EVEN IF ADVISED OF THE POSSIBILITY OF SUCH DAMAGE.
 */

/**
 * The versions of the libraries used.
 *
 * This file is used in both module `build.gradle` scripts and in the integration tests,
 * as we want to manage the versions in a single source.
 */

<<<<<<< HEAD
final def SPINE_VERSION = '1.1.3-SNAPSHOT+2'
=======
final def SPINE_VERSION = '1.1.3'
>>>>>>> 95fb95ca

ext {
    spineVersion = SPINE_VERSION
    spineBaseVersion = SPINE_VERSION // Used by `filter-internal-javadoc.gradle`.

    versionToPublish = SPINE_VERSION
}<|MERGE_RESOLUTION|>--- conflicted
+++ resolved
@@ -25,11 +25,7 @@
  * as we want to manage the versions in a single source.
  */
 
-<<<<<<< HEAD
-final def SPINE_VERSION = '1.1.3-SNAPSHOT+2'
-=======
 final def SPINE_VERSION = '1.1.3'
->>>>>>> 95fb95ca
 
 ext {
     spineVersion = SPINE_VERSION
