package org.spine3.tools.javadoc;

import com.sun.javadoc.ClassDoc;
import com.sun.javadoc.MethodDoc;
import com.sun.javadoc.RootDoc;
import org.junit.After;
import org.junit.Test;
import org.spine3.util.Exceptions;

import java.io.IOException;
import java.nio.file.FileVisitResult;
import java.nio.file.Files;
import java.nio.file.Path;
import java.nio.file.Paths;
import java.nio.file.SimpleFileVisitor;
import java.nio.file.attribute.BasicFileAttributes;

import static org.junit.Assert.assertEquals;
import static org.junit.Assert.assertTrue;
import static org.junit.Assert.fail;
import static org.spine3.tools.javadoc.RootDocProxyReceiver.rootDocFor;

public class ExcludeInternalDocletShould {

    private static final String TEST_SOURCES_PACKAGE = "testsources";
    private static final String INTERNAL_PACKAGE = TEST_SOURCES_PACKAGE + ".internal";
    private static final String INTERNAL_METHOD_CLASS_FILENAME = "InternalMethodClass.java";
    private static final String INTERNAL_CLASS_FILENAME = "InternalClass.java";
    private static final String DERIVED_FROM_INTERNAL_CLASS_FILENAME = "DerivedFromInternalClass.java";
    private static final String NOT_INTERNAL_CLASS_FILENAME = "/notinternal/NotInternalClass.java";

    @After
    public void tearDown() throws Exception {
        cleanUpGeneratedJavadocs();
    }

    @Test
    public void run_standard_doclet() {
        final String[] args = new JavadocArgsBuilder()
                .addSource(NOT_INTERNAL_CLASS_FILENAME)
                .build();

        ExcludeInternalDoclet.main(args);

        assertTrue(Files.exists(Paths.get(JavadocArgsBuilder.getJavadocDir())));
    }

    @Test
    public void exclude_internal_annotated_annotations() {
        final String[] args = new JavadocArgsBuilder()
                .addSource("InternalAnnotatedAnnotation.java")
                .build();

        final RootDoc rootDoc = rootDocFor(args);

        assertEquals(0, rootDoc.specifiedClasses().length);
    }

    @Test
    public void exclude_internal_ctors() {
        final String[] args = new JavadocArgsBuilder()
                .addSource("InternalCtorClass.java")
                .build();

        final RootDoc rootDoc = rootDocFor(args);

        assertEquals(0, rootDoc.specifiedClasses()[0].constructors().length);
    }

    @Test
    public void exclude_internal_fields() {
        final String[] args = new JavadocArgsBuilder()
                .addSource("InternalFieldClass.java")
                .build();

        final RootDoc rootDoc = rootDocFor(args);

        assertEquals(0, rootDoc.specifiedClasses()[0].fields().length);
    }

    @Test
    public void exclude_internal_methods() {
        final String[] args = new JavadocArgsBuilder()
                .addSource(INTERNAL_METHOD_CLASS_FILENAME)
                .build();

        final RootDoc rootDoc = rootDocFor(args);

        assertEquals(0, rootDoc.specifiedClasses()[0].methods().length);
    }

    @Test
    public void exclude_internal_package_content() {
        final String[] args = new JavadocArgsBuilder()
                .addSource("/internal/InternalPackageClass.java")
                .build();

        final RootDoc rootDoc = rootDocFor(args);

        assertEquals(0, rootDoc.specifiedClasses().length);
    }

    @Test
    public void exclude_only_from_internal_subpackages() {
        final String[] args = new JavadocArgsBuilder()
                .addSource("/internal/subinternal/SubInternalPackageClass.java")
                .addSource(NOT_INTERNAL_CLASS_FILENAME)
                .addPackage(INTERNAL_PACKAGE)
                .addPackage(TEST_SOURCES_PACKAGE + ".notinternal")
                .build();

        final RootDoc rootDoc = rootDocFor(args);

        assertEquals(1, rootDoc.specifiedClasses().length);
    }

    @Test
    public void exclude_internal_classes() {
        final String[] args = new JavadocArgsBuilder()
                .addSource(INTERNAL_CLASS_FILENAME)
                .build();

        final RootDoc rootDoc = rootDocFor(args);

        assertEquals(0, rootDoc.specifiedClasses().length);
    }

    @Test
    public void exclude_internal_interfaces() {
        final String[] args = new JavadocArgsBuilder()
                .addSource("InternalAnnotatedInterface.java")
                .build();

        final RootDoc rootDoc = rootDocFor(args);

        assertEquals(0, rootDoc.specifiedClasses().length);
    }

    @Test
    public void exclude_internal_enums() {
        final String[] args = new JavadocArgsBuilder()
                .addSource("InternalEnum.java")
                .build();

        final RootDoc rootDoc = rootDocFor(args);

        assertEquals(0, rootDoc.specifiedClasses().length);
    }

    @Test
    public void not_exclude_elements_annotated_with_Internal_located_in_another_package() {
        final String[] args = new JavadocArgsBuilder()
                .addSource("GrpcInternalAnnotatedClass.java")
                .build();

        final RootDoc rootDoc = rootDocFor(args);

        assertEquals(1, rootDoc.specifiedClasses().length);
    }

    @Test
    public void correctly_work_when_compareTo_called() {
        final String[] args = new JavadocArgsBuilder()
                .addSource(INTERNAL_CLASS_FILENAME)
                .addSource(DERIVED_FROM_INTERNAL_CLASS_FILENAME)
                .build();

        final RootDoc rootDoc = rootDocFor(args);

        // invoke compareTo to be sure, that proxy unwrapping
        // doest not expose object passed to compareTo method
        final ClassDoc anotherClassDoc = rootDoc.specifiedClasses()[0].superclass();
        rootDoc.specifiedClasses()[0].compareTo(anotherClassDoc);

        assertEquals(1, rootDoc.specifiedClasses().length);
    }

    @Test
    public void correctly_work_when_overrides_called() {
        final String[] args = new JavadocArgsBuilder()
                .addSource(INTERNAL_METHOD_CLASS_FILENAME)
                .addSource("OverridesInternalMethod.java")
                .build();

        final RootDoc rootDoc = rootDocFor(args);

        // invoke overrides to be sure, that proxy unwrapping
        // doest not expose overridden method
        final ClassDoc overridesInternalMethod = rootDoc.classNamed(TEST_SOURCES_PACKAGE + ".OverridesInternalMethod");
        final MethodDoc overriddenMethod = overridesInternalMethod.methods()[0].overriddenMethod();
        overridesInternalMethod.methods()[0].overrides(overriddenMethod);

        assertEquals(0, rootDoc.classNamed(TEST_SOURCES_PACKAGE + ".InternalMethodClass")
                               .methods().length);
    }

    @Test
    public void correctly_work_when_subclassOf_invoked() {
        final String[] args = new JavadocArgsBuilder()
                .addSource(INTERNAL_CLASS_FILENAME)
                .addSource(DERIVED_FROM_INTERNAL_CLASS_FILENAME)
                .build();

        final RootDoc rootDoc = rootDocFor(args);

        // invoke subclassOf to be sure, that proxy unwrapping
        // doest not expose parent internal class
        final ClassDoc superclass = rootDoc.specifiedClasses()[0].superclass();
        rootDoc.specifiedClasses()[0].subclassOf(superclass);

        assertEquals(1, rootDoc.specifiedClasses().length);
    }

    @SuppressWarnings("ProhibitedExceptionCaught") // Need to catch NPE to fail test.
    @Test
    public void not_throw_NPE_processing_null_values() {
        final ExcludeInternalDoclet doclet = new NullProcessingTestDoclet();

        try {
            doclet.process(null, void.class);
        } catch (NullPointerException e) {
            fail("Should process null values without throwing NPE.");
        }
    }

    @SuppressWarnings("ConstantConditions") // Ok to not initialize ExcludePrinciple here.
    private static class NullProcessingTestDoclet extends ExcludeInternalDoclet {

        private NullProcessingTestDoclet() {
            super(null);
        }
    }

    private static void cleanUpGeneratedJavadocs() {
        Path rootPath = Paths.get(JavadocArgsBuilder.getJavadocDir());

        if (Files.exists(rootPath)) {
            try {
                Files.walkFileTree(rootPath, new SimpleFileVisitor<Path>() {
                    @Override
                    public FileVisitResult visitFile(Path file, BasicFileAttributes attrs) throws IOException {
                        Files.delete(file);
                        return FileVisitResult.CONTINUE;
                    }

                    @Override
                    public FileVisitResult postVisitDirectory(Path dir, IOException exc) throws IOException {
                        Files.delete(dir);
                        return FileVisitResult.CONTINUE;
                    }
                });
            } catch (IOException e) {
<<<<<<< HEAD
                throw Exceptions.illegalArgumentWithCauseOf(e);
=======
                throw Exceptions.illegalStateWithCauseOf(e);
>>>>>>> dadd11c3
            }
        }
    }
}<|MERGE_RESOLUTION|>--- conflicted
+++ resolved
@@ -250,11 +250,7 @@
                     }
                 });
             } catch (IOException e) {
-<<<<<<< HEAD
-                throw Exceptions.illegalArgumentWithCauseOf(e);
-=======
                 throw Exceptions.illegalStateWithCauseOf(e);
->>>>>>> dadd11c3
             }
         }
     }
