--- conflicted
+++ resolved
@@ -25,7 +25,7 @@
  *  as we want to manage the versions in a single source.
  */
 
-def final SPINE_VERSION = '0.9.52-SNAPSHOT'
+def final SPINE_VERSION = '0.9.53-SNAPSHOT'
 
 ext {
     spineVersion = SPINE_VERSION
@@ -42,15 +42,7 @@
 
     // We use Spine tools and model compiler in the build process.
     spineToolsVersion = '0.9.41-SNAPSHOT'
-<<<<<<< HEAD
     spineModelCompilerVersion = '0.9.52-SNAPSHOT'
 
     protobufGradlePluginVerison = '0.8.3'
-=======
-    spineModelCompilerVersion = '0.9.51-SNAPSHOT'
-
-    protobufGradlePluginVerison = '0.8.3'
-
-    javaPoetVersion = '1.8.0'
->>>>>>> b8c29232
 }