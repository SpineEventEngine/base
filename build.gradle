--- conflicted
+++ resolved
@@ -142,7 +142,7 @@
 
     apply plugin: 'java'
     apply plugin: 'net.ltgt.errorprone'
-    
+
     apply plugin: 'maven-publish'
 
     sourceCompatibility = 1.8
@@ -242,7 +242,7 @@
                 '-XepExcludedPaths:.*/generated/.*'
         ]
     }
-    
+
     task sourceJar(type: Jar) {
         from sourceSets.main.allJava
         classifier "sources"
@@ -257,11 +257,7 @@
         from ("$projectDir/build/docs/javadoc")
         classifier "javadoc"
     }
-<<<<<<< HEAD
-    
-=======
-
->>>>>>> 510a6222
+
     // Apply the same IDEA module configuration for each of sub-projects.
     idea {
         module {
