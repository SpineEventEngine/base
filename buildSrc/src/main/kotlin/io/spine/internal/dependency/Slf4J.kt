--- conflicted
+++ resolved
@@ -33,14 +33,8 @@
  * The primary purpose of having this dependency object is working in combination with
  * [Flogger.Runtime.slf4JBackend].
  *
-<<<<<<< HEAD
- * Some third-party libraries may clash with different versions of the library.
- * Thus, we specify this version and force it via [forceVersions].
- * Please see `DependencyResolution.kt` for details.
-=======
  * Some third-party libraries may clash with different versions of the library. Thus, we specify
  * this version and force it via [io.spine.internal.gradle.forceVersions].
->>>>>>> 02cbba81
  */
 @Suppress("unused")
 object Slf4J {
