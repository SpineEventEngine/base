--- conflicted
+++ resolved
@@ -30,11 +30,7 @@
 @Suppress("MemberVisibilityCanBePrivate") // used directly from outside
 object Protobuf {
     private const val group = "com.google.protobuf"
-<<<<<<< HEAD
-    const val version       = "3.21.6"
-=======
     const val version       = "3.21.7"
->>>>>>> 018ede91
     val libs = listOf(
         "${group}:protobuf-java:${version}",
         "${group}:protobuf-java-util:${version}",
