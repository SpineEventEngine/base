/*
 * Copyright 2023, TeamDev. All rights reserved.
 *
 * Licensed under the Apache License, Version 2.0 (the "License");
 * you may not use this file except in compliance with the License.
 * You may obtain a copy of the License at
 *
 * http://www.apache.org/licenses/LICENSE-2.0
 *
 * Redistribution and use in source and/or binary forms, with or without
 * modification, must retain the above copyright notice and the following
 * disclaimer.
 *
 * THIS SOFTWARE IS PROVIDED BY THE COPYRIGHT HOLDERS AND CONTRIBUTORS
 * "AS IS" AND ANY EXPRESS OR IMPLIED WARRANTIES, INCLUDING, BUT NOT
 * LIMITED TO, THE IMPLIED WARRANTIES OF MERCHANTABILITY AND FITNESS FOR
 * A PARTICULAR PURPOSE ARE DISCLAIMED. IN NO EVENT SHALL THE COPYRIGHT
 * OWNER OR CONTRIBUTORS BE LIABLE FOR ANY DIRECT, INDIRECT, INCIDENTAL,
 * SPECIAL, EXEMPLARY, OR CONSEQUENTIAL DAMAGES (INCLUDING, BUT NOT
 * LIMITED TO, PROCUREMENT OF SUBSTITUTE GOODS OR SERVICES; LOSS OF USE,
 * DATA, OR PROFITS; OR BUSINESS INTERRUPTION) HOWEVER CAUSED AND ON ANY
 * THEORY OF LIABILITY, WHETHER IN CONTRACT, STRICT LIABILITY, OR TORT
 * (INCLUDING NEGLIGENCE OR OTHERWISE) ARISING IN ANY WAY OUT OF THE USE
 * OF THIS SOFTWARE, EVEN IF ADVISED OF THE POSSIBILITY OF SUCH DAMAGE.
 */

@file:Suppress("unused")

package io.spine.internal.dependency

/**
 * Testing framework for Kotlin.
 *
 * @see <a href="https://kotest.io/">Kotest site</a>
 */
object Kotest {
<<<<<<< HEAD
    const val version = "5.6.1"
=======
    const val version = "5.6.2"
>>>>>>> 02cbba81
    const val group = "io.kotest"
    const val assertions = "$group:kotest-assertions-core:$version"
    const val runnerJUnit5 = "$group:kotest-runner-junit5:$version"
    const val runnerJUnit5Jvm = "$group:kotest-runner-junit5-jvm:$version"
    const val frameworkApi = "$group:kotest-framework-api:$version"
    const val datatest = "$group:kotest-framework-datatest:$version"
    const val frameworkEngine = "$group:kotest-framework-engine:$version"

    // https://plugins.gradle.org/plugin/io.kotest.multiplatform
    object MultiplatformGradlePlugin {
<<<<<<< HEAD
        const val version = "5.6.1"
=======
        const val version = "5.6.2"
>>>>>>> 02cbba81
        const val id = "io.kotest.multiplatform"
        const val classpath = "$group:kotest-framework-multiplatform-plugin-gradle:$version"
    }

    // https://github.com/kotest/kotest-gradle-plugin
    object JvmGradlePlugin {
        const val version = "0.4.10"
        const val id = "io.kotest"
        const val classpath = "$group:kotest-gradle-plugin:$version"
    }
}<|MERGE_RESOLUTION|>--- conflicted
+++ resolved
@@ -34,11 +34,7 @@
  * @see <a href="https://kotest.io/">Kotest site</a>
  */
 object Kotest {
-<<<<<<< HEAD
-    const val version = "5.6.1"
-=======
     const val version = "5.6.2"
->>>>>>> 02cbba81
     const val group = "io.kotest"
     const val assertions = "$group:kotest-assertions-core:$version"
     const val runnerJUnit5 = "$group:kotest-runner-junit5:$version"
@@ -49,11 +45,7 @@
 
     // https://plugins.gradle.org/plugin/io.kotest.multiplatform
     object MultiplatformGradlePlugin {
-<<<<<<< HEAD
-        const val version = "5.6.1"
-=======
         const val version = "5.6.2"
->>>>>>> 02cbba81
         const val id = "io.kotest.multiplatform"
         const val classpath = "$group:kotest-framework-multiplatform-plugin-gradle:$version"
     }
